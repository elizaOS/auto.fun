import { z } from "zod";

export type TSortBy =
  | "featured"
  | "name"
  | "marketCapUSD"
  | "volume24h"
  | "holderCount"
  | "curveProgress"
  | "createdAt";
export type TSortOrder = "asc" | "desc";

export interface IToken {
  mint: string;
  createdAt: string;
  creator: string;
  currentPrice: number;
  curveLimit: number;
  curveProgress: number;
  description: string;
  image: string;
  inferenceCount: number;
  lastUpdated: string;
  liquidity: number;
  marketCapUSD: number;
  name: string;
  price24hAgo: number;
  priceChange24h: number;
  reserveAmount: number;
  reserveLamport: number;
  solPriceUSD: number;
  status:
    | "pending"
    | "active"
    | "withdrawn"
    | "migrating"
    | "migrated"
    | "locked"
    | "harvested"
    | "migration_failed";
  telegram: string;
  ticker: string;
  tokenPriceUSD: number;
  twitter: string;
  txId: string;
  url: string;
  virtualReserves: number;
  volume24h: number;
  website: string;
  holderCount: number;
  lastPriceUpdate: string;
  lastVolumeReset: string;
  hasAgent: boolean;
}

export interface IPagination {
  page: number;
  totalPages: number;
  total: number;
  hasMore: boolean;
}

export interface ISwap {
  amountIn: number;
  amountOut: number;
  direction: 0 | 1;
  id: string;
  price: number;
  timestamp: string | Date;
  tokenMint: string;
  txId: string;
  type: string;
  user: string;
}

export interface ITokenHolder {
  id: string;
  mint: string;
  address: string;
  amount: number;
  percentage: number;
  lastUpdated: string | Date;
}

<<<<<<< HEAD
export type ChartTable = {
  table: {
    open: number;
    high: number;
    low: number;
    close: number;
    time: number;
  }[];
};
=======
export const TokenSchema = z.object({
  name: z.string(),
  url: z.string().optional(),
  ticker: z.string(),
  createdAt: z.string().datetime(),
  mint: z.string(),
  image: z.string().optional(),
  marketCapUSD: z.number().nullable(),
  currentPrice: z.number().nullable(),
  curveProgress: z.number().nullable(),
  status: z.enum([
    "pending",
    "active",
    "withdrawn",
    "migrating",
    "migrated",
    "locked",
    "harvested",
    "migration_failed",
    "partner_import",
  ]),
  liquidity: z.number().nullable(),
  curveLimit: z.number().nullable(),
  reserveLamport: z.number().nullable(),
  virtualReserves: z.number().nullable(),
  solPriceUSD: z.number().nullable(),
  holderCount: z.number().nullable().default(0),
  description: z.string(),
  discord: z.string().optional(),
  twitter: z.string().optional(),
  telegram: z.string().optional(),
  agentLink: z.string().optional(),
  creator: z.string(),
  volume24h: z.number().nullable(),
  website: z.string().optional(),
  tokenPriceUSD: z.number().nullable(),
  nftMinted: z.string().nullable(),
  lockId: z.string().nullable(),
  lockedAmount: z.string().nullable(),
  lockedAt: z.string().datetime().nullable(),
  harvestedAt: z.string().datetime().nullable(),
  completedAt: z.string().datetime().nullable(),
  withdrawnAt: z.string().datetime().nullable(),
  migratedAt: z.string().datetime().nullable(),
  marketId: z.string().nullable(),
  baseVault: z.string().nullable(),
  quoteVault: z.string().nullable(),
  withdrawnAmount: z.number().nullable(),
  reserveAmount: z.number().nullable(),
  priceChange24h: z.number().nullable(),
  price24hAgo: z.number().nullable(),
  inferenceCount: z.number().nullable(),
  lastVolumeReset: z.string().datetime().nullable(),
  lastPriceUpdate: z.string().datetime().nullable(),
  txId: z.string(),
  lastUpdated: z.string().datetime(),
});

export type Token = z.infer<typeof TokenSchema>;

// Type definitions for global objects

declare global {
  interface Window {
    solana?: {
      isPhantom?: boolean;
      signMessage?: (
        message: Uint8Array,
        encoding: string,
      ) => Promise<Uint8Array>;
      connect: () => Promise<{ publicKey: string }>;
      disconnect?: () => Promise<void>;
      publicKey?: { toBase58: () => string };
      on?: (event: string, callback: () => void) => void;
      off?: (event: string, callback: () => void) => void;
    };
  }
}

export {};
>>>>>>> 353f1685
<|MERGE_RESOLUTION|>--- conflicted
+++ resolved
@@ -82,7 +82,6 @@
   lastUpdated: string | Date;
 }
 
-<<<<<<< HEAD
 export type ChartTable = {
   table: {
     open: number;
@@ -92,7 +91,6 @@
     time: number;
   }[];
 };
-=======
 export const TokenSchema = z.object({
   name: z.string(),
   url: z.string().optional(),
@@ -172,5 +170,4 @@
   }
 }
 
-export {};
->>>>>>> 353f1685
+export {};