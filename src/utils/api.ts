--- conflicted
+++ resolved
@@ -3,12 +3,8 @@
 
 export const queryClient = new QueryClient();
 
-<<<<<<< HEAD
-const BASE_URL = import.meta.env.API_URL;
-=======
-const BASE_URL = "https://dev-api.auto.fun";
+const BASE_URL = import.meta.env.VITE_API_URL || "https://dev-api.auto.fun";
 export const HELIUS_RPC_URL = import.meta.env.VITE_RPC_URL;
->>>>>>> a9909b4b
 
 const fetcher = async (
   endpoint: string,
