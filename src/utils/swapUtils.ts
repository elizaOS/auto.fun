--- conflicted
+++ resolved
@@ -140,12 +140,7 @@
     .sub(feeBasisPoints)
     .div(new BN(10000));
 
-<<<<<<< HEAD
-  const numerator = new BN(reserveToken.toString()).mul(adjustedAmount);
-  const denominator = new BN(reserveLamport.toString()).add(adjustedAmount);
-=======
   const reserveTokenBN = new BN(reserveToken.toString());
->>>>>>> 73cefc62
 
   const numerator = (reserveTokenBN as any).mul(adjustedAmount);
   const denominator = new BN(reserveLamport.toString()).add(adjustedAmount);
