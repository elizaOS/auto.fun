import React, { useState } from "react";
import { twMerge } from "tailwind-merge";

interface SkeletonImageProps extends React.ImgHTMLAttributes<HTMLImageElement> {
  src: string;
  alt: string;
  parentClassName?: string;
}

const SkeletonImage: React.FC<SkeletonImageProps> = ({
  src,
  alt,
  className,
  parentClassName,
  ...props
}) => {
  const [loaded, setLoaded] = useState(false);

  const handleLoad = () => {
    setLoaded(true);
  };

  return (
<<<<<<< HEAD
    <div className="size-full select-none">
=======
    <div
      className={twMerge([
        "size-full select-none",
        parentClassName ? parentClassName : "",
      ])}
    >
>>>>>>> bf406a38
      {/* Skeleton placeholder */}
      {!loaded && (
        <div
          className={twMerge(
            "absolute inset-0 bg-autofun-background-input animate-pulse size-full",
            className,
          )}
        />
      )}
      <img
        loading="lazy"
        src={src}
        alt={alt}
        onLoad={handleLoad}
        className={twMerge(
          "transition-opacity duration-200 object-cover size-full",
          loaded ? "opacity-100" : "opacity-0",
          className,
        )}
        {...props}
      />
    </div>
  );
};

export default SkeletonImage;<|MERGE_RESOLUTION|>--- conflicted
+++ resolved
@@ -21,16 +21,12 @@
   };
 
   return (
-<<<<<<< HEAD
-    <div className="size-full select-none">
-=======
     <div
       className={twMerge([
         "size-full select-none",
         parentClassName ? parentClassName : "",
       ])}
     >
->>>>>>> bf406a38
       {/* Skeleton placeholder */}
       {!loaded && (
         <div
