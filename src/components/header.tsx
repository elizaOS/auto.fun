--- conflicted
+++ resolved
@@ -13,7 +13,6 @@
   const [drawerOpen, setDrawerOpen] = useState(false);
   const mobileNavItems = [
     { icon: "/nav/stars.svg", title: "Create Token", href: "/create" },
-<<<<<<< HEAD
     { icon: "/nav/eye.svg", title: "Tokens", href: "/" },
     { icon: "/nav/circles.svg", title: "How It Works", href: "/how-it-works" },
     { icon: "/nav/question-mark.svg", title: "Support", href: "/support" },
@@ -23,17 +22,6 @@
     { title: "Privacy Policy", href: "privacy-policy" },
     { title: "Terms of Service", href: "/terms-of-service" },
     { title: "Fees", href: "fees" },
-=======
-    // { icon: "/nav/eye.svg", title: "Tokens", href: "/tokens" },
-    // { icon: "/nav/circles.svg", title: "How It Works", href: "/how-it-works" },
-  ];
-
-  const mobileNavLinks = [
-    { icon: "/nav/question-mark.svg", title: "Support", href: "/support" },
-    { title: "Privacy Policy", href: "/legal/privacy" },
-    { title: "Terms of Service", href: "/legal/terms" },
-    { title: "Fees", href: "/legal/fees" },
->>>>>>> d76abbd7
   ];
 
   useEffect(() => {
@@ -50,8 +38,8 @@
             <Link to="/" className="mr-6">
               <img className="size-10" src="/logo.png" />
             </Link>
-            {/* <NavLink title="Tokens" href="/" /> */}
-            {/* <HowItWorksDialog /> */}
+            <NavLink title="Tokens" href="/" />
+            <HowItWorksDialog />
           </div>
           <div className="flex w-1/2 space-x-4 flex-row justify-between">
             <SearchBar isMobile={false} />
