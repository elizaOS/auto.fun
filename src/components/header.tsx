--- conflicted
+++ resolved
@@ -24,16 +24,6 @@
   ];
 
   return (
-<<<<<<< HEAD
-    <div className="border-b py-6">
-      <div className="container flex items-center">
-        <Link to="/" className="mr-6 select-none">
-          <img className="size-10" src="/logo.png" />
-        </Link>
-        <NavLink title="Tokens" href="/" />
-        <HowItWorksDialog />
-        <NavLink title="Support" href="/support" />
-=======
     <div>
       <div className="hidden md:block border-b py-6">
         <div className="container flex flex-row items-center justify-between">
@@ -70,7 +60,7 @@
               <img className="size-10" src="/logo.png" />
             </Link>
           </div>
-            <SearchBar />
+          <SearchBar />
           {drawerOpen ? (
             <CloseButton>
               <X className="size-[30px]" />
@@ -142,7 +132,6 @@
             </div>
           </Dialog>
         </div>
->>>>>>> fe533158
       </div>
     </div>
   );
