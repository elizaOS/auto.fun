import { Link, NavLink, useLocation } from "react-router";
import { twMerge } from "tailwind-merge";
import SearchBar from "./search-bar";
import Button from "./button";
import { CloseButton, Dialog, DialogPanel } from "@headlessui/react";
import { useEffect, useState } from "react";
import { Menu, X } from "lucide-react";
import WalletButton from "@/components/wallet-button";
import { useWallet } from "@solana/wallet-adapter-react";
<<<<<<< HEAD
import useAuthentication from "@/hooks/use-authentication";
=======
import { HowItWorksDialog } from "./how-it-works-dialog";
>>>>>>> 01b1a1d1

export default function Header() {
  const { pathname } = useLocation();
  const { publicKey } = useWallet();
  const { isAuthenticated } = useAuthentication();
  const [drawerOpen, setDrawerOpen] = useState(false);
  const location = useLocation();

  const mobileNavItems = [
    { icon: "/nav/stars.svg", title: "Create Token", href: "/create" },
    { icon: "/nav/eye.svg", title: "Tokens", href: "/" },
    { icon: "/nav/circles.svg", title: "How It Works", href: "/how-it-works" },
    { icon: "/nav/question-mark.svg", title: "Support", href: "/support" },
  ];

  // Add profile link if user is authenticated
  if (publicKey && isAuthenticated) {
    mobileNavItems.push({
      icon: "/nav/user.svg",
      title: "Profile",
      href: "/profile",
    });
  }

  const mobileNavLinks = [
    { title: "Privacy Policy", href: "privacy-policy" },
    { title: "Terms of Service", href: "/terms-of-service" },
    { title: "Fees", href: "fees" },
  ];

  useEffect(() => {
    if (drawerOpen) {
      setDrawerOpen(false);
    }
  }, [pathname]);

  return (
    <>
      <div className="hidden md:block py-6">
        <div className="container flex flex-row items-center justify-between">
          <div className="flex items-center">
            <Link to="/" className="mr-6">
              <img className="size-20" src="/logo_wide.svg" />
            </Link>
            <div className="flex text-[16px] flex-row items-center space-x-3">
              <NavLink
                className={twMerge([
                  " hover:text-white",
                  location.pathname === "/"
                    ? "text-white"
                    : "text-autofun-text-secondary",
                ])}
                title="Tokens"
                to="/"
              >
                Tokens
              </NavLink>
              <HowItWorksDialog />
              <NavLink
                className={twMerge([
                  " hover:text-white",
                  location.pathname === "/support"
                    ? "text-white"
                    : "text-autofun-text-secondary",
                ])}
                title="Support"
                to="/support"
              >
                Support
              </NavLink>
            </div>
          </div>
          <div className="flex space-x-3 flex-row justify-between w-1/2">
            <SearchBar isMobile={false} />
            <Link to="/create">
              <Button className="flex items-center text-base text-autofun-text-highlight font-bold font-satoshi justify-center px-4 py-2.5 gap-2 h-11 bg-[#171717] border-2 border-[#2FD345]">
                New Coin{" "}
                <img
                  src="/nav/stars.svg"
                  alt="stars"
                  className="text-[#2FD345]"
                />
              </Button>
            </Link>
            <WalletButton />
          </div>
        </div>
      </div>

      {/* mobile menu */}
      <div className="sticky block md:hidden bg-[#171717] border-b py-4">
        <div className="flex items-center mx-4 space-x-4 lg:hidden ">
          <div className="flex flex-row ">
            <Link to="/">
              <img className="size-20" src="/logo_wide.svg" />
            </Link>
          </div>
          <SearchBar isMobile={false} />
          {drawerOpen ? (
            <CloseButton>
              <X className="size-[30px]" />
            </CloseButton>
          ) : (
            <Menu className="size-[30px]" onClick={() => setDrawerOpen(true)} />
          )}
          <Dialog
            open={drawerOpen}
            onClose={() => setDrawerOpen(false)}
            className="relative md:hidden"
          >
            <div className="fixed inset-0 overflow-hidden">
              <div className="inset-0 overflow-hidden">
                <div className="pointer-events-none fixed inset-y-0 flex w-full">
                  <DialogPanel className="pointer-events-auto mt-[77px] relative w-full max-w-[310px] ml-auto">
                    <div className="flex w-full h-full flex-col overflow-y-hidden bg-[#171717] py-0 shadow-xl">
                      <div className="relative flex flex-col py-4 px-6 gap-3">
                        <WalletButton />
                        <div>
                          {mobileNavItems.map((item, index) => (
                            <Link
                              className={twMerge([
                                pathname === item.href ? "text-white" : "",
                                "font-satoshi text-[20px] gap-2 flex text-[#8C8C8C] w-fit hover:text-white py-3",
                              ])}
                              key={index}
                              to={item.href}
                            >
                              <img
                                className="hover:text-green-400"
                                src={item.icon}
                                height={20}
                                width={20}
                                alt="nav-icons"
                              />
                              {item.title}
                            </Link>
                          ))}
                        </div>
                        <div className="border-b border-white/10"></div>
                        <div className="flex flex-col">
                          {mobileNavLinks.map((item, index) => (
                            <Link
                              className="text-[16px] text-[#8C8C8C] w-fit hover:text-white py-3"
                              key={index}
                              to={item.href}
                            >
                              {item.title}
                            </Link>
                          ))}
                        </div>
                      </div>
                      <div className="absolute bottom-20 flex flex-row items-center w-full px-6 gap-4 text-[#8C8C8C] text-center bg-[#171717]">
                        <img
                          src="/nav/X-icon.svg"
                          height={40}
                          width={40}
                          alt="x-icon"
                        />
                      </div>
                    </div>
                  </DialogPanel>
                </div>
              </div>
            </div>
          </Dialog>
        </div>
      </div>
    </>
  );
}<|MERGE_RESOLUTION|>--- conflicted
+++ resolved
@@ -7,11 +7,8 @@
 import { Menu, X } from "lucide-react";
 import WalletButton from "@/components/wallet-button";
 import { useWallet } from "@solana/wallet-adapter-react";
-<<<<<<< HEAD
 import useAuthentication from "@/hooks/use-authentication";
-=======
-import { HowItWorksDialog } from "./how-it-works-dialog";
->>>>>>> 01b1a1d1
+// import { HowItWorksDialog } from "./how-it-works-dialog";
 
 export default function Header() {
   const { pathname } = useLocation();
@@ -56,33 +53,6 @@
             <Link to="/" className="mr-6">
               <img className="size-20" src="/logo_wide.svg" />
             </Link>
-            <div className="flex text-[16px] flex-row items-center space-x-3">
-              <NavLink
-                className={twMerge([
-                  " hover:text-white",
-                  location.pathname === "/"
-                    ? "text-white"
-                    : "text-autofun-text-secondary",
-                ])}
-                title="Tokens"
-                to="/"
-              >
-                Tokens
-              </NavLink>
-              <HowItWorksDialog />
-              <NavLink
-                className={twMerge([
-                  " hover:text-white",
-                  location.pathname === "/support"
-                    ? "text-white"
-                    : "text-autofun-text-secondary",
-                ])}
-                title="Support"
-                to="/support"
-              >
-                Support
-              </NavLink>
-            </div>
           </div>
           <div className="flex space-x-3 flex-row justify-between w-1/2">
             <SearchBar isMobile={false} />
