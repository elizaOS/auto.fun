--- conflicted
+++ resolved
@@ -279,7 +279,6 @@
         headers["Authorization"] = `Bearer ${JSON.parse(authToken)}`;
       }
 
-<<<<<<< HEAD
       // Create request payload with development override if needed
       // Use normalized links
       const payload: Record<string, any> = {
@@ -288,14 +287,6 @@
         telegram: normalizedLinks.telegram,
         discord: normalizedLinks.discord,
         farcaster: normalizedLinks.farcaster,
-=======
-      const payload = {
-        website: data.links.website,
-        twitter: data.links.twitter,
-        telegram: data.links.telegram,
-        discord: data.links.discord,
-        farcaster: data.links.farcaster,
->>>>>>> 7bf76e66
       };
 
       // Try admin endpoint first, fall back to owner endpoint if not admin
@@ -306,7 +297,7 @@
           headers,
           body: JSON.stringify(payload),
           credentials: "include",
-        }
+        },
       );
 
       if (response.status === 403) {
@@ -318,14 +309,14 @@
             headers,
             body: JSON.stringify(payload),
             credentials: "include",
-          }
+          },
         );
       }
 
       if (!response.ok) {
         let errorMessage = "Failed to update token";
         try {
-          const errorData = await response.json() as { error?: string };
+          const errorData = (await response.json()) as { error?: string };
           errorMessage = errorData.error || errorMessage;
         } catch (e) {
           console.error("Error parsing error response:", e);
@@ -334,10 +325,6 @@
       }
 
       toast.success("Token information updated successfully");
-<<<<<<< HEAD
-      // Update original data after successful save with *normalized* values
-=======
->>>>>>> 7bf76e66
       setOriginalData({
         website: normalizedLinks.website || "",
         twitter: normalizedLinks.twitter || "",
@@ -349,7 +336,7 @@
     } catch (error) {
       console.error("Error updating token:", error);
       toast.error(
-        error instanceof Error ? error.message : "Failed to update token"
+        error instanceof Error ? error.message : "Failed to update token",
       );
     } finally {
       setIsSaving(false);
@@ -444,7 +431,7 @@
     const fetchTokenData = async () => {
       try {
         const response = await fetch(`${env.apiUrl}/api/token/${mint}`);
-        const data = await response.json() as { creator: string };
+        const data = (await response.json()) as { creator: string };
         setIsTokenOwner(data.creator === publicKey?.toString());
         // ... rest of the fetch logic
       } catch (error) {
@@ -488,11 +475,7 @@
           )}
         />
 
-<<<<<<< HEAD
-        {/* Twitter Field - Validation removed, handled by normalization */}
-=======
         {/* Twitter Field */}
->>>>>>> 7bf76e66
         <Controller
           control={control}
           name="links.twitter"
