import { useWallet } from "@solana/wallet-adapter-react";
import { X } from "lucide-react";
import { useCallback, useEffect, useState } from "react";
import { useLocation, useParams } from "react-router-dom";
import { toast } from "react-toastify";
import Button from "../button";
import { useTokenBalance } from "@/hooks/use-token-balance";

// --- API Base URL ---
const API_BASE_URL = env.apiUrl || ""; // Ensure fallback

// Function to get the correct icon path based on the current tab
const getTabIconPath = (
  tabType: "Image" | "Video" | "Audio",
  currentTab: "Image" | "Video" | "Audio",
): string => {
  if (tabType === "Image") {
    return tabType === currentTab
      ? "/token/imageon.svg"
      : "/token/imageoff.svg";
  } else if (tabType === "Video") {
    return tabType === currentTab
      ? "/token/videoon.svg"
      : "/token/videooff.svg";
  } else {
    // Audio tab
    return tabType === currentTab
      ? "/token/musicon.svg"
      : "/token/musicoff.svg";
  }
};

// Additional imports for balance checking
import { env } from "@/utils/env";
import { Connection, PublicKey } from "@solana/web3.js";

// Storage keys for Twitter auth
const STORAGE_KEY = "twitter-oauth-token";
const PENDING_SHARE_KEY = "pending-twitter-share";
const OAUTH_REDIRECT_ORIGIN_KEY = "OAUTH_REDIRECT_ORIGIN"; // Key for storing the original path

// Types for Twitter authentication
type TwitterCredentials = {
  userId: string;
  accessToken: string;
  refreshToken: string;
  expiresAt: number;
};

type PendingShare = {
  // Store pieces needed to regenerate text
  imageData: string;
  tokenName: string;
  tokenSymbol: string;
};

// --- Expected API Response Types ---
interface TokenInfoResponse {
  name: string;
  symbol: string;
  // Add other expected fields if needed
}

export default function CommunityTab() {
  type ICommunityTabs = "Image" | "Video" | "Audio";
  const [communityTab, setCommunityTab] = useState<ICommunityTabs>("Image");
  const [userPrompt, setUserPrompt] = useState("");
  const [isGenerating, setIsGenerating] = useState(false);
  const [generatedImage, setGeneratedImage] = useState<string | null>(null);
  const [processingStatus, setProcessingStatus] = useState<
    "idle" | "processing" | "processed" | "failed"
  >("idle");
  const { publicKey } = useWallet();
  const [isSharing, setIsSharing] = useState(false);
  const [shareError, setShareError] = useState<string | null>(null);
  const [twitterCredentials, setTwitterCredentials] =
    useState<TwitterCredentials | null>(null);

  // Mode selection state
  const [generationMode, setGenerationMode] = useState<"fast" | "pro">("fast");

  // We can keep this for debugging but it's no longer the primary balance source
  const [manualTokenBalance, setManualTokenBalance] = useState<number | null>(
    null,
  );

  // --- Modal State ---
  const [isShareModalOpen, setIsShareModalOpen] = useState(false);
  const [modalShareText, setModalShareText] = useState("");
  const [isPostingTweet, setIsPostingTweet] = useState(false); // Loading state for modal post
  // --- End Modal State ---

  // --- Token Info State ---
  const [tokenInfo, setTokenInfo] = useState<{
    name: string;
    symbol: string;
  } | null>(null);

  // Get token mint from URL params with better fallback logic
  const { mint: urlTokenMint } = useParams<{ mint: string }>();
  const location = useLocation();

  // Extract token mint from URL if not found in params
  const [detectedTokenMint, setDetectedTokenMint] = useState<string | null>(
    null,
  );

  // Effect to detect token mint from various sources
  useEffect(() => {
    console.log("URL params mint:", urlTokenMint);

    // First try from URL params (most reliable)
    if (urlTokenMint) {
      console.log("Using token mint from URL params:", urlTokenMint);
      setDetectedTokenMint(urlTokenMint);
      return;
    }

    // If not in params, try to extract from pathname
    const pathMatch = location.pathname.match(/\/token\/([A-Za-z0-9]{32,44})/);
    if (pathMatch && pathMatch[1]) {
      console.log("Extracted token mint from pathname:", pathMatch[1]);
      setDetectedTokenMint(pathMatch[1]);
      return;
    }
  }, [urlTokenMint, location.pathname]);

  // Use detected token mint instead of directly from params
  const tokenMint = detectedTokenMint;

  // Use the proper hook to get token balance AFTER tokenMint is declared
  const { tokenBalance } = useTokenBalance({ tokenId: tokenMint || "" });

  useEffect(() => {
    console.log("**** tokenBalance from hook:", tokenBalance);
    console.log("**** manualTokenBalance:", manualTokenBalance);
  }, [tokenBalance, manualTokenBalance]);

  // --- Fetch Real Token Info & Agents ---
  useEffect(() => {
    const fetchTokenData = async () => {
      if (!tokenMint || !API_BASE_URL) {
        console.log("Skipping fetch: No tokenMint or API_BASE_URL");
        setTokenInfo(null);
        return; // Don't fetch if mint is not available
      }

      try {
        // Fetch Token Info
        console.log(`Fetching token info for ${tokenMint}...`);
        const infoResponse = await fetch(
          `${API_BASE_URL}/api/token/${tokenMint}`,
        );
        console.log("Token info response:", infoResponse);
        if (!infoResponse.ok) {
          throw new Error(
            `Failed to fetch token info: ${infoResponse.statusText}`,
          );
        }
        const infoData = (await infoResponse.json()) as TokenInfoResponse;
        // TODO: Add validation here (e.g., using Zod)
        setTokenInfo({ name: infoData.name, symbol: infoData.symbol });
        console.log("Token info received:", infoData);
      } catch (error) {
        console.error("Error fetching token info:", error);
        setTokenInfo(null);
      }
    };

    fetchTokenData();
  }, [tokenMint]); // Re-fetch when tokenMint changes
  // --- End Fetch Real Token Info & Agents ---

  // Check for Twitter credentials on mount
  useEffect(() => {
    // Don't proceed if we don't have a token mint
    if (!tokenMint) {
      console.warn("No token mint found in URL params");
      return;
    }

    console.log("Checking for Twitter credentials...");
    const storedCredentials = localStorage.getItem(STORAGE_KEY);
    if (storedCredentials) {
      try {
        const parsedCredentials = JSON.parse(
          storedCredentials,
        ) as TwitterCredentials;

        // Check if token is expired
        if (parsedCredentials.expiresAt < Date.now()) {
          console.log(
            "Twitter token has expired, user needs to re-authenticate",
          );
        } else {
          setTwitterCredentials(parsedCredentials);
          console.log("Valid Twitter credentials loaded from storage");
        }
      } catch (error) {
        console.error("Failed to parse stored Twitter credentials", error);
        localStorage.removeItem(STORAGE_KEY);
      }
    } else {
      console.log("No Twitter credentials found in storage");
    }

    // In a real implementation, we would fetch token agents from the API
    // fetchTokenAgents(tokenMint);

    // Check for callback from Twitter OAuth
    const urlParams = new URLSearchParams(window.location.search);
    const freshAuth = urlParams.get("fresh_auth") === "true";

    if (freshAuth) {
      console.log("Detected fresh Twitter authentication");

      // Check if we have a pending share
      const pendingShareData = localStorage.getItem(PENDING_SHARE_KEY);
      if (pendingShareData) {
        try {
          // Parse the stored pieces
          const share = JSON.parse(pendingShareData) as PendingShare;
          const storedCreds = localStorage.getItem(STORAGE_KEY);

          if (storedCreds) {
            const parsedCreds = JSON.parse(storedCreds) as TwitterCredentials;
            console.log("Found fresh credentials and pending share pieces");
            setTwitterCredentials(parsedCreds);

            // --- Regenerate Text & Open Modal on Callback ---
            setTimeout(() => {
              console.log(
                "Regenerating share text and opening modal after authentication",
              );

              // Regenerate the share text using stored pieces
              const regeneratedText = generateShareText(
                { name: share.tokenName, symbol: share.tokenSymbol }, // Use stored token info
              );
              setModalShareText(regeneratedText);

              // Set the image
              setGeneratedImage(share.imageData);

              // Open the modal
              setIsShareModalOpen(true);
            }, 100); // Delay ensures state updates settle
            // --- End Regenerate Text & Open Modal on Callback ---
          } else {
            console.error("No credentials found after authentication");
          }

          // Clean up pending share key
          localStorage.removeItem(PENDING_SHARE_KEY);
        } catch (error) {
          console.error("Failed to process pending share", error);
          setShareError(
            error instanceof Error ? error.message : "Failed to process share",
          );
        }
      } else {
        console.log("No pending share found after authentication");
      }

      // Clean up URL (remove fresh_auth param)
      const currentUrl = new URL(window.location.href);
      if (currentUrl.searchParams.has("fresh_auth")) {
        // Check if param exists before deleting
        currentUrl.searchParams.delete("fresh_auth");
      }
      // Preserve hash/anchor when cleaning up URL
      window.history.replaceState({}, "", currentUrl.pathname + location.hash);
    }
  }, [tokenMint, generatedImage]);

  // Fetch token agents (in a real implementation)
  // const fetchTokenAgents = async (mint: string) => {
  //   try {
  //     // In a real implementation, this would be an API call
  //     // const response = await fetch(`${env.apiUrl}/api/token/${mint}/agents`);
  //     // if (response.ok) {
  //     //   const agents = await response.json();
  //     //   setTokenAgents(agents);
  //     // }
  //     console.log(`Fetching agents for token ${mint}`);
  //   } catch (error) {
  //     console.error("Error fetching token agents:", error);
  //   }
  // };

  // Generate image function
  const generateImage = async () => {
    if (!userPrompt) return;

    // Check if wallet is connected
    if (!publicKey) {
      toast.error("Please connect your wallet to generate images");
      return;
    }

    // Check if we have a token mint
    if (!tokenMint) {
      toast.error(
        "No token found. Please navigate to a token page to generate images",
      );
      return;
    }

    // Check token balance requirements based on mode
    const requiredBalance = generationMode === "pro" ? 10000 : 1000;
    if ((tokenBalance ?? 0) < requiredBalance) {
      toast.error(
        `You need at least ${requiredBalance.toLocaleString()} tokens to generate images in ${generationMode} mode`,
      );
      return;
    }

    setIsGenerating(true);
    setProcessingStatus("processing");
    setGeneratedImage(null); // Clear previous image
    setShareError(null);

    try {
      console.log(
        `Generating ${generationMode} image for token ${tokenMint} with prompt: ${userPrompt}`,
      );

      // In a real implementation, we would fetch the token metadata if not available
      // For now, we'll use mock token data or fetch from the page's context
      const tokenMetadata = {
        name: tokenInfo?.name || "Example Token",
        symbol: tokenInfo?.symbol || "XMPL",
        description: "An example token for demonstration purposes",
        prompt: "A colorful digital token with a unique design",
      };

      // Get the auth token
      const authToken = localStorage.getItem("authToken");
      if (!authToken) {
        console.error("No auth token found");
        // Try to generate without auth token for testing
        toast.warning(
          "No auth token found, trying to generate without authentication",
        );
      }

      // Log API URL to help debug
      const apiUrl = `${env.apiUrl}/api/enhance-and-generate`;
      console.log("Calling API endpoint:", apiUrl);

      // Create headers
      const headers: Record<string, string> = {
        "Content-Type": "application/json",
      };

      // Add auth token if available
      if (authToken) {
        headers["Authorization"] = `Bearer ${authToken}`;
      }

      // Call the API endpoint that enhances the prompt and generates an image
      const response = await fetch(apiUrl, {
        method: "POST",
        headers,
        body: JSON.stringify({
          userPrompt,
          tokenMint,
          tokenMetadata,
          mediaType: "image",
          mode: generationMode,
        }),
        credentials: "include", // Important to include credentials for auth cookies
      });

      // Log response status and headers for debugging
      console.log("Response status:", response.status);
      // Headers object doesn't have a standard iterator, so we'll get keys and values manually
      const headerObj: Record<string, string> = {};
      response.headers.forEach((value, key) => {
        headerObj[key] = value;
      });
      console.log("Response headers:", headerObj);

      // Handle error responses
      if (!response.ok) {
        let errorMessage = `Failed to generate image (${response.status})`;
        let errorData: any = null;

        try {
          // Attempt to parse error response
          const contentType = response.headers.get("content-type");
          if (contentType && contentType.includes("application/json")) {
            errorData = await response.json();
            errorMessage = errorData.error || errorMessage;

            // Special handling for token ownership requirement errors
            if (errorData.type === "OWNERSHIP_REQUIREMENT") {
              const minimumRequired = errorData.minimumRequired || 1000;
              const currentAmount =
                errorData.message?.match(/You currently have ([\d.]+)/)?.[1] ||
                "0";

              // Show a more helpful message with a link to buy tokens
              const buyTokensUrl = `/token/${tokenMint}?action=buy`;

              toast.error(
                <div>
                  <p>
                    You need at least {minimumRequired.toLocaleString()} tokens
                    to use this feature.
                  </p>
                  <p>You currently have {currentAmount} tokens.</p>
                  <a
                    href={buyTokensUrl}
                    className="underline text-blue-500 hover:text-blue-700"
                    onClick={(e) => {
                      e.preventDefault();
                      window.location.href = buyTokensUrl;
                    }}
                  >
                    Click here to buy more tokens
                  </a>
                </div>,
                {
                  autoClose: 10000, // Show for 10 seconds
                  closeOnClick: false,
                },
              );
              throw new Error(
                `Insufficient token balance. You need at least ${minimumRequired.toLocaleString()} tokens.`,
              );
            }
          } else {
            // If not JSON, try to get text
            errorMessage = await response.text();
          }
        } catch (e) {
          console.error("Error parsing error response:", e);
        }

        console.error("API error response:", errorData || errorMessage);
        throw new Error(errorMessage);
      }

      // Try to parse the response carefully
      let data: any = null;
      try {
        // Check content type to make sure it's JSON
        const contentType = response.headers.get("content-type");
        if (contentType && contentType.includes("application/json")) {
          data = await response.json();
        } else {
          throw new Error(`Unexpected content type: ${contentType}`);
        }
      } catch (jsonError) {
        console.error("Error parsing JSON response:", jsonError);
        const textResponse = await response.text();
        console.log("Raw text response:", textResponse);
        throw new Error("Failed to parse server response");
      }

      console.log("API response:", data);

      // Make sure we have the expected fields
      if (!data || typeof data !== "object") {
        throw new Error("Invalid response format");
      }

      if (data.success && data.mediaUrl) {
        // Check if mediaUrl is a data URL or a regular URL
        if (data.mediaUrl.startsWith("data:")) {
          // It's already a data URL, use directly
          setGeneratedImage(data.mediaUrl);
          console.log(
            "Using data URL directly:",
            data.mediaUrl.substring(0, 50) + "...",
          );
        } else {
          // It's a URL, make sure it's absolute
          const fullUrl = data.mediaUrl.startsWith("http")
            ? data.mediaUrl
            : `${env.apiUrl}${data.mediaUrl.startsWith("/") ? "" : "/"}${data.mediaUrl}`;

          console.log("Using image URL:", fullUrl);
          setGeneratedImage(fullUrl);
        }

        setProcessingStatus("processed");

        if (data.enhancedPrompt) {
          console.log("Enhanced prompt:", data.enhancedPrompt);
        }

        if (data.remainingGenerations !== undefined) {
          toast.success(
            `Image generated successfully! You have ${data.remainingGenerations} generations left today.`,
          );
        } else {
          toast.success("Image generated successfully!");
        }
      } else {
        console.error("Invalid response:", data);
        throw new Error(
          data.error || "Failed to generate image: No media URL returned",
        );
      }
    } catch (error) {
      console.error("Error generating image:", error);
      setProcessingStatus("failed");
      toast.error(
        error instanceof Error ? error.message : "Failed to generate image",
      );
    } finally {
      setIsGenerating(false);
    }
  };

  // Generate video function
  const generateVideo = async (
    isImageToVideo: boolean = false,
    sourceImageUrl: string = "",
  ) => {
    if (!userPrompt && !isImageToVideo) return;

    // Check if wallet is connected
    if (!publicKey) {
      toast.error("Please connect your wallet to generate videos");
      return;
    }

    // Check if we have a token mint
    if (!tokenMint) {
      toast.error(
        "No token found. Please navigate to a token page to generate videos",
      );
      return;
    }

    // Check token balance requirements based on mode
    const requiredBalance = generationMode === "pro" ? 100000 : 10000;
    if ((tokenBalance ?? 0) < requiredBalance) {
      toast.error(
        `You need at least ${requiredBalance.toLocaleString()} tokens to generate videos in ${generationMode} mode`,
      );
      return;
    }

    setIsGenerating(true);
    setProcessingStatus("processing");
    setGeneratedImage(null); // Clear previous media
    setShareError(null);

    try {
      console.log(
        `Generating ${generationMode} video for token ${tokenMint} with prompt: ${userPrompt}`,
      );

      // In a real implementation, we would fetch the token metadata if not available
      const tokenMetadata = {
        name: tokenInfo?.name || "Example Token",
        symbol: tokenInfo?.symbol || "XMPL",
        description: "An example token for demonstration purposes",
        prompt: "A colorful digital token with a unique design",
      };

      // Get the auth token
      const authToken = localStorage.getItem("authToken");
      if (!authToken) {
        console.error("No auth token found");
        toast.warning(
          "No auth token found, trying to generate without authentication",
        );
      }

      // API endpoint
      const apiUrl = `${env.apiUrl}/api/enhance-and-generate`;
      console.log("Calling API endpoint:", apiUrl);

      // Create headers
      const headers: Record<string, string> = {
        "Content-Type": "application/json",
      };

      // Add auth token if available
      if (authToken) {
        headers["Authorization"] = `Bearer ${authToken}`;
      }

      // Prepare request body
      const requestBody: any = {
        userPrompt,
        tokenMint,
        tokenMetadata,
        mediaType: "video",
        mode: generationMode,
      };

      // Add image URL for image-to-video if applicable
      if (isImageToVideo && sourceImageUrl) {
        requestBody.image_url = sourceImageUrl;
      }

      // Call the API endpoint
      const response = await fetch(apiUrl, {
        method: "POST",
        headers,
        body: JSON.stringify(requestBody),
        credentials: "include",
      });

      // Log response status
      console.log("Response status:", response.status);
      const headerObj: Record<string, string> = {};
      response.headers.forEach((value, key) => {
        headerObj[key] = value;
      });
      console.log("Response headers:", headerObj);

      // Handle error responses
      if (!response.ok) {
        let errorMessage = `Failed to generate video (${response.status})`;
        let errorData: any = null;

        try {
          const contentType = response.headers.get("content-type");
          if (contentType && contentType.includes("application/json")) {
            errorData = await response.json();
            errorMessage = errorData.error || errorMessage;

            // Special handling for token ownership requirement errors
            if (errorData.type === "OWNERSHIP_REQUIREMENT") {
              const minimumRequired = errorData.minimumRequired || 10000;
              const currentAmount =
                errorData.message?.match(/You currently have ([\d.]+)/)?.[1] ||
                "0";

              // Show a more helpful message with a link to buy tokens
              const buyTokensUrl = `/token/${tokenMint}?action=buy`;

              toast.error(
                <div>
                  <p>
                    You need at least {minimumRequired.toLocaleString()} tokens
                    to use this feature.
                  </p>
                  <p>You currently have {currentAmount} tokens.</p>
                  <a
                    href={buyTokensUrl}
                    className="underline text-blue-500 hover:text-blue-700"
                    onClick={(e) => {
                      e.preventDefault();
                      window.location.href = buyTokensUrl;
                    }}
                  >
                    Click here to buy more tokens
                  </a>
                </div>,
                {
                  autoClose: 10000,
                  closeOnClick: false,
                },
              );
              throw new Error(
                `Insufficient token balance. You need at least ${minimumRequired.toLocaleString()} tokens.`,
              );
            }
          } else {
            errorMessage = await response.text();
          }
        } catch (e) {
          console.error("Error parsing error response:", e);
        }

        console.error("API error response:", errorData || errorMessage);
        throw new Error(errorMessage);
      }

      // Parse the response
      let data: any = null;
      try {
        const contentType = response.headers.get("content-type");
        if (contentType && contentType.includes("application/json")) {
          data = await response.json();
        } else {
          throw new Error(`Unexpected content type: ${contentType}`);
        }
      } catch (jsonError) {
        console.error("Error parsing JSON response:", jsonError);
        const textResponse = await response.text();
        console.log("Raw text response:", textResponse);
        throw new Error("Failed to parse server response");
      }

      console.log("API response:", data);

      // Validate response
      if (!data || typeof data !== "object") {
        throw new Error("Invalid response format");
      }

      if (data.success && data.mediaUrl) {
        // It's a URL, make sure it's absolute
        const fullUrl = data.mediaUrl.startsWith("http")
          ? data.mediaUrl
          : `${env.apiUrl}${data.mediaUrl.startsWith("/") ? "" : "/"}${data.mediaUrl}`;

        console.log("Using video URL:", fullUrl);
        setGeneratedImage(fullUrl); // We'll reuse this state for videos too

        setProcessingStatus("processed");

        if (data.enhancedPrompt) {
          console.log("Enhanced prompt:", data.enhancedPrompt);
        }

        if (data.remainingGenerations !== undefined) {
          toast.success(
            `Video generated successfully! You have ${data.remainingGenerations} generations left today.`,
          );
        } else {
          toast.success("Video generated successfully!");
        }
      } else {
        console.error("Invalid response:", data);
        throw new Error(
          data.error || "Failed to generate video: No media URL returned",
        );
      }
    } catch (error) {
      console.error("Error generating video:", error);
      setProcessingStatus("failed");
      toast.error(
        error instanceof Error ? error.message : "Failed to generate video",
      );
    } finally {
      setIsGenerating(false);
    }
  };

  // --- Tweet Templates & Generator ---
  const tweetTemplates = [
    "Check out this AI image for {TOKEN_NAME} (${TOKEN_SYMBOL})! #AICrypto",
    "I generated this for ${TOKEN_SYMBOL} ({TOKEN_NAME}) using AI! #AIart #Crypto",
    "AI magic for {TOKEN_NAME} (${TOKEN_SYMBOL}). What do you think?",
    "My AI creation for ${TOKEN_SYMBOL}. #TokenArt",
    "Generated with AI for {TOKEN_NAME}!",
    "Vibing with this AI art for ${TOKEN_SYMBOL}.",
    "This is {TOKEN_NAME} (${TOKEN_SYMBOL}) as interpreted by AI.",
    "AI generated image for ${TOKEN_SYMBOL}.",
    "From thought to picture for {TOKEN_NAME}, via AI! #AI #Blockchain",
    "${TOKEN_SYMBOL} AI Generation!",
  ];

  const generateShareText = (
    currentTokenInfo: { name: string; symbol: string } | null,
  ): string => {
    console.log("currentTokenInfo", currentTokenInfo);
    const name = currentTokenInfo?.name || "this token";
    const symbol = currentTokenInfo?.symbol
      ? `$${currentTokenInfo.symbol}`
      : "";

    // Select a random template
    const template =
      tweetTemplates[Math.floor(Math.random() * tweetTemplates.length)];

    // Replace placeholders
    let text = template
      .replace(/{TOKEN_NAME}/g, name)
      .replace(/{TOKEN_SYMBOL}/g, symbol);

    // Basic truncation if needed (Twitter limit is 280)
    if (text.length > 280) {
      // Find last space before limit to avoid cutting words
      const lastSpace = text.lastIndexOf(" ", 277);
      text = text.substring(0, lastSpace > 0 ? lastSpace : 277) + "...";
    }

    return text;
  };
  // --- End Tweet Templates & Generator ---

  // Share on X function
  const shareOnX = useCallback(async () => {
    if (!generatedImage) {
      setShareError("No image to share");
      return;
    }
    // Ensure token info is loaded
    if (!tokenInfo) {
      toast.warn("Token information still loading, please wait a moment.");
      return;
    }

    setIsSharing(true);
    setShareError(null);

    try {
      // --- Generate Dynamic Share Text ---
      const shareText = generateShareText(tokenInfo);
      // --- End Generate Dynamic Share Text ---

      console.log(
        "Starting image share process, generated text:",
        shareText.substring(0, 50),
      );
      console.log("Image data type:", typeof generatedImage);

      if (twitterCredentials && twitterCredentials.expiresAt > Date.now()) {
        console.log(
          "User already authenticated with Twitter. Opening share modal...",
        );
        // --- Open Modal Directly ---
        setModalShareText(shareText); // Use generated text
        setIsShareModalOpen(true);
        // --- End Open Modal Directly ---
      } else {
        console.log(
          "User not authenticated with Twitter, storing pending share and origin",
        );
        // Store the pending share and redirect to auth
        const pendingShare: PendingShare = {
          // Store pieces needed to regenerate text later
          imageData: generatedImage,
          tokenName: tokenInfo.name,
          tokenSymbol: tokenInfo.symbol,
        };
        localStorage.setItem(PENDING_SHARE_KEY, JSON.stringify(pendingShare));

        // Store the current path before redirecting
        const currentPath =
          window.location.pathname +
          window.location.search +
          window.location.hash;

        // Add generation anchor if not already present
        const pathWithAnchor =
          currentPath + (currentPath.includes("#") ? "" : "#generation");
        localStorage.setItem(OAUTH_REDIRECT_ORIGIN_KEY, pathWithAnchor);
        console.log("Stored origin path for redirect:", pathWithAnchor);

        // Redirect to OAuth
        const apiUrl = env.apiUrl;
        if (!apiUrl) {
          throw new Error("API URL is not configured");
        }

        window.location.href = `${apiUrl}/api/share/oauth/request_token`;
      }
    } catch (error) {
      console.error("Share failed", error);
      setShareError(error instanceof Error ? error.message : "Share failed");
      toast.error(
        `Share initiation failed: ${error instanceof Error ? error.message : "Unknown error"}`,
      );
    } finally {
      setIsSharing(false); // Stop loading state as we are either showing modal or redirecting
    }
  }, [generatedImage, tokenInfo]);

  // Handle Twitter sharing (called FROM the modal or callback)
  const handleShareOnX = async (
    text: string,
    imageData: string,
    creds: TwitterCredentials,
  ) => {
    // This function is now primarily for the actual posting logic
    // It will be called by `confirmAndPostShare`
    try {
      // Double-check if credentials expired
      if (creds.expiresAt < Date.now()) {
        throw new Error(
          "Twitter authentication expired. Please connect again.",
        );
      }

      console.log("Processing Twitter share from modal/callback");
      setShareError(null);

      // First upload the image
      console.log("Step 1: Uploading image to Twitter");
      const mediaId = await uploadImage(imageData, creds.accessToken);
      console.log("Image uploaded successfully, media ID:", mediaId);

      // Then post the tweet with the image
      console.log("Step 2: Posting tweet with image");
      await postTweet(text, mediaId, creds.accessToken);
      console.log("Tweet posted successfully");

      // Show success notification
      toast.success("Successfully shared to Twitter!");
    } catch (error) {
      console.error("Twitter share failed:", error);
      setShareError(error instanceof Error ? error.message : "Share failed");
      toast.error(
        `Failed to share: ${error instanceof Error ? error.message : "Unknown error"}`,
      );
      throw error; // Re-throw to allow the caller to handle loading state
    }
  };

  // --- New function to handle modal confirmation ---
  const confirmAndPostShare = async () => {
    if (!generatedImage || !twitterCredentials) {
      toast.error("Missing image or authentication for sharing.");
      return;
    }

    setIsPostingTweet(true);
    try {
      await handleShareOnX(modalShareText, generatedImage, twitterCredentials);
      setIsShareModalOpen(false); // Close modal on success
    } catch (error) {
      // Error is already handled/logged in handleShareOnX
      // Keep modal open on error
    } finally {
      setIsPostingTweet(false);
    }
  };
  // --- End new function ---

  // Upload image to Twitter
  const uploadImage = async (
    imageData: string,
    accessToken: string,
  ): Promise<string> => {
    try {
      console.log(
        "Uploading image to Twitter with image data type:",
        typeof imageData,
      );
      console.log(
        "Image data starts with:",
        imageData.substring(0, 50) + "...",
      );

      let blob;

      // Convert image data to blob - different handling based on data format
      if (imageData.startsWith("data:")) {
        // It's a data URL, extract the base64 data and convert to blob
        const base64Data = imageData.split(",")[1];
        const byteCharacters = atob(base64Data);
        const byteArrays = [];

        for (let i = 0; i < byteCharacters.length; i += 512) {
          const slice = byteCharacters.slice(i, i + 512);
          const byteNumbers = new Array(slice.length);
          for (let j = 0; j < slice.length; j++) {
            byteNumbers[j] = slice.charCodeAt(j);
          }
          byteArrays.push(new Uint8Array(byteNumbers));
        }

        blob = new Blob(byteArrays, {
          type: imageData.split(";")[0].split(":")[1],
        });
        console.log("Created blob from data URL, size:", blob.size);
      } else {
        // It's a URL, fetch and convert to blob
        console.log("Fetching image from URL:", imageData);
        const response = await fetch(imageData);
        blob = await response.blob();
        console.log("Fetched image blob, size:", blob.size);
      }

      // Create FormData and append the image
      const formData = new FormData();
      formData.append("media", blob, "share-image.png");

      console.log("Sending image to API:", `${env.apiUrl}/api/share/tweet`);

      // Get auth token for the app (separate from Twitter token)
      const authToken = localStorage.getItem("authToken");

      // Send the upload request
      const uploadResponse = await fetch(`${env.apiUrl}/api/share/tweet`, {
        method: "POST",
        headers: {
          Authorization: `Bearer ${accessToken}`,
          // Include wallet auth token if available in a custom header
          ...(authToken ? { "X-Auth-Token": `Bearer ${authToken}` } : {}),
        },
        body: formData,
        credentials: "include",
      });

      if (!uploadResponse.ok) {
        const errorText = await uploadResponse.text();
        console.error(
          "Image upload failed with status:",
          uploadResponse.status,
        );
        console.error("Error response body:", errorText);
        // Attempt to parse JSON error if possible
        let detailedError = `Failed to upload image: ${uploadResponse.statusText}`;
        try {
          const jsonError = JSON.parse(errorText);
          if (jsonError.error) {
            detailedError += ` - ${jsonError.error}`;
          }
        } catch (e) {
          // Ignore if not JSON
          detailedError += ` - ${errorText}`;
        }
        throw new Error(detailedError);
      }

      // Parse the response with type
      const responseData = (await uploadResponse.json()) as {
        mediaId: string;
        success?: boolean;
      };

      if (!responseData.mediaId) {
        throw new Error("No media ID received");
      }

      return responseData.mediaId;
    } catch (error) {
      console.error("Error in uploadImage:", error);
      throw error;
    }
  };

  // Post tweet with image
  const postTweet = async (
    text: string,
    mediaId: string,
    accessToken: string,
  ) => {
    try {
      console.log("Posting tweet with text:", text);
      console.log("Using media ID:", mediaId);

      // Get auth token for the app (separate from Twitter token)
      const authToken = localStorage.getItem("authToken");

      const response = await fetch(`${env.apiUrl}/api/share/tweet`, {
        method: "POST",
        headers: {
          Authorization: `Bearer ${accessToken}`,
          "Content-Type": "application/json",
          // Include wallet auth token if available in a custom header
          ...(authToken ? { "X-Auth-Token": `Bearer ${authToken}` } : {}),
        },
        body: JSON.stringify({
          text,
          mediaId,
        }),
        credentials: "include",
      });

      if (!response.ok) {
        const errorText = await response.text();
        throw new Error(`Failed to post tweet: ${errorText}`);
      }

      return await response.json();
    } catch (error) {
      console.error("Error in postTweet:", error);
      throw error;
    }
  };

  // Add download functionality for any media type
  const downloadMedia = useCallback(async () => {
    if (!generatedImage) {
      toast.error("No media to download");
      return;
    }

    try {
      // Convert the URL to a blob
      const response = await fetch(generatedImage);
      const blob = await response.blob();

      // Determine file extension based on media type and content type
      let extension = ".png";
      const contentType = response.headers.get("content-type");
      if (contentType?.includes("video")) {
        extension = ".mp4";
      } else if (contentType?.includes("audio")) {
        extension = ".mp3";
      } else if (contentType === "image/jpeg") {
        extension = ".jpg";
      }

      // Create a URL for the blob
      const blobUrl = window.URL.createObjectURL(blob);

      // Create an anchor element for download
      const a = document.createElement("a");
      a.href = blobUrl;
      a.download = `generated-${communityTab.toLowerCase()}-${Date.now()}${extension}`;

      // Trigger the download
      document.body.appendChild(a);
      a.click();

      // Cleanup
      window.URL.revokeObjectURL(blobUrl);
      document.body.removeChild(a);

      toast.success(`${communityTab} download started`);
    } catch (error) {
      console.error(`Error downloading ${communityTab.toLowerCase()}:`, error);
      toast.error(`Failed to download ${communityTab.toLowerCase()}`);
    }
  }, [generatedImage, communityTab]);

  // Add function to check token balance
  const checkTokenBalance = async () => {
    if (!publicKey || !tokenMint) {
      return;
    }

    console.log("**** checkTokenBalance running");

    try {
      // Get stored auth token if available
      const authToken = localStorage.getItem("authToken");

      // First try to get balance from API (which uses the database)
      try {
        const response = await fetch(
          `${API_BASE_URL}/api/token/${tokenMint}/check-balance?address=${publicKey.toString()}`,
          {
            method: "GET",
            headers: {
              "Content-Type": "application/json",
              ...(authToken ? { Authorization: `Bearer ${authToken}` } : {}),
            },
            credentials: "include",
          },
        );

        if (response.ok) {
          const data = (await response.json()) as { balance?: number };
          console.log("**** API balance response:", data);
          if (data.balance !== undefined) {
            const formattedBalance = Number(data.balance);
            // Store as backup
            setManualTokenBalance(formattedBalance);
            return;
          }
        }
      } catch (apiError) {
        console.error("API balance check failed:", apiError);
        // Continue to fallback method if API fails
      }

      // Decide which networks to check
      const networksToCheck = [
        {
          name: env.solanaNetwork || "devnet",
          url: env.rpcUrl,
        },
      ];

      let totalBalance = 0;
      let foundOnNetwork = "";

      // Check each network we decided to look at
      for (const network of networksToCheck) {
        try {
          console.log(
            `Checking token balance on ${network.name} (${network.url})`,
          );
          const connection = new Connection(network.url);

          // Get token accounts owned by user for this mint
          const tokenAccounts = await connection.getTokenAccountsByOwner(
            publicKey,
            { mint: new PublicKey(tokenMint) },
            { commitment: "confirmed" },
          );

          let networkBalance = 0;

          // Sum up balances from all accounts on this network
          for (const { pubkey } of tokenAccounts.value) {
            const accountInfo = await connection.getTokenAccountBalance(pubkey);
            if (accountInfo.value) {
              const amount = Number(accountInfo.value.amount);
              const decimals = accountInfo.value.decimals;
              networkBalance += amount / Math.pow(10, decimals);
            }
          }

          // If we found a balance on this network
          if (networkBalance > 0) {
            totalBalance = networkBalance; // Use this balance
            foundOnNetwork = network.name;
            console.log(
              `Found balance of ${networkBalance} tokens on ${network.name}`,
            );
            break; // Stop checking other networks
          }
        } catch (networkError) {
          console.error(`Error checking ${network.name}:`, networkError);
        }
      }

      setManualTokenBalance(totalBalance);

      // Show appropriate toast message
      if (totalBalance > 0) {
        if (foundOnNetwork) {
          toast.success(
            `You have ${totalBalance.toFixed(2)} tokens on ${foundOnNetwork}${totalBalance >= 1000 ? " - enough to generate content!" : ""}`,
          );
        } else {
          toast.success(
            `You have ${totalBalance.toFixed(2)} tokens${totalBalance >= 1000 ? " - enough to generate content!" : ""}`,
          );
        }
      } else {
        toast.warning(
          `You have 0 tokens. You need at least 1,000 to generate content.`,
        );
      }
    } catch (error) {
      console.error("Error checking token balance:", error);
      toast.error("Failed to check token balance");
    }
  };

  useEffect(() => {
    checkTokenBalance();
  }, [publicKey, tokenMint]);

  // In the component, add these state variables after the existing ones
  const [videoMode, _setVideoMode] = useState<"text" | "image">("text");
  const [selectedImageForVideo, setSelectedImageForVideo] = useState<
    string | null
  >(null);
  const [imageUploadLoading, setImageUploadLoading] = useState(false);

  // Add this function to handle image uploads for image-to-video
  const handleImageUpload = async (e: React.ChangeEvent<HTMLInputElement>) => {
    if (!e.target.files || e.target.files.length === 0) {
      return;
    }

    try {
      setImageUploadLoading(true);
      const file = e.target.files[0];

      // Convert the file to data URL
      const reader = new FileReader();
      reader.onloadend = () => {
        if (typeof reader.result === "string") {
          setSelectedImageForVideo(reader.result);
        }
        setImageUploadLoading(false);
      };
      reader.readAsDataURL(file);
    } catch (error) {
      console.error("Error uploading image:", error);
      toast.error("Failed to upload image");
      setImageUploadLoading(false);
    }
  };

  // Add these state variables at the top of the component
  const [audioMode, _setAudioMode] = useState<"music" | "speech">("music");

  // Add this function to handle audio generation
  const generateAudio = async () => {
    if (!userPrompt && audioMode === "speech") return;

    // Check if wallet is connected
    if (!publicKey) {
      toast.error("Please connect your wallet to generate audio");
      return;
    }

    // Check if we have a token mint
    if (!tokenMint) {
      toast.error(
        "No token found. Please navigate to a token page to generate audio",
      );
      return;
    }

    // Check token balance requirements
    // Audio requires at least 10k tokens
    const requiredBalance = 10000;
    if ((tokenBalance ?? 0) < requiredBalance) {
      toast.error(
        `You need at least ${requiredBalance.toLocaleString()} tokens to generate audio`,
      );
      return;
    }

    setIsGenerating(true);
    setProcessingStatus("processing");
    setGeneratedImage(null); // Clear previous media
    setShareError(null);

    try {
      console.log(
        `Generating audio for token ${tokenMint} with mode: ${audioMode}`,
      );

      // Get token metadata
      const tokenMetadata = {
        name: tokenInfo?.name || "Example Token",
        symbol: tokenInfo?.symbol || "XMPL",
        description: "An example token for demonstration purposes",
        prompt: "A colorful digital token with a unique design",
      };

      // Get the auth token
      const authToken = localStorage.getItem("authToken");
      if (!authToken) {
        console.error("No auth token found");
        toast.warning(
          "No auth token found, trying to generate without authentication",
        );
      }

      // API endpoint
      const apiUrl = `${env.apiUrl}/api/enhance-and-generate`;
      console.log("Calling API endpoint:", apiUrl);

      // Create headers
      const headers: Record<string, string> = {
        "Content-Type": "application/json",
      };

      // Add auth token if available
      if (authToken) {
        headers["Authorization"] = `Bearer ${authToken}`;
      }

      // Prepare request body
      const requestBody: any = {
        userPrompt,
        tokenMint,
        tokenMetadata,
        mediaType: "audio",
        mode: "fast", // Audio only has one mode for now
      };

      // Call the API endpoint
      const response = await fetch(apiUrl, {
        method: "POST",
        headers,
        body: JSON.stringify(requestBody),
        credentials: "include",
      });

      // Log response status
      console.log("Response status:", response.status);
      const headerObj: Record<string, string> = {};
      response.headers.forEach((value, key) => {
        headerObj[key] = value;
      });
      console.log("Response headers:", headerObj);

      // Handle error responses
      if (!response.ok) {
        let errorMessage = `Failed to generate audio (${response.status})`;
        let errorData: any = null;

        try {
          const contentType = response.headers.get("content-type");
          if (contentType && contentType.includes("application/json")) {
            errorData = await response.json();
            errorMessage = errorData.error || errorMessage;

            // Special handling for token ownership requirement errors
            if (errorData.type === "OWNERSHIP_REQUIREMENT") {
              const minimumRequired = errorData.minimumRequired || 10000;
              const currentAmount =
                errorData.message?.match(/You currently have ([\d.]+)/)?.[1] ||
                "0";

              // Show a more helpful message with a link to buy tokens
              const buyTokensUrl = `/token/${tokenMint}?action=buy`;

              toast.error(
                <div>
                  <p>
                    You need at least {minimumRequired.toLocaleString()} tokens
                    to use this feature.
                  </p>
                  <p>You currently have {currentAmount} tokens.</p>
                  <a
                    href={buyTokensUrl}
                    className="underline text-blue-500 hover:text-blue-700"
                    onClick={(e) => {
                      e.preventDefault();
                      window.location.href = buyTokensUrl;
                    }}
                  >
                    Click here to buy more tokens
                  </a>
                </div>,
                {
                  autoClose: 10000,
                  closeOnClick: false,
                },
              );
              throw new Error(
                `Insufficient token balance. You need at least ${minimumRequired.toLocaleString()} tokens.`,
              );
            }
          } else {
            errorMessage = await response.text();
          }
        } catch (e) {
          console.error("Error parsing error response:", e);
        }

        console.error("API error response:", errorData || errorMessage);
        throw new Error(errorMessage);
      }

      // Parse the response
      let data: any = null;
      try {
        const contentType = response.headers.get("content-type");
        if (contentType && contentType.includes("application/json")) {
          data = await response.json();
        } else {
          throw new Error(`Unexpected content type: ${contentType}`);
        }
      } catch (jsonError) {
        console.error("Error parsing JSON response:", jsonError);
        const textResponse = await response.text();
        console.log("Raw text response:", textResponse);
        throw new Error("Failed to parse server response");
      }

      console.log("API response:", data);

      // Validate response
      if (!data || typeof data !== "object") {
        throw new Error("Invalid response format");
      }

      if (data.success && data.mediaUrl) {
        // It's a URL, make sure it's absolute
        const fullUrl = data.mediaUrl.startsWith("http")
          ? data.mediaUrl
          : `${env.apiUrl}${data.mediaUrl.startsWith("/") ? "" : "/"}${data.mediaUrl}`;

        console.log("Using audio URL:", fullUrl);
        setGeneratedImage(fullUrl); // We'll reuse this state for audio too

        setProcessingStatus("processed");

        if (data.enhancedPrompt) {
          console.log("Enhanced prompt:", data.enhancedPrompt);
        }

        if (data.remainingGenerations !== undefined) {
          toast.success(
            `Audio generated successfully! You have ${data.remainingGenerations} generations left today.`,
          );
        } else {
          toast.success("Audio generated successfully!");
        }
      } else {
        console.error("Invalid response:", data);
        throw new Error(
          data.error || "Failed to generate audio: No media URL returned",
        );
      }
    } catch (error) {
      console.error("Error generating audio:", error);
      setProcessingStatus("failed");
      toast.error(
        error instanceof Error ? error.message : "Failed to generate audio",
      );
    } finally {
      setIsGenerating(false);
    }
  };

  // Add an effect to inject media type buttons into header container
  useEffect(() => {
    const headerContainer = document.getElementById("media-selector-container");
    if (!headerContainer) return;

    // Create media type buttons container
    const mediaTypeButtons = document.createElement("div");
    mediaTypeButtons.className = "flex space-x-2 items-center";

    // Add image button
    const imageButton = document.createElement("button");
    imageButton.onclick = () => {
      setCommunityTab("Image");
      setGeneratedImage(null);
      setProcessingStatus("idle");
    };
    imageButton.className = communityTab === "Image" ? "active-tab" : "";

    const imageImg = document.createElement("img");
    imageImg.src = getTabIconPath("Image", communityTab);
    imageImg.alt = "Image";
    imageImg.className = "cursor-pointer h-8 w-auto";

    imageButton.appendChild(imageImg);
    mediaTypeButtons.appendChild(imageButton);

    // Add video button
    const videoButton = document.createElement("button");
    videoButton.onclick = () => {
      setCommunityTab("Video");
      setGeneratedImage(null);
      setProcessingStatus("idle");
    };
    videoButton.className = communityTab === "Video" ? "active-tab" : "";

    const videoImg = document.createElement("img");
    videoImg.src = getTabIconPath("Video", communityTab);
    videoImg.alt = "Video";
    videoImg.className = "cursor-pointer h-8 w-auto";

    videoButton.appendChild(videoImg);
    mediaTypeButtons.appendChild(videoButton);

    // Add audio button
    const audioButton = document.createElement("button");
    audioButton.onclick = () => {
      setCommunityTab("Audio");
      setGeneratedImage(null);
      setProcessingStatus("idle");
    };
    audioButton.className = communityTab === "Audio" ? "active-tab" : "";

    const audioImg = document.createElement("img");
    audioImg.src = getTabIconPath("Audio", communityTab);
    audioImg.alt = "Audio";
    audioImg.className = "cursor-pointer h-8 w-auto";

    audioButton.appendChild(audioImg);
    mediaTypeButtons.appendChild(audioButton);

    // Clear and append to header container
    headerContainer.innerHTML = "";
    headerContainer.appendChild(mediaTypeButtons);

    // Add CSS to document for active tab indication
    if (!document.getElementById("media-tab-styles")) {
      const style = document.createElement("style");
      style.id = "media-tab-styles";
      style.innerHTML = `
        .active-tab {
          position: relative;
        }
        .active-tab::after {
          content: '';
          position: absolute;
          bottom: -4px;
          left: 50%;
          transform: translateX(-50%);
          width: 24px;
          height: 2px;
          background-color: #03FF24;
        }
      `;
      document.head.appendChild(style);
    }

    // Cleanup function to remove the buttons when component unmounts
    return () => {
      if (headerContainer) {
        headerContainer.innerHTML = "";
      }
      const styleElem = document.getElementById("media-tab-styles");
      if (styleElem) {
        styleElem.remove();
      }
    };
  }, [communityTab]); // Re-run when tab changes

  return (
    <div className="flex flex-col">
      <div className="flex flex-col md:flex-row gap-4">
        {/* Content Area */}
        <div className="flex flex-col grow w-full">
          {/* Main generation controls - consistent across all media types */}
          <div className="flex flex-col gap-4 w-full">
            {/* Controls row - consistent for all media types */}
            <div className="flex items-end py-3">
              {/* Input field with dynamic placeholder based on tab */}
              <input
                type="text"
                value={userPrompt}
                onChange={(e) => setUserPrompt(e.target.value)}
                onKeyDown={(e) => {
                  if (e.key === "Enter" && !isGenerating) {
                    if (communityTab === "Image") {
                      generateImage();
                    } else if (communityTab === "Video") {
                      if (videoMode === "text") {
                        generateVideo();
                      } else if (
                        videoMode === "image" &&
                        selectedImageForVideo
                      ) {
                        generateVideo(true, selectedImageForVideo);
                      }
                    } else if (communityTab === "Audio") {
                      generateAudio();
                    }
                  }
                }}
                placeholder={
                  communityTab === "Image"
                    ? "Enter a concept like 'a halloween token about arnold schwarzenegger'"
                    : communityTab === "Video"
                      ? videoMode === "text"
                        ? "Enter a concept for your video"
                        : "Enter a description for your video (optional)"
                      : "Optional: describe the musical style (e.g., 'upbeat electronic with retro synths')"
                }
                className="flex-1 h-10 border-b border-b-[#03FF24] text-white bg-transparent focus:outline-none focus:border-b-white px-2 text-base leading-10"
              />

              {/* Generate button with dynamic behavior based on tab */}
              <button
                onClick={() => {
                  if (communityTab === "Image") {
                    generateImage();
                  } else if (communityTab === "Video") {
                    if (videoMode === "text") {
                      generateVideo();
                    } else if (videoMode === "image" && selectedImageForVideo) {
                      generateVideo(true, selectedImageForVideo);
                    }
                  } else if (communityTab === "Audio") {
                    generateAudio();
                  }
                }}
                disabled={
                  isGenerating ||
                  (communityTab === "Image" &&
                    (!userPrompt.trim() ||
                      (tokenBalance ?? 0) <
                        (generationMode === "pro" ? 10000 : 1000))) ||
                  (communityTab === "Video" &&
                    videoMode === "text" &&
                    (!userPrompt.trim() ||
                      (tokenBalance ?? 0) <
                        (generationMode === "fast" ? 10000 : 100000))) ||
                  (communityTab === "Video" &&
                    videoMode === "image" &&
                    (!selectedImageForVideo ||
                      (tokenBalance ?? 0) <
                        (generationMode === "fast" ? 10000 : 100000))) ||
                  (communityTab === "Audio" && (tokenBalance ?? 0) < 10000)
                }
<<<<<<< HEAD
                className="cursor-pointer transition-colors disabled:opacity-50 flex items-center mx-2 h-12"
=======
                className="transition-colors disabled:opacity-50 flex items-center mx-2 h-12 cursor-pointer"
>>>>>>> bf406a38
              >
                <img
                  src={
                    isGenerating
                      ? "/create/generating.svg"
                      : "/create/generateup.svg"
                  }
                  alt="Generate"
                  className="h-12 w-auto"
                  onMouseDown={(e) => {
                    if (!isGenerating)
                      (e.target as HTMLImageElement).src =
                        "/create/generatedown.svg";
                  }}
                  onMouseUp={(e) => {
                    if (!isGenerating)
                      (e.target as HTMLImageElement).src =
                        "/create/generateup.svg";
                  }}
                  onDragStart={(e) => e.preventDefault()}
                  onMouseOut={(e) => {
                    if (!isGenerating)
                      (e.target as HTMLImageElement).src =
                        "/create/generateup.svg";
                  }}
                />
              </button>

              {/* Fast/Pro mode buttons - only show for Image and Video */}
              {communityTab !== "Audio" && (
                <div className="flex space-x-1 h-10">
                  <button
                    onClick={() => setGenerationMode("fast")}
                    className="cursor-pointer h-10"
                  >
                    <img
                      src={
                        generationMode === "fast"
                          ? "/token/faston.svg"
                          : "/token/fastoff.svg"
                      }
                      alt="Fast mode"
                      className="h-10 w-auto cursor-pointer"
                    />
                  </button>
                  <button
                    onClick={() => setGenerationMode("pro")}
                    className="cursor-pointer h-10"
                  >
                    <img
                      src={
                        generationMode === "pro"
                          ? "/token/proon.svg"
                          : "/token/prooff.svg"
                      }
                      alt="Pro mode"
                      className="h-10 w-auto cursor-pointer"
                    />
                  </button>
                </div>
              )}
            </div>

            {/* Video-specific options */}
            {communityTab === "Video" && (
              <div className="px-4">
                {/* Image upload area for image-to-video */}
                {videoMode === "image" && (
                  <div className="border-2 border-dashed border-gray-600 p-4 rounded-md mb-4">
                    {selectedImageForVideo ? (
                      <div className="relative">
                        <img
                          src={selectedImageForVideo}
                          alt="Selected image"
                          className="max-w-full max-h-[300px] mx-auto"
                        />
                        <button
                          onClick={() => setSelectedImageForVideo(null)}
<<<<<<< HEAD
                          className="cursor-pointer absolute top-2 right-2 bg-black/70 p-1 rounded-full"
=======
                          className="absolute top-2 right-2 bg-black/70 p-1 rounded-full cursor-pointer"
>>>>>>> bf406a38
                          title="Remove image"
                        >
                          <X size={18} />
                        </button>
                      </div>
                    ) : (
                      <div className="text-center py-8">
                        <label className="cursor-pointer">
                          <div className="mb-2">
                            {imageUploadLoading
                              ? "Uploading..."
                              : "Drop an image here or click to upload"}
                          </div>
                          <input
                            type="file"
                            accept="image/*"
                            onChange={handleImageUpload}
                            className="hidden"
                            disabled={imageUploadLoading}
                          />
                          <div className="text-blue-400 hover:text-blue-300 text-sm">
                            {imageUploadLoading ? (
                              <div className="animate-pulse">Processing...</div>
                            ) : (
                              "Browse files"
                            )}
                          </div>
                        </label>
                      </div>
                    )}
                  </div>
                )}
              </div>
            )}

            {/* Token balance message */}
            {communityTab === "Image" &&
              (tokenBalance ?? 0) <
                (generationMode === "pro" ? 10000 : 1000) && (
                <div className="text-sm text-yellow-500 -mt-2">
                  <p>
                    You need to hold at least{" "}
                    {generationMode === "pro" ? "10,000" : "1,000"} tokens to
                    generate images in {generationMode} mode.
                  </p>
                </div>
              )}

            {communityTab === "Video" &&
              (tokenBalance ?? 0) <
                (generationMode === "fast" ? 10000 : 100000) && (
                <div className="text-sm text-yellow-500 -mt-2">
                  <p>
                    You need to hold at least{" "}
                    {generationMode === "fast" ? "10,000" : "100,000"} tokens to
                    generate videos in {generationMode} mode.
                  </p>
                </div>
              )}

            {communityTab === "Audio" && (tokenBalance ?? 0) < 10000 && (
              <div className="text-sm text-yellow-500 -mt-2">
                <p>
                  You need to hold at least 10,000 tokens to generate audio.
                </p>
              </div>
            )}

            {/* Generated content display area */}
            <div className="flex flex-col relative">
              {processingStatus === "processing" ? (
                <div className="flex items-center justify-center max-w-[600px] max-h-[600px]">
                  <div className="animate-spin rounded-full h-16 w-16 border-t-2 border-b-2 border-[#03FF24]"></div>
                </div>
              ) : (
                <>
                  {/* Display area based on media type */}
                  {communityTab === "Audio" &&
                  generatedImage &&
                  processingStatus === "processed" ? (
                    <div className="border border-gray-700 p-4">
                      <audio
                        src={generatedImage}
                        controls
                        className="w-full"
                        autoPlay
                      ></audio>
                    </div>
                  ) : communityTab === "Video" &&
                    generatedImage &&
                    processingStatus === "processed" ? (
                    <div className="border border-gray-700">
                      <video
                        src={generatedImage}
                        controls
                        className="w-full max-h-[500px]"
                        autoPlay
                        loop
                        muted
                      ></video>
                    </div>
                  ) : generatedImage ? (
                    <div
                      className="max-w-[100%] aspect-square w-full"
                      style={{
                        backgroundImage: `url(${generatedImage})`,
                        backgroundSize: "cover",
                        backgroundPosition: "center",
                      }}
                    ></div>
                  ) : null}
                </>
              )}

              {/* Download and share buttons - show for all processed media */}
              {generatedImage && processingStatus === "processed" && (
                <div className="w-full flex items-center justify-between p-2 bg-gradient-to-t from-black/80 to-transparent">
                  {shareError && (
                    <div className="text-red-500 text-sm bg-black/50 p-1 rounded">
                      {shareError}
                    </div>
                  )}
                  <div className="ml-auto flex gap-2">
                    <Button
                      size="small"
                      variant="outline"
                      onClick={downloadMedia}
                      disabled={processingStatus !== "processed"}
                    >
                      Download
                    </Button>
                    <Button
                      size="small"
                      variant="secondary"
                      onClick={shareOnX}
                      disabled={processingStatus !== "processed" || isSharing}
                    >
                      {isSharing ? "Sharing..." : "Share on X"}
                    </Button>
                  </div>
                </div>
              )}
            </div>
          </div>
        </div>
      </div>
      {isShareModalOpen && generatedImage && (
        <div className="fixed inset-0 bg-black/90 flex items-center justify-center z-50 p-4">
          <div className="bg-autofun-background-primary p-6 w-full max-w-lg relative text-white font-dm-mono border-4 border-[#2FD345] shadow-xl">
            <button
              onClick={() => setIsShareModalOpen(false)}
<<<<<<< HEAD
              className="cursor-pointer absolute top-3 right-3 text-gray-400 hover:text-white"
=======
              className="absolute top-3 right-3 text-gray-400 hover:text-white cursor-pointer"
>>>>>>> bf406a38
              aria-label="Close modal"
            >
              <X size={20} />
            </button>
            <h2 className="text-xl font-semibold mb-4 text-[#03FF24]">
              Share on X
            </h2>

            <div className="mb-4 border border-gray-600 overflow-hidden">
              <img
                src={generatedImage}
                alt="Generated content to share"
                className="w-full object-contain bg-gray-700"
              />
            </div>

            <div className="mb-4">
              <label
                htmlFor="shareText"
                className="block text-sm font-medium text-gray-300 mb-1"
              >
                Tweet Text
              </label>
              <textarea
                id="shareText"
                value={modalShareText}
                onChange={(e) => setModalShareText(e.target.value)}
                maxLength={280}
                className="w-full p-2 bg-autofun-background-secondary text-sm border-b border-gray-400 focus:border-white focus:outline-none resize-none"
                placeholder="Edit your tweet text..."
              />
              <p className="text-xs text-gray-400 mt-1 text-right">
                {modalShareText.length} / 280
              </p>
            </div>

            {shareError && (
              <p className="text-red-500 text-sm mb-3">Error: {shareError}</p>
            )}

            <div className="flex justify-end gap-3">
              <Button
                variant="secondary"
                onClick={() => setIsShareModalOpen(false)}
                disabled={isPostingTweet}
              >
                Cancel
              </Button>
              <Button
                variant="primary"
                onClick={confirmAndPostShare}
                disabled={isPostingTweet || !modalShareText.trim()}
              >
                {isPostingTweet ? "Posting..." : "Confirm & Post"}
              </Button>
            </div>
          </div>
        </div>
      )}
    </div>
  );
}<|MERGE_RESOLUTION|>--- conflicted
+++ resolved
@@ -1656,11 +1656,7 @@
                         (generationMode === "fast" ? 10000 : 100000))) ||
                   (communityTab === "Audio" && (tokenBalance ?? 0) < 10000)
                 }
-<<<<<<< HEAD
-                className="cursor-pointer transition-colors disabled:opacity-50 flex items-center mx-2 h-12"
-=======
                 className="transition-colors disabled:opacity-50 flex items-center mx-2 h-12 cursor-pointer"
->>>>>>> bf406a38
               >
                 <img
                   src={
@@ -1739,11 +1735,7 @@
                         />
                         <button
                           onClick={() => setSelectedImageForVideo(null)}
-<<<<<<< HEAD
-                          className="cursor-pointer absolute top-2 right-2 bg-black/70 p-1 rounded-full"
-=======
                           className="absolute top-2 right-2 bg-black/70 p-1 rounded-full cursor-pointer"
->>>>>>> bf406a38
                           title="Remove image"
                         >
                           <X size={18} />
@@ -1895,11 +1887,7 @@
           <div className="bg-autofun-background-primary p-6 w-full max-w-lg relative text-white font-dm-mono border-4 border-[#2FD345] shadow-xl">
             <button
               onClick={() => setIsShareModalOpen(false)}
-<<<<<<< HEAD
-              className="cursor-pointer absolute top-3 right-3 text-gray-400 hover:text-white"
-=======
               className="absolute top-3 right-3 text-gray-400 hover:text-white cursor-pointer"
->>>>>>> bf406a38
               aria-label="Close modal"
             >
               <X size={20} />
