import { useWallet } from "@solana/wallet-adapter-react";
import { Trash2 } from "lucide-react";
import { useCallback, useEffect, useState } from "react";
import { Link, useLocation, useParams } from "react-router-dom";
import { toast } from "react-toastify";
// import { Badge } from "../ui/badge";
import { env } from "@/utils/env";
import Button from "../button";

// --- API Base URL ---
const API_BASE_URL = env.apiUrl || ""; // Ensure fallback

// Storage keys for Twitter auth
const STORAGE_KEY = "twitter-oauth-token";
const AGENT_INTENT_KEY = "connect_agent_intent";
// const OAUTH_REDIRECT_ORIGIN_KEY = "OAUTH_REDIRECT_ORIGIN"; // Key for storing the original path

// Types for Twitter authentication
type TwitterCredentials = {
  userId: string;
  accessToken: string;
  refreshToken: string;
  expiresAt: number;
  username?: string; // Add username to display in UI
  profileImageUrl?: string; // Add profile image URL
};

interface TokenAgentsResponse {
  agents: TokenAgent[];
  // Add other expected fields if needed
}
// --- End Expected API Response Types ---

interface TokenAgent {
  id?: string;
  tokenMint: string;
  ownerAddress: string;
  twitterUserName: string;
  twitterImageUrl: string;
  official: boolean;
  createdAt?: number;
}

export default function AgentsSection({ isCreator }: { isCreator: boolean }) {
  const { publicKey } = useWallet();
  const [twitterCredentials, setTwitterCredentials] =
    useState<TwitterCredentials | null>(null);
  const [isConnectingAgent, setIsConnectingAgent] = useState(false);
  // const [isDisconnecting, setIsDisconnecting] = useState(false);
  const [componentMounted, setComponentMounted] = useState(false);
  const [isHovered, setIsHovered] = useState(false);
<<<<<<< HEAD
=======

>>>>>>> 0fe33b5e
  // --- Token Agents State ---
  const [tokenAgents, setTokenAgents] = useState<TokenAgent[]>([]);
  const [isAgentsLoading, setIsAgentsLoading] = useState(false);
  const [agentsError, setAgentsError] = useState<string | null>(null);
  // --- End Token Agents State ---

  // Set component as mounted after initial render
  useEffect(() => {
    setComponentMounted(true);
    return () => setComponentMounted(false);
  }, []);

  // Get token mint from URL params with better fallback logic
  const { mint: urlTokenMint } = useParams<{ mint: string }>();
  const location = useLocation();

  // Extract token mint from URL if not found in params
  const [detectedTokenMint, setDetectedTokenMint] = useState<string | null>(
    null
  );

  // Effect to detect token mint from various sources
  useEffect(() => {
    console.log("URL params mint:", urlTokenMint);

    // First try from URL params (most reliable)
    if (urlTokenMint) {
      console.log("Using token mint from URL params:", urlTokenMint);
      setDetectedTokenMint(urlTokenMint);
      return;
    }

    // If not in params, try to extract from pathname
    const pathMatch = location.pathname.match(/\/token\/([A-Za-z0-9]{32,44})/);
    if (pathMatch && pathMatch[1]) {
      console.log("Extracted token mint from pathname:", pathMatch[1]);
      setDetectedTokenMint(pathMatch[1]);
      return;
    }
  }, [urlTokenMint, location.pathname]);

  // Use detected token mint instead of directly from params
  const tokenMint = detectedTokenMint;

  useEffect(() => {
    //plz console log the state of the isConnectingAgent, !tokenMint, isAgentsLoading, and !!agentsError
    console.log("isConnectingAgent", isConnectingAgent);
    console.log("!tokenMint", !tokenMint);
    console.log("isAgentsLoading", isAgentsLoading);
    console.log("!!agentsError", !!agentsError);
  }, [isConnectingAgent, tokenMint, isAgentsLoading, agentsError]);

  // --- Fetch Real Token Info & Agents ---
  useEffect(() => {
    const fetchTokenData = async () => {
      if (!tokenMint || !API_BASE_URL) {
        console.log("Skipping fetch: No tokenMint or API_BASE_URL");
        setTokenAgents([]);
        return; // Don't fetch if mint is not available
      }

      // Check for Twitter credentials on component mount
      const storedCredentials = localStorage.getItem(STORAGE_KEY);
      if (storedCredentials) {
        try {
          const parsedCredentials = JSON.parse(
            storedCredentials
          ) as TwitterCredentials;
          if (parsedCredentials.expiresAt > Date.now()) {
            console.log("Found valid Twitter credentials in storage");
            setTwitterCredentials(parsedCredentials);
          } else {
            console.log("Found expired Twitter credentials in storage");
          }
        } catch (e) {
          console.error("Error parsing stored Twitter credentials:", e);
        }
      }

      // Reset states
      setIsAgentsLoading(true);
      setAgentsError(null);

      try {
        // Fetch Token Agents using the new dedicated endpoint
        const fetchUrl = `${API_BASE_URL}/api/token/${tokenMint}/agents`;
        console.log(`Fetching agents from URL: ${fetchUrl}`);
        console.log(
          `Using tokenMint: ${tokenMint}, API_BASE_URL: ${API_BASE_URL}`
        );

        const agentsResponse = await fetch(fetchUrl);

        // ** ADD Log: Log the raw response text **
        const responseText = await agentsResponse.text();
        console.log("Raw agents response text:", responseText);

        // ** ADD Log: Log status and ok status **
        console.log(
          `Agents response status: ${agentsResponse.status}, ok: ${agentsResponse.ok}`
        );

        if (!agentsResponse.ok) {
          // Try to get error message from body (use responseText now)
          let errorMsg = `Failed to fetch token agents: ${agentsResponse.statusText}`;
          const errorBody = JSON.parse(responseText); // Parse the logged text
          if (
            errorBody &&
            typeof errorBody === "object" &&
            "error" in errorBody &&
            typeof (errorBody as any).error === "string"
          ) {
            errorMsg = (errorBody as any).error;
          }
          throw new Error(errorMsg);
        }

        // ** CHANGE: Parse the logged responseText **
        const agentsData = JSON.parse(responseText) as TokenAgentsResponse;

        // Check the parsed data structure
        if (!agentsData || !Array.isArray(agentsData.agents)) {
          console.error(
            "Invalid agents data received after parsing:",
            agentsData
          );
          throw new Error("Invalid response format when fetching agents.");
        }

        setTokenAgents(agentsData.agents);
        // Log the successfully parsed agents
        console.log("Token agents received and parsed:", agentsData.agents);
      } catch (error) {
        console.error("Error fetching token agents:", error);
        setAgentsError(
          error instanceof Error
            ? error.message
            : "Unknown error fetching agents"
        );
        setTokenAgents([]); // Clear agents on error
      } finally {
        setIsAgentsLoading(false);
      }
    };

    fetchTokenData();
  }, [tokenMint]); // Re-fetch when tokenMint changes
  // --- End Fetch Real Token Info & Agents ---

<<<<<<< HEAD
  const disconnectTwitter = async () => {
    try {
      setIsDisconnecting(true);

      // Remove from localStorage
      localStorage.removeItem(STORAGE_KEY);

      // Clear state
      setTwitterCredentials(null);
    } catch (error) {
      toast.error("Failed to disconnect from X");
      console.error("Disconnect error:", error);
    } finally {
      setIsDisconnecting(false);
    }
  };

  const connectTwitter = async () => {
    // Verify we have a token mint
    if (!tokenMint) {
      toast.error("No token mint found, cannot connect agent");
      return;
    }

    // Ensure wallet is connected
    if (!publicKey) {
      toast.error("Please connect your wallet before connecting to X");
      return;
    }

    try {
      setIsConnectingAgent(true);

      // If we already have credentials, connect the agent
      if (twitterCredentials && twitterCredentials.expiresAt > Date.now()) {
        await connectTwitterAgent(twitterCredentials);
      } else {
        console.log(
          "Not authenticated, storing intent and redirecting for agent connection."
        );
        // Store the intent to connect agent and the token mint
        localStorage.setItem(AGENT_INTENT_KEY, tokenMint);

        // Store the current path before redirecting
        const currentPath =
          window.location.pathname +
          window.location.search +
          window.location.hash;

        // Add agents anchor to the path
        const pathWithAnchor =
          currentPath + (currentPath.includes("#") ? "" : "#agents");
        localStorage.setItem(OAUTH_REDIRECT_ORIGIN_KEY, pathWithAnchor);
        console.log("Stored origin path for redirect:", pathWithAnchor);

        // Redirect to OAuth
        const apiUrl = env.apiUrl;
        if (!apiUrl) {
          throw new Error("API URL is not configured");
        }

        window.location.href = `${apiUrl}/api/share/oauth/request_token`;
      }
    } catch (error) {
      console.error("Error connecting Twitter account:", error);
      toast.error(
        `Error: ${error instanceof Error ? error.message : "Unknown error"}`
      );
    } finally {
      setIsConnectingAgent(false);
    }
  };
=======
  // const disconnectTwitter = async () => {
  //   try {
  //     setIsDisconnecting(true);

  //     // Remove from localStorage
  //     localStorage.removeItem(STORAGE_KEY);

  //     // Clear state
  //     setTwitterCredentials(null);
  //   } catch (error) {
  //     toast.error("Failed to disconnect from X");
  //     console.error("Disconnect error:", error);
  //   } finally {
  //     setIsDisconnecting(false);
  //   }
  // };

  // const connectTwitter = async () => {
  //   // Verify we have a token mint
  //   if (!tokenMint) {
  //     toast.error("No token mint found, cannot connect agent");
  //     return;
  //   }

  //   // Ensure wallet is connected
  //   if (!publicKey) {
  //     toast.error("Please connect your wallet before connecting to X");
  //     return;
  //   }

  //   try {
  //     setIsConnectingAgent(true);

  //     // If we already have credentials, connect the agent
  //     if (twitterCredentials && twitterCredentials.expiresAt > Date.now()) {
  //       await connectTwitterAgent(twitterCredentials);
  //     } else {
  //       console.log(
  //         "Not authenticated, storing intent and redirecting for agent connection.",
  //       );
  //       // Store the intent to connect agent and the token mint
  //       localStorage.setItem(AGENT_INTENT_KEY, tokenMint);

  //       // Store the current path before redirecting
  //       const currentPath =
  //         window.location.pathname +
  //         window.location.search +
  //         window.location.hash;

  //       // Add agents anchor to the path
  //       const pathWithAnchor =
  //         currentPath + (currentPath.includes("#") ? "" : "#agents");
  //       localStorage.setItem(OAUTH_REDIRECT_ORIGIN_KEY, pathWithAnchor);
  //       console.log("Stored origin path for redirect:", pathWithAnchor);

  //       // Redirect to OAuth
  //       const apiUrl = env.apiUrl;
  //       if (!apiUrl) {
  //         throw new Error("API URL is not configured");
  //       }

  //       window.location.href = `${apiUrl}/api/share/oauth/request_token`;
  //     }
  //   } catch (error) {
  //     console.error("Error connecting Twitter account:", error);
  //     toast.error(
  //       `Error: ${error instanceof Error ? error.message : "Unknown error"}`,
  //     );
  //   } finally {
  //     setIsConnectingAgent(false);
  //   }
  // };
>>>>>>> 0fe33b5e

  // Connect Twitter agent with credentials
  const connectTwitterAgent = useCallback(
    async (creds: TwitterCredentials) => {
      if (!tokenMint) {
        toast.error("No token mint found, cannot connect agent");
        return;
      }

<<<<<<< HEAD
      try {
        // Ensure wallet is connected before proceeding
        if (!publicKey) {
          // Check if this is being called from callback - if so, we may need to wait for wallet connection
          const isFromCallback =
            localStorage.getItem(AGENT_INTENT_KEY) === tokenMint;

          if (isFromCallback) {
            // In callback flow, retry after a short delay to allow wallet to connect
            console.log(
              "No wallet connected yet during callback flow, waiting briefly..."
            );
            await new Promise((resolve) => setTimeout(resolve, 500));

            // Check again after delay
            if (!publicKey) {
              console.error(
                "Wallet still not connected after delay. publicKey state:",
                publicKey
              );
              toast.error(
                "Wallet not connected. Cannot link agent. Please connect your wallet and try again."
              );
              return;
            }
          } else {
            toast.error("Wallet not connected. Cannot link agent.");
=======
      // Ensure wallet is connected before proceeding
      if (!publicKey) {
        // Check if this is being called from callback - if so, we may need to wait for wallet connection
        const isFromCallback =
          localStorage.getItem(AGENT_INTENT_KEY) === tokenMint;

        if (isFromCallback) {
          // In callback flow, retry after a short delay to allow wallet to connect
          console.log(
            "No wallet connected yet during callback flow, waiting briefly...",
          );
          await new Promise((resolve) => setTimeout(resolve, 500));

          // Check again after delay
          if (!publicKey) {
            console.error(
              "Wallet still not connected after delay. publicKey state:",
              publicKey,
            );
            toast.error(
              "Wallet not connected. Cannot link agent. Please connect your wallet and try again.",
            );
>>>>>>> 0fe33b5e
            return;
          }
        } else {
          toast.error("Wallet not connected. Cannot link agent.");
          return;
        }
      }

      // Get the auth token - this is the key issue
      const authToken = localStorage.getItem("authToken");

<<<<<<< HEAD
        if (!authToken) {
          console.error("Auth token missing. Cookies may not be properly set.");
          toast.error(
            "Authentication token missing. Please reconnect your wallet."
          );
          return;
        }

        console.log("Connecting Twitter agent with credentials:", {
          userId: creds.userId,
          username: creds.username || "unknown",
          tokenMint,
          walletAddress: publicKey.toString(),
          hasAuthToken: !!authToken,
          authTokenStart: authToken.substring(0, 10) + "...",
        });

        // Use the combined endpoint to connect the Twitter agent
        const response = await fetch(
          `${API_BASE_URL}/api/token/${tokenMint}/connect-twitter-agent`,
          {
            method: "POST",
            headers: {
              "Content-Type": "application/json",
              Authorization: `Bearer ${authToken}`,
            },
            body: JSON.stringify({
              userId: creds.userId,
              accessToken: creds.accessToken,
              walletAddress: publicKey.toString(), // Explicitly include wallet address
              username: creds.username, // Include username if available
            }),
            credentials: "include",
          }
        );

        // Log response info for debugging
        console.log(
          `Agent connection response: ${response.status} ${response.statusText}`
        );

        // Check response status
        if (!response.ok) {
          // Try to get detailed error information
          const errorText = await response.text();
          console.error(
            "Twitter agent connection failed. Response:",
            errorText
          );

          try {
            // Try to parse error as JSON
            const errorData = JSON.parse(errorText);

            // Handle conflict specifically (already connected)
            if (response.status === 409 && errorData.agent) {
              console.warn("Agent already exists:", errorData.agent);
              // Add to local state if not already there
              setTokenAgents((prev) =>
                prev.find((a) => a.id === errorData.agent.id)
                  ? prev
                  : [...prev, errorData.agent as TokenAgent]
              );

              toast.info(
                "This Twitter account is already connected to this token."
              );
              return;
            }

            if (errorData.error) {
              // If authentication error, give more specific guidance
              if (response.status === 401) {
                toast.error(
                  "Authentication error. Please reconnect your wallet and try again."
                );
              } else {
                throw new Error(errorData.error);
              }
              return;
            }
          } catch (parseError) {
            // If JSON parsing fails, use the raw text
            console.error("Error parsing JSON response:", parseError);
=======
      if (!authToken) {
        console.error("Auth token missing. Cookies may not be properly set.");
        toast.error(
          "Authentication token missing. Please reconnect your wallet.",
        );
        return;
      }

      console.log("Connecting Twitter agent with credentials:", {
        userId: creds.userId,
        username: creds.username || "unknown",
        tokenMint,
        walletAddress: publicKey.toString(),
        hasAuthToken: !!authToken,
        authTokenStart: authToken.substring(0, 10) + "...",
      });

      // Use the combined endpoint to connect the Twitter agent
      const response = await fetch(
        `${API_BASE_URL}/api/token/${tokenMint}/connect-twitter-agent`,
        {
          method: "POST",
          headers: {
            "Content-Type": "application/json",
            Authorization: `Bearer ${authToken}`,
          },
          body: JSON.stringify({
            userId: creds.userId,
            accessToken: creds.accessToken,
            walletAddress: publicKey.toString(), // Explicitly include wallet address
            username: creds.username, // Include username if available
          }),
          credentials: "include",
        },
      );

      // Log response info for debugging
      console.log(
        `Agent connection response: ${response.status} ${response.statusText}`,
      );

      // Check response status
      if (!response.ok) {
        // Try to get detailed error information
        const errorText = await response.text();
        console.error("Twitter agent connection failed. Response:", errorText);

        // Try to parse error as JSON
        const errorData = JSON.parse(errorText);

        // Handle conflict specifically (already connected)
        if (response.status === 409 && errorData.agent) {
          console.warn("Agent already exists:", errorData.agent);
          // Add to local state if not already there
          setTokenAgents((prev) =>
            prev.find((a) => a.id === errorData.agent.id)
              ? prev
              : [...prev, errorData.agent as TokenAgent],
          );

          toast.info(
            "This Twitter account is already connected to this token.",
          );
          return;
        }

        if (errorData.error) {
          // If authentication error, give more specific guidance
          if (response.status === 401) {
            toast.error(
              "Authentication error. Please reconnect your wallet and try again.",
            );
          } else {
            throw new Error(errorData.error);
>>>>>>> 0fe33b5e
          }
          return;
        }

        throw new Error(errorText || "Failed to connect Twitter agent");
      }

      console.log("Twitter agent connection successful, parsing response...");

      // Try to parse response as JSON
      let responseData: any; // Use any type to handle various response formats
      try {
        responseData = await response.json();
        console.log("Response data:", responseData);
      } catch (parseError) {
        console.error("Error parsing agent response:", parseError);
        throw new Error("Error parsing server response");
      }

      let newAgent: TokenAgent;

<<<<<<< HEAD
        // Update local state with the agent
        setTokenAgents((prev) => {
          // Avoid adding duplicates
          if (prev.find((a) => a.id === newAgent.id)) {
            return prev;
          }
          return [...prev, newAgent];
        });

        toast.success("Twitter account successfully connected as an agent!");

        // Refresh the agents list after connection
        setTimeout(() => {
          console.log("Refreshing agents list...");
          // Trigger a re-fetch of agents list
          setIsAgentsLoading(true);

          fetch(`${API_BASE_URL}/api/token/${tokenMint}/agents`)
            .then((response) => response.json())
            .then((data) => {
              const responseData = data as TokenAgentsResponse;
              if (responseData.agents && Array.isArray(responseData.agents)) {
                setTokenAgents(responseData.agents);
                console.log("Agents list refreshed:", responseData.agents);
              }
            })
            .catch((error) => console.error("Error refreshing agents:", error))
            .finally(() => setIsAgentsLoading(false));
        }, 1000);
      } catch (error) {
        console.error("Failed to connect Twitter agent:", error);
        toast.error(
          `Failed to connect: ${error instanceof Error ? error.message : "Unknown error"}`
        );
=======
      // Handle different response formats
      if (responseData && responseData.id) {
        // Response is the agent directly
        newAgent = responseData as TokenAgent;
      } else if (responseData && responseData.agent && responseData.agent.id) {
        // Response has an agent property
        newAgent = responseData.agent as TokenAgent;
      } else {
        throw new Error("Invalid agent data in server response");
>>>>>>> 0fe33b5e
      }

      console.log("Agent successfully connected:", newAgent);

      // Update local state with the agent
      setTokenAgents((prev) => {
        // Avoid adding duplicates
        if (prev.find((a) => a.id === newAgent.id)) {
          return prev;
        }
        return [...prev, newAgent];
      });

      toast.success("Twitter account successfully connected as an agent!");

      // Refresh the agents list after connection
      setTimeout(() => {
        console.log("Refreshing agents list...");
        // Trigger a re-fetch of agents list
        setIsAgentsLoading(true);

        fetch(`${API_BASE_URL}/api/token/${tokenMint}/agents`)
          .then((response) => response.json())
          .then((data) => {
            const responseData = data as TokenAgentsResponse;
            if (responseData.agents && Array.isArray(responseData.agents)) {
              setTokenAgents(responseData.agents);
              console.log("Agents list refreshed:", responseData.agents);
            }
          })
          .catch((error) => console.error("Error refreshing agents:", error))
          .finally(() => setIsAgentsLoading(false));
      }, 1000);
    },
    [tokenMint, publicKey, API_BASE_URL, setTokenAgents, setIsAgentsLoading]
  );

  // Remove agent function
  // ** CHANGE: Needs agent ID and uses DELETE endpoint **
  const removeAgent = async (agentToRemove: TokenAgent) => {
    if (!agentToRemove.id) {
      toast.error("Cannot remove agent: Missing ID.");
      return;
    }
    if (!tokenMint) {
      toast.error("Cannot remove agent: Missing token mint.");
      return;
    }

    // Get the auth token - consistent with connect function
    const authToken = localStorage.getItem("authToken");

    if (!authToken) {
      toast.error(
        "Authentication token missing. Please reconnect your wallet."
      );
      return;
    }

    try {
      const response = await fetch(
        `${API_BASE_URL}/api/token/${tokenMint}/agents/${agentToRemove.id}`,
        {
          method: "DELETE",
          headers: {
            "Content-Type": "application/json",
            Authorization: `Bearer ${authToken}`,
          },
          credentials: "include",
        }
      );

      if (!response.ok) {
        let errorMsg = `Failed to remove agent: ${response.statusText}`;
        try {
          const errorBody = await response.json();
          if (
            errorBody &&
            typeof errorBody === "object" &&
            "error" in errorBody &&
            typeof (errorBody as any).error === "string"
          ) {
            errorMsg = (errorBody as any).error;
          }
        } catch (e) {
          throw new Error(errorMsg);
        }
      }

      // Update local state on success
      setTokenAgents((prev) =>
        prev.filter((agent) => agent.id !== agentToRemove.id)
      );

      toast.success("Agent removed successfully");
    } catch (error) {
      console.error("Error removing agent:", error);
      toast.error(
        `Failed to remove agent: ${error instanceof Error ? error.message : "Unknown error"}`
      );
    }
  };

  // Sorted agents with officials at the top
  const sortedAgents = [...tokenAgents].sort((a, b) =>
    a.official && !b.official ? -1 : !a.official && b.official ? 1 : 0
  );

  // Check if the callback is from a connect agent intent
  useEffect(() => {
    // Wait until component is mounted and we have tokenMint
    if (!componentMounted || !tokenMint) return;

    const storedMint = localStorage.getItem(AGENT_INTENT_KEY);
    if (!storedMint) return;

    const urlParams = new URLSearchParams(window.location.search);
    const freshAuth = urlParams.get("fresh_auth") === "true";

    if (freshAuth && storedMint) {
      console.log("Processing agent connection after OAuth callback");

      // Make sure the stored mint matches the current page's token mint
      if (storedMint === tokenMint) {
        // Get the Twitter credentials
        const storedCreds = localStorage.getItem(STORAGE_KEY);
        if (storedCreds) {
          try {
            const parsedCreds = JSON.parse(storedCreds) as TwitterCredentials;

            // First, check if we need to fetch the correct Twitter username
            const fetchTwitterUsername = async () => {
              try {
                console.log("Fetching Twitter profile info at OAuth callback");

                // Replace direct Twitter API call with our backend endpoint
                const profileResponse = await fetch(
                  `${API_BASE_URL}/api/share/twitter-user`,
                  {
                    headers: {
                      Authorization: `Bearer ${parsedCreds.accessToken}`,
                    },
                  }
                );

                if (profileResponse.ok) {
                  interface TwitterProfileResponse {
                    data: {
                      id: string;
                      username: string;
                      name?: string;
                      profile_image_url?: string;
                    };
                  }

                  const profileData =
                    (await profileResponse.json()) as TwitterProfileResponse;
                  console.log("Twitter profile data:", profileData);

                  // Update credentials with the username from profile data
                  if (profileData.data && profileData.data.username) {
                    const updatedCreds = {
                      ...parsedCreds,
                      username: profileData.data.username,
                      profileImageUrl: profileData.data.profile_image_url,
                    };

                    // Update both state and localStorage
                    localStorage.setItem(
                      STORAGE_KEY,
                      JSON.stringify(updatedCreds)
                    );
                    console.log(
                      "Updated credentials with correct username:",
                      updatedCreds.username
                    );
                    setTwitterCredentials(updatedCreds);

                    // Proceed with the updated credentials
                    handleTwitterConnection(updatedCreds);
                  } else {
                    // Fall back to original creds if username fetch fails
                    setTwitterCredentials(parsedCreds);
                    handleTwitterConnection(parsedCreds);
                  }
                } else {
                  // Also fall back if API call fails
                  setTwitterCredentials(parsedCreds);
                  handleTwitterConnection(parsedCreds);
                }
              } catch (error) {
                console.error("Error fetching Twitter profile:", error);
                setTwitterCredentials(parsedCreds);
                handleTwitterConnection(parsedCreds);
              }
            };

            // Define the connection handler
            const handleTwitterConnection = (creds: TwitterCredentials) => {
              // IMPORTANT: Add a function to handle connection with delayed retries
              const connectWithRetries = async (retriesLeft = 5) => {
                console.log(
                  `Connection attempt (${5 - retriesLeft + 1}/5), wallet state:`,
                  publicKey ? publicKey.toString() : "not connected"
                );

                // If wallet is connected, attempt connection
                if (publicKey) {
                  setIsConnectingAgent(true);

                  try {
                    await connectTwitterAgent(creds);
                    console.log("Agent connection completed from callback");
                    // Clean up intent AFTER successful connection
                    localStorage.removeItem(AGENT_INTENT_KEY);

                    // Clean up URL but preserve hash
                    window.history.replaceState(
                      {},
                      "",
                      window.location.pathname + location.hash
                    );
                  } catch (error) {
                    console.error(
                      "Error connecting agent from callback:",
                      error
                    );
                    toast.error(
                      `Failed to connect agent: ${error instanceof Error ? error.message : "Unknown error"}`
                    );
                    // Still clean up on error
                    localStorage.removeItem(AGENT_INTENT_KEY);
                  } finally {
                    setIsConnectingAgent(false);
                  }
                  return; // Exit the retry function
                }

                // If still no wallet and we have retries left, try again after a delay
                if (retriesLeft > 0) {
                  console.log(
                    `Wallet not connected yet, will retry in 1 second (${retriesLeft} attempts left)`
                  );
                  setTimeout(() => connectWithRetries(retriesLeft - 1), 1000);
                } else {
                  console.log(
                    "Maximum retries reached, wallet still not connected"
                  );
                  toast.warn(
                    "Your wallet connection wasn't ready. Please click 'Connect as agent' once your wallet is connected."
                  );
                  // Don't clear the intent yet, so user can try again
                }
              };

              // Start the connection retry process
              connectWithRetries();
            };

            // Start by fetching Twitter profile
            fetchTwitterUsername();
          } catch (error) {
            console.error("Failed to process agent connection", error);
            toast.error(
              `Failed to connect agent: ${error instanceof Error ? error.message : "Unknown error"}`
            );
            // Clean up on error
            localStorage.removeItem(AGENT_INTENT_KEY);
          }
        } else {
          toast.error(
            "Twitter credentials not found after authentication. Please try again."
          );
          localStorage.removeItem(AGENT_INTENT_KEY);
        }
      } else {
        toast.warning(
          `Attempted to connect agent to wrong token. Please try again.`
        );
        localStorage.removeItem(AGENT_INTENT_KEY);
      }
    }
  }, [tokenMint, componentMounted, publicKey]); // connectTwitterAgent is already memoized

  // Check if user has a connected agent for this token
<<<<<<< HEAD
  const hasConnectedAgent = tokenAgents.some(
    (agent) => publicKey && agent.ownerAddress === publicKey.toBase58()
  );
=======
  // const hasConnectedAgent = tokenAgents.some(
  //   (agent) => publicKey && agent.ownerAddress === publicKey.toBase58(),
  // );
>>>>>>> 0fe33b5e

  // Effect to process OAuth callback and update stored credentials with correct username
  useEffect(() => {
    // Check if we have credentials but missing username
    if (
      twitterCredentials &&
      (!twitterCredentials.username ||
        twitterCredentials.username === "default_user")
    ) {
      const fetchTwitterUsername = async () => {
        try {
          console.log("Fetching Twitter user info to get actual username");

          // Replace direct Twitter API call with our backend endpoint
          const response = await fetch(
            `${API_BASE_URL}/api/share/twitter-user`,
            {
              method: "GET",
              headers: {
                Authorization: `Bearer ${twitterCredentials.accessToken}`,
              },
            }
          );

          if (response.ok) {
            interface TwitterUserResponse {
              data: {
                id: string;
                name: string;
                username: string;
                profile_image_url?: string;
              };
            }

            const userData = (await response.json()) as TwitterUserResponse;

            if (userData && userData.data && userData.data.username) {
              console.log(
                "Retrieved actual Twitter username:",
                userData.data.username
              );

              // Update the credentials with the correct username and profile image
              const updatedCredentials = {
                ...twitterCredentials,
                username: userData.data.username,
                profileImageUrl: userData.data.profile_image_url,
              };

              // Update state
              setTwitterCredentials(updatedCredentials);

              // Update localStorage
              localStorage.setItem(
                STORAGE_KEY,
                JSON.stringify(updatedCredentials)
              );
              console.log(
                "Updated stored Twitter credentials with correct username"
              );
            }
          } else {
            console.error(
              "Failed to fetch Twitter user info:",
              await response.text()
            );
          }
        } catch (error) {
          console.error("Error fetching Twitter username:", error);
        }
      };

      fetchTwitterUsername();
    }
  }, [twitterCredentials, API_BASE_URL]);

  return (
    <div className="w-full flex-shrink-0 h-fit p-4">
      {isAgentsLoading && (
        <div className="text-center py-4 text-neutral-400">
          Loading agents...
        </div>
      )}
      {agentsError && (
        <div className="text-center py-4 text-red-500">
          Error: {agentsError}
        </div>
      )}

      {!isAgentsLoading && !agentsError && (
        <div className="overflow-y-auto max-h-96">
          {sortedAgents.length > 0 &&
            sortedAgents.map((agent, index) => (
              <div
                key={agent.id || index}
                className="flex items-center gap-2 justify-between"
              >
                <div className="flex items-center gap-2">
                  <img
                    src={agent.twitterImageUrl || "/default-avatar.png"}
                    alt={agent.twitterUserName}
                    className="w-6 h-6 rounded-full"
                  />
                  <span className="truncate">{agent.twitterUserName}</span>
                </div>
                {/* {agent.official ? (
                  <Badge variant="success">Official</Badge>
                ) : (
                  <Badge variant="default">Community</Badge>
                )} */}
                {publicKey && agent.ownerAddress === publicKey.toBase58() && (
                  <button
                    // ** CHANGE: Pass the whole agent object **
                    onClick={() => removeAgent(agent)}
                    title="Remove agent"
                    className="cursor-pointer text-red-500 hover:text-red-400 p-1"
                  >
                    <Trash2 size={16} />
                  </button>
                )}
              </div>
            ))}
        </div>
      )}

      {/* Twitter Connection Status and Actions */}
      {isCreator && (
        <>
          <div className="mt-4">
<<<<<<< HEAD
            {twitterCredentials && twitterCredentials.expiresAt > Date.now() ? (
              <div className="flex flex-col gap-2">
                <div className="flex flex-wrap items-center justify-between gap-2">
                  <div className="flex items-center gap-2 text-neutral-200">
                    <span className="border border-[#03FF24] rounded-full w-2 h-2"></span>
                    <span>
                      Connected to X as @
                      {twitterCredentials.username || twitterCredentials.userId}
                    </span>
                  </div>
                  <Button
                    onClick={disconnectTwitter}
                    disabled={isDisconnecting}
                    variant="outline"
                    size="small"
                    className="!px-2 text-red-500 hover:text-red-400 hover:bg-red-950/20 mx-auto w-72"
                  >
                    <LogOut size={16} className="mr-1" />
                    Disconnect X Account
                  </Button>
                </div>

                {!hasConnectedAgent && (
                  <Button
                    onClick={connectTwitter}
                    disabled={
                      isConnectingAgent ||
                      !tokenMint ||
                      isAgentsLoading ||
                      !!agentsError
                    }
                    className="mx-auto mt-2 w-72"
                    variant="tab"
                  >
                    {isConnectingAgent ? "Connecting..." : "Connect as agent"}
                  </Button>
                )}
              </div>
            ) : (
              <Button
                onClick={connectTwitter}
                disabled={
                  isConnectingAgent || !tokenMint || isAgentsLoading // || !!agentsError
                }
                className="mx-auto h-fit w-72"
                variant="tab"
              >
                {isConnectingAgent ? "Connecting..." : "Connect X Account"}
              </Button>
            )}
          </div>
          <div className="mt-4">
=======
>>>>>>> 0fe33b5e
            <Link
              to="https://fleek.xyz/?referral=autofun"
              aria-label="fleek url"
              target="_blank"
            >
              <Button
                onMouseEnter={() => setIsHovered(true)}
                onMouseLeave={() => setIsHovered(false)}
<<<<<<< HEAD
                className={`flex flex-col items-center w-72 gap-2 mx-auto border-[#03FF24] border-2 h-fit hover:bg-[#03FF24] hover:font-bold ${
=======
                className={`flex flex-col items-center gap-2 mx-auto border-[#03FF24] border-2 h-fit hover:bg-[#03FF24] hover:font-bold ${
>>>>>>> 0fe33b5e
                  isHovered ? "text-black" : ""
                }`}
                style={{
                  transition: "color 0.3s ease", // Add transition for text color
                }}
                variant="outline"
              >
                {isConnectingAgent
                  ? "Connecting..."
                  : "Create an Eliza agent on"}
                <div className="relative">
                  <img
                    src="/fleek-logo.svg"
                    alt="Fleek"
                    className="aspect-auto absolute"
                    style={{
                      transition: "opacity 0.3s ease",
                      opacity: isHovered ? 0 : 1, // Show white logo when not hovered
                    }}
                  />
                  <img
                    src="/fleek-dark-logo.svg"
                    alt="Fleek Dark"
                    className="aspect-auto"
                    style={{
                      transition: "opacity 0.3s ease",
                      opacity: isHovered ? 1 : 0, // Show dark logo on hover
                    }}
                  />
                </div>
              </Button>
            </Link>
          </div>
        </>
      )}
    </div>
  );
}<|MERGE_RESOLUTION|>--- conflicted
+++ resolved
@@ -49,10 +49,8 @@
   // const [isDisconnecting, setIsDisconnecting] = useState(false);
   const [componentMounted, setComponentMounted] = useState(false);
   const [isHovered, setIsHovered] = useState(false);
-<<<<<<< HEAD
-=======
-
->>>>>>> 0fe33b5e
+  const [isHovered, setIsHovered] = useState(false);
+
   // --- Token Agents State ---
   const [tokenAgents, setTokenAgents] = useState<TokenAgent[]>([]);
   const [isAgentsLoading, setIsAgentsLoading] = useState(false);
@@ -202,80 +200,6 @@
   }, [tokenMint]); // Re-fetch when tokenMint changes
   // --- End Fetch Real Token Info & Agents ---
 
-<<<<<<< HEAD
-  const disconnectTwitter = async () => {
-    try {
-      setIsDisconnecting(true);
-
-      // Remove from localStorage
-      localStorage.removeItem(STORAGE_KEY);
-
-      // Clear state
-      setTwitterCredentials(null);
-    } catch (error) {
-      toast.error("Failed to disconnect from X");
-      console.error("Disconnect error:", error);
-    } finally {
-      setIsDisconnecting(false);
-    }
-  };
-
-  const connectTwitter = async () => {
-    // Verify we have a token mint
-    if (!tokenMint) {
-      toast.error("No token mint found, cannot connect agent");
-      return;
-    }
-
-    // Ensure wallet is connected
-    if (!publicKey) {
-      toast.error("Please connect your wallet before connecting to X");
-      return;
-    }
-
-    try {
-      setIsConnectingAgent(true);
-
-      // If we already have credentials, connect the agent
-      if (twitterCredentials && twitterCredentials.expiresAt > Date.now()) {
-        await connectTwitterAgent(twitterCredentials);
-      } else {
-        console.log(
-          "Not authenticated, storing intent and redirecting for agent connection."
-        );
-        // Store the intent to connect agent and the token mint
-        localStorage.setItem(AGENT_INTENT_KEY, tokenMint);
-
-        // Store the current path before redirecting
-        const currentPath =
-          window.location.pathname +
-          window.location.search +
-          window.location.hash;
-
-        // Add agents anchor to the path
-        const pathWithAnchor =
-          currentPath + (currentPath.includes("#") ? "" : "#agents");
-        localStorage.setItem(OAUTH_REDIRECT_ORIGIN_KEY, pathWithAnchor);
-        console.log("Stored origin path for redirect:", pathWithAnchor);
-
-        // Redirect to OAuth
-        const apiUrl = env.apiUrl;
-        if (!apiUrl) {
-          throw new Error("API URL is not configured");
-        }
-
-        window.location.href = `${apiUrl}/api/share/oauth/request_token`;
-      }
-    } catch (error) {
-      console.error("Error connecting Twitter account:", error);
-      toast.error(
-        `Error: ${error instanceof Error ? error.message : "Unknown error"}`
-      );
-    } finally {
-      setIsConnectingAgent(false);
-    }
-  };
-=======
   // const disconnectTwitter = async () => {
   //   try {
   //     setIsDisconnecting(true);
@@ -348,7 +272,6 @@
   //     setIsConnectingAgent(false);
   //   }
   // };
->>>>>>> 0fe33b5e
 
   // Connect Twitter agent with credentials
   const connectTwitterAgent = useCallback(
@@ -358,35 +281,6 @@
         return;
       }
 
-<<<<<<< HEAD
-      try {
-        // Ensure wallet is connected before proceeding
-        if (!publicKey) {
-          // Check if this is being called from callback - if so, we may need to wait for wallet connection
-          const isFromCallback =
-            localStorage.getItem(AGENT_INTENT_KEY) === tokenMint;
-
-          if (isFromCallback) {
-            // In callback flow, retry after a short delay to allow wallet to connect
-            console.log(
-              "No wallet connected yet during callback flow, waiting briefly..."
-            );
-            await new Promise((resolve) => setTimeout(resolve, 500));
-
-            // Check again after delay
-            if (!publicKey) {
-              console.error(
-                "Wallet still not connected after delay. publicKey state:",
-                publicKey
-              );
-              toast.error(
-                "Wallet not connected. Cannot link agent. Please connect your wallet and try again."
-              );
-              return;
-            }
-          } else {
-            toast.error("Wallet not connected. Cannot link agent.");
-=======
       // Ensure wallet is connected before proceeding
       if (!publicKey) {
         // Check if this is being called from callback - if so, we may need to wait for wallet connection
@@ -396,7 +290,7 @@
         if (isFromCallback) {
           // In callback flow, retry after a short delay to allow wallet to connect
           console.log(
-            "No wallet connected yet during callback flow, waiting briefly...",
+            "No wallet connected yet during callback flow, waiting briefly..."
           );
           await new Promise((resolve) => setTimeout(resolve, 500));
 
@@ -404,12 +298,11 @@
           if (!publicKey) {
             console.error(
               "Wallet still not connected after delay. publicKey state:",
-              publicKey,
+              publicKey
             );
             toast.error(
-              "Wallet not connected. Cannot link agent. Please connect your wallet and try again.",
+              "Wallet not connected. Cannot link agent. Please connect your wallet and try again."
             );
->>>>>>> 0fe33b5e
             return;
           }
         } else {
@@ -421,96 +314,10 @@
       // Get the auth token - this is the key issue
       const authToken = localStorage.getItem("authToken");
 
-<<<<<<< HEAD
-        if (!authToken) {
-          console.error("Auth token missing. Cookies may not be properly set.");
-          toast.error(
-            "Authentication token missing. Please reconnect your wallet."
-          );
-          return;
-        }
-
-        console.log("Connecting Twitter agent with credentials:", {
-          userId: creds.userId,
-          username: creds.username || "unknown",
-          tokenMint,
-          walletAddress: publicKey.toString(),
-          hasAuthToken: !!authToken,
-          authTokenStart: authToken.substring(0, 10) + "...",
-        });
-
-        // Use the combined endpoint to connect the Twitter agent
-        const response = await fetch(
-          `${API_BASE_URL}/api/token/${tokenMint}/connect-twitter-agent`,
-          {
-            method: "POST",
-            headers: {
-              "Content-Type": "application/json",
-              Authorization: `Bearer ${authToken}`,
-            },
-            body: JSON.stringify({
-              userId: creds.userId,
-              accessToken: creds.accessToken,
-              walletAddress: publicKey.toString(), // Explicitly include wallet address
-              username: creds.username, // Include username if available
-            }),
-            credentials: "include",
-          }
-        );
-
-        // Log response info for debugging
-        console.log(
-          `Agent connection response: ${response.status} ${response.statusText}`
-        );
-
-        // Check response status
-        if (!response.ok) {
-          // Try to get detailed error information
-          const errorText = await response.text();
-          console.error(
-            "Twitter agent connection failed. Response:",
-            errorText
-          );
-
-          try {
-            // Try to parse error as JSON
-            const errorData = JSON.parse(errorText);
-
-            // Handle conflict specifically (already connected)
-            if (response.status === 409 && errorData.agent) {
-              console.warn("Agent already exists:", errorData.agent);
-              // Add to local state if not already there
-              setTokenAgents((prev) =>
-                prev.find((a) => a.id === errorData.agent.id)
-                  ? prev
-                  : [...prev, errorData.agent as TokenAgent]
-              );
-
-              toast.info(
-                "This Twitter account is already connected to this token."
-              );
-              return;
-            }
-
-            if (errorData.error) {
-              // If authentication error, give more specific guidance
-              if (response.status === 401) {
-                toast.error(
-                  "Authentication error. Please reconnect your wallet and try again."
-                );
-              } else {
-                throw new Error(errorData.error);
-              }
-              return;
-            }
-          } catch (parseError) {
-            // If JSON parsing fails, use the raw text
-            console.error("Error parsing JSON response:", parseError);
-=======
       if (!authToken) {
         console.error("Auth token missing. Cookies may not be properly set.");
         toast.error(
-          "Authentication token missing. Please reconnect your wallet.",
+          "Authentication token missing. Please reconnect your wallet."
         );
         return;
       }
@@ -540,12 +347,12 @@
             username: creds.username, // Include username if available
           }),
           credentials: "include",
-        },
+        }
       );
 
       // Log response info for debugging
       console.log(
-        `Agent connection response: ${response.status} ${response.statusText}`,
+        `Agent connection response: ${response.status} ${response.statusText}`
       );
 
       // Check response status
@@ -564,11 +371,11 @@
           setTokenAgents((prev) =>
             prev.find((a) => a.id === errorData.agent.id)
               ? prev
-              : [...prev, errorData.agent as TokenAgent],
+              : [...prev, errorData.agent as TokenAgent]
           );
 
           toast.info(
-            "This Twitter account is already connected to this token.",
+            "This Twitter account is already connected to this token."
           );
           return;
         }
@@ -577,11 +384,10 @@
           // If authentication error, give more specific guidance
           if (response.status === 401) {
             toast.error(
-              "Authentication error. Please reconnect your wallet and try again.",
+              "Authentication error. Please reconnect your wallet and try again."
             );
           } else {
             throw new Error(errorData.error);
->>>>>>> 0fe33b5e
           }
           return;
         }
@@ -603,42 +409,6 @@
 
       let newAgent: TokenAgent;
 
-<<<<<<< HEAD
-        // Update local state with the agent
-        setTokenAgents((prev) => {
-          // Avoid adding duplicates
-          if (prev.find((a) => a.id === newAgent.id)) {
-            return prev;
-          }
-          return [...prev, newAgent];
-        });
-
-        toast.success("Twitter account successfully connected as an agent!");
-
-        // Refresh the agents list after connection
-        setTimeout(() => {
-          console.log("Refreshing agents list...");
-          // Trigger a re-fetch of agents list
-          setIsAgentsLoading(true);
-
-          fetch(`${API_BASE_URL}/api/token/${tokenMint}/agents`)
-            .then((response) => response.json())
-            .then((data) => {
-              const responseData = data as TokenAgentsResponse;
-              if (responseData.agents && Array.isArray(responseData.agents)) {
-                setTokenAgents(responseData.agents);
-                console.log("Agents list refreshed:", responseData.agents);
-              }
-            })
-            .catch((error) => console.error("Error refreshing agents:", error))
-            .finally(() => setIsAgentsLoading(false));
-        }, 1000);
-      } catch (error) {
-        console.error("Failed to connect Twitter agent:", error);
-        toast.error(
-          `Failed to connect: ${error instanceof Error ? error.message : "Unknown error"}`
-        );
-=======
       // Handle different response formats
       if (responseData && responseData.id) {
         // Response is the agent directly
@@ -648,7 +418,6 @@
         newAgent = responseData.agent as TokenAgent;
       } else {
         throw new Error("Invalid agent data in server response");
->>>>>>> 0fe33b5e
       }
 
       console.log("Agent successfully connected:", newAgent);
@@ -934,15 +703,9 @@
   }, [tokenMint, componentMounted, publicKey]); // connectTwitterAgent is already memoized
 
   // Check if user has a connected agent for this token
-<<<<<<< HEAD
-  const hasConnectedAgent = tokenAgents.some(
-    (agent) => publicKey && agent.ownerAddress === publicKey.toBase58()
-  );
-=======
   // const hasConnectedAgent = tokenAgents.some(
   //   (agent) => publicKey && agent.ownerAddress === publicKey.toBase58(),
   // );
->>>>>>> 0fe33b5e
 
   // Effect to process OAuth callback and update stored credentials with correct username
   useEffect(() => {
@@ -1072,61 +835,6 @@
       {isCreator && (
         <>
           <div className="mt-4">
-<<<<<<< HEAD
-            {twitterCredentials && twitterCredentials.expiresAt > Date.now() ? (
-              <div className="flex flex-col gap-2">
-                <div className="flex flex-wrap items-center justify-between gap-2">
-                  <div className="flex items-center gap-2 text-neutral-200">
-                    <span className="border border-[#03FF24] rounded-full w-2 h-2"></span>
-                    <span>
-                      Connected to X as @
-                      {twitterCredentials.username || twitterCredentials.userId}
-                    </span>
-                  </div>
-                  <Button
-                    onClick={disconnectTwitter}
-                    disabled={isDisconnecting}
-                    variant="outline"
-                    size="small"
-                    className="!px-2 text-red-500 hover:text-red-400 hover:bg-red-950/20 mx-auto w-72"
-                  >
-                    <LogOut size={16} className="mr-1" />
-                    Disconnect X Account
-                  </Button>
-                </div>
-
-                {!hasConnectedAgent && (
-                  <Button
-                    onClick={connectTwitter}
-                    disabled={
-                      isConnectingAgent ||
-                      !tokenMint ||
-                      isAgentsLoading ||
-                      !!agentsError
-                    }
-                    className="mx-auto mt-2 w-72"
-                    variant="tab"
-                  >
-                    {isConnectingAgent ? "Connecting..." : "Connect as agent"}
-                  </Button>
-                )}
-              </div>
-            ) : (
-              <Button
-                onClick={connectTwitter}
-                disabled={
-                  isConnectingAgent || !tokenMint || isAgentsLoading // || !!agentsError
-                }
-                className="mx-auto h-fit w-72"
-                variant="tab"
-              >
-                {isConnectingAgent ? "Connecting..." : "Connect X Account"}
-              </Button>
-            )}
-          </div>
-          <div className="mt-4">
-=======
->>>>>>> 0fe33b5e
             <Link
               to="https://fleek.xyz/?referral=autofun"
               aria-label="fleek url"
@@ -1135,11 +843,7 @@
               <Button
                 onMouseEnter={() => setIsHovered(true)}
                 onMouseLeave={() => setIsHovered(false)}
-<<<<<<< HEAD
-                className={`flex flex-col items-center w-72 gap-2 mx-auto border-[#03FF24] border-2 h-fit hover:bg-[#03FF24] hover:font-bold ${
-=======
                 className={`flex flex-col items-center gap-2 mx-auto border-[#03FF24] border-2 h-fit hover:bg-[#03FF24] hover:font-bold ${
->>>>>>> 0fe33b5e
                   isHovered ? "text-black" : ""
                 }`}
                 style={{
