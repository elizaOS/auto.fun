import { IToken } from "@/types";
import { formatNumber, sleep } from "@/utils";
import { ArrowUpDown, Cog, Info, Loader2, Wallet } from "lucide-react";
import { Fragment, useState } from "react";
import { twMerge } from "tailwind-merge";
import Button from "./button";
import ConfigDialog from "./config-dialog";
import SkeletonImage from "./skeleton-image";
import useTokenBalance from "@/hooks/use-token-balance";
import { useWallet } from "@solana/wallet-adapter-react";
import { useMutation, useQuery } from "@tanstack/react-query";
import { toast } from "react-toastify";
import { useSolPriceContext } from "@/providers/use-sol-price-context";
import { fetchTokenMarketMetrics } from "@/utils/blockchain";

export default function Trade({ token }: { token: IToken }) {
  const { solPrice: contextSolPrice } = useSolPriceContext();
  const [isTokenSelling, setIsTokenSelling] = useState<boolean>(false);
  const [sellingAmount, setSellingAmount] = useState<number | undefined>(
    undefined,
  );

  // Fetch real-time blockchain metrics for this token
  const metricsQuery = useQuery({
    queryKey: ["blockchain-metrics", token?.mint],
    queryFn: async () => {
      if (!token?.mint) return null;
      try {
        console.log(`Trade: Fetching blockchain metrics for ${token.mint}`);
        return await fetchTokenMarketMetrics(token.mint);
      } catch (error) {
        console.error(`Trade: Error fetching blockchain metrics:`, error);
        return null;
      }
    },
    enabled: !!token?.mint,
    refetchInterval: 30_000, // Longer interval for blockchain queries
    staleTime: 60000, // Data stays fresh for 1 minute
  });

  // Use blockchain data if available, otherwise fall back to token data
  const metrics = metricsQuery?.data;
  const solanaPrice =
    metrics?.solPriceUSD || contextSolPrice || token?.solPriceUSD || 0;
  const currentPrice = metrics?.currentPrice || token?.currentPrice || 0;
  const tokenPriceUSD = metrics?.tokenPriceUSD || token?.tokenPriceUSD || 0;

  console.log("Trade component using prices:", {
    solanaPrice,
    currentPrice,
    tokenPriceUSD,
    metricsAvailable: !!metrics,
  });

  const wallet = useWallet();
  const balance = useTokenBalance(
    wallet.publicKey?.toBase58() || "",
    !isTokenSelling
      ? "So11111111111111111111111111111111111111111"
      : token?.mint || "",
  );

  const insufficientBalance =
    (sellingAmount || 0) > (balance?.data?.formattedBalance || 0);

  const [error] = useState<string | undefined>("");

  const isDisabled = ["migrating", "migration_failed", "failed"].includes(
    token?.status,
  );

  const swapMutation = useMutation({
    mutationFn: async () => sleep(1500),
    mutationKey: ["swap", isTokenSelling, token.mint],
    onSuccess: () => toast.success(`Successfully swapped.`),
    onError: () => toast.error("Something bad happened.."),
  });

  // Set percentage buttons to use real balance
  const handlePercentage = (percentage: number) => {
    if (balance?.data?.formattedBalance) {
      setSellingAmount(balance.data.formattedBalance * (percentage / 100));
    }
  };

  return (
    <div className="relative border p-4 bg-autofun-background-card">
      <div className="flex flex-col gap-4">
        <div className="flex flex-col">
          {/* Selling */}
          <div
            className={twMerge([
              "flex flex-col py-3 px-4 bg-autofun-background-input border gap-[18px] transition-colors duration-200",
              error ? "border-autofun-text-error" : "",
            ])}
          >
            <div className="flex flex-wrap items-center justify-between gap-3">
              <span className="text-base font-dm-mono text-autofun-text-primary select-none">
                Selling
              </span>
              <div className="flex items-center gap-0.5 xl:ml-auto">
                <Button
                  size="small"
                  variant="trade"
                  onClick={() => setSellingAmount(0)}
                >
                  <span className="hidden sm:inline">Reset</span>
                  <span className="sm:hidden">0</span>
                </Button>
                {isTokenSelling ? (
                  <Fragment>
                    <Button
                      size="small"
                      variant="trade"
                      onClick={() => handlePercentage(25)}
                    >
                      25%
                    </Button>
                    <Button
                      size="small"
                      variant="trade"
                      onClick={() => handlePercentage(50)}
                    >
                      50%
                    </Button>
                    <Button
                      size="small"
                      variant="trade"
                      onClick={() => handlePercentage(100)}
                    >
                      100%
                    </Button>
                  </Fragment>
                ) : (
                  <Fragment>
                    <Button
                      size="small"
                      variant="trade"
                      onClick={() => setSellingAmount(0.5)}
                    >
                      0.5
                    </Button>
                    <Button
                      size="small"
                      variant="trade"
                      onClick={() => setSellingAmount(1)}
                    >
                      1
                    </Button>
                    <Button
                      size="small"
                      variant="trade"
                      onClick={() => setSellingAmount(5)}
                    >
                      5
                    </Button>
                  </Fragment>
                )}
                <ConfigDialog>
                  <Button
                    size="small"
                    variant="trade"
                    aria-label="config dialog"
                  >
                    <Cog />
                  </Button>
                </ConfigDialog>
              </div>
            </div>
            <div className="flex justify-between gap-3">
              <input
                className="text-4xl font-dm-mono text-autofun-text-secondary w-3/4 outline-none"
                min={0}
                type="number"
                onChange={({ target }) =>
                  setSellingAmount(Number(target.value))
                }
                value={sellingAmount}
                placeholder="0"
              />
              <div className="w-fit shrink-0">
                <TokenDisplay token={token} isSolana={!isTokenSelling} />
              </div>
            </div>
            <div className="flex items-center justify-between">
              <span className="text-sm font-dm-mono text-autofun-text-secondary select-none">
                {!isTokenSelling
                  ? formatNumber(Number(sellingAmount || 0) * solanaPrice, true)
                  : tokenPriceUSD
                    ? formatNumber(
<<<<<<< HEAD
                        Number(sellingAmount || 0) * tokenPriceUSD,
=======
                        Number(sellingAmount || 0) * token?.tokenPriceUSD,
>>>>>>> e3be440d
                        true,
                      )
                    : formatNumber(0)}
              </span>
              <Balance
                token={token}
                isSolana={!isTokenSelling}
                setSellingAmount={setSellingAmount}
              />
            </div>
          </div>
          <div className="h-[10px] z-20 relative">
            <div
              onClick={() => setIsTokenSelling(!isTokenSelling)}
              className="absolute top-1/2 left-1/2 transform -translate-x-1/2 -translate-y-1/2 size-10 rounded-full border-3 cursor-pointer select-none border-autofun-background-card bg-autofun-background-action-primary inline-flex"
            >
              <ArrowUpDown className="m-auto size-3.5" />
            </div>
          </div>
          {/* Buying */}
          <div className="flex flex-col py-3 px-4 bg-autofun-background-input border gap-[18px]">
            <span className="text-base font-dm-mono text-autofun-text-primary select-none">
              Buying
            </span>
            <div className="flex justify-between gap-3">
              <span className="text-4xl font-dm-mono text-autofun-text-secondary select-none">
                {sellingAmount && currentPrice && !isTokenSelling
                  ? (Number(sellingAmount) / currentPrice).toFixed(2)
                  : sellingAmount && isTokenSelling
                    ? (Number(sellingAmount) * currentPrice).toFixed(4)
                    : "0.00"}
              </span>
              <TokenDisplay token={token} isSolana={isTokenSelling} />
            </div>
            <div className="flex items-center justify-between">
              <span className="text-sm font-dm-mono text-autofun-text-secondary select-none">
                {sellingAmount && solanaPrice && !isTokenSelling
                  ? formatNumber(
                      (Number(sellingAmount) / currentPrice) * tokenPriceUSD,
                      true,
                    )
                  : sellingAmount && isTokenSelling && tokenPriceUSD
                    ? formatNumber(
                        Number(sellingAmount) * currentPrice * solanaPrice,
                        true,
                      )
                    : "$0.00"}
              </span>
              <Balance token={token} isSolana={isTokenSelling} />
            </div>
          </div>
        </div>

        <div
          className={twMerge([
            "flex items-center gap-2 h-4 m-2 select-none",
            insufficientBalance ? "block" : "hidden",
          ])}
        >
          <div className="flex items-center gap-2">
            <Info className="text-red-600 size-4" />
            <p className="text-red-600 text-xs font-dm-mono">
              Insufficient Funds: You have{" "}
              {balance?.data?.formattedBalance?.toFixed(4) || "0"}{" "}
              {isTokenSelling ? token?.ticker : "SOL"}
            </p>
          </div>
        </div>
        <Button
          variant="secondary"
          className="font-dm-mono"
          size="large"
          disabled={
            isDisabled ||
            insufficientBalance ||
            swapMutation?.isPending ||
            !sellingAmount ||
            sellingAmount === 0
          }
          onClick={() => swapMutation.mutate()}
        >
          {swapMutation?.isPending ? (
            <Loader2 className="size-5 animate-spin" />
          ) : (
            "Swap"
          )}
        </Button>
      </div>
    </div>
  );
}

const TokenDisplay = ({
  token,
  isSolana,
}: {
  token?: IToken;
  isSolana?: boolean;
}) => {
  return (
    <div className="flex items-center gap-2 border bg-autofun-background-card p-2 select-none">
      <SkeletonImage
        src={isSolana ? "/solana.png" : token?.image || ""}
        alt={token?.name || "token"}
        className="rounded-full size-6"
      />
      <span className="text-base uppercase font-dm-mono tracking-wider">
        {isSolana ? "SOL" : token?.ticker}
      </span>
    </div>
  );
};

const Balance = ({
  token,
  isSolana,
  setSellingAmount,
}: {
  token?: IToken;
  isSolana?: boolean;
  setSellingAmount?: any;
}) => {
  const wallet = useWallet();
  const balance = useTokenBalance(
    wallet.publicKey?.toBase58() || "",
    isSolana
      ? "So11111111111111111111111111111111111111111"
      : token?.mint || "",
  );
  return (
    <div
      className={twMerge([
        "flex items-center gap-2 select-none",
        setSellingAmount ? "cursor-pointer" : "",
      ])}
      onClick={() => {
        if (balance?.data?.formattedBalance && setSellingAmount) {
          setSellingAmount(balance?.data?.formattedBalance);
        }
      }}
    >
      <Wallet className="text-autofun-text-secondary size-[18px]" />
      <span className="text-sm font-dm-mono text-autofun-text-secondary uppercase">
        {balance.data?.formattedBalance} {isSolana ? "SOL" : token?.ticker}
      </span>
    </div>
  );
};<|MERGE_RESOLUTION|>--- conflicted
+++ resolved
@@ -188,11 +188,7 @@
                   ? formatNumber(Number(sellingAmount || 0) * solanaPrice, true)
                   : tokenPriceUSD
                     ? formatNumber(
-<<<<<<< HEAD
                         Number(sellingAmount || 0) * tokenPriceUSD,
-=======
-                        Number(sellingAmount || 0) * token?.tokenPriceUSD,
->>>>>>> e3be440d
                         true,
                       )
                     : formatNumber(0)}
