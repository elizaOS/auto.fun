import { useSwap } from "@/hooks/use-swap";
import { useTokenBalance } from "@/hooks/use-token-balance";
import { useSolPriceContext } from "@/providers/use-sol-price-context";
import { IToken } from "@/types";
import { formatNumber } from "@/utils";
import { fetchTokenMarketMetrics } from "@/utils/blockchain";
import { useProgram } from "@/utils/program";
import { getSwapAmount } from "@/utils/swapUtils";
import { useQuery } from "@tanstack/react-query";
import { Info, Wallet } from "lucide-react";
import { useState } from "react";
import { twMerge } from "tailwind-merge";
import SkeletonImage from "./skeleton-image";

export default function Trade({ token }: { token: IToken }) {
  const { solPrice: contextSolPrice } = useSolPriceContext();
  const [isTokenSelling, setIsTokenSelling] = useState<boolean>(false);
  const [sellingAmount, setSellingAmount] = useState<number | undefined>(
    undefined
  );
  const [slippage, setSlippage] = useState<number>(2);

  // Fetch real-time blockchain metrics for this token
  const metricsQuery = useQuery({
    queryKey: ["blockchain-metrics", token?.mint],
    queryFn: async () => {
      if (!token?.mint) return null;
      try {
        console.log(`Trade: Fetching blockchain metrics for ${token.mint}`);
        return await fetchTokenMarketMetrics(token.mint);
      } catch (error) {
        console.error(`Trade: Error fetching blockchain metrics:`, error);
        return null;
      }
    },
    enabled: !!token?.mint,
    refetchInterval: 30_000, // Longer interval for blockchain queries
    staleTime: 60000, // Data stays fresh for 1 minute
  });

  const program = useProgram();

  // Use blockchain data if available, otherwise fall back to token data
  const metrics = metricsQuery?.data;
  const solanaPrice =
    metrics?.solPriceUSD || contextSolPrice || token?.solPriceUSD || 0;
  const currentPrice = metrics?.currentPrice || token?.currentPrice || 0;
  const tokenPriceUSD = metrics?.tokenPriceUSD || token?.tokenPriceUSD || 0;

  console.log("Trade component using prices:", {
    solanaPrice,
    currentPrice,
    tokenPriceUSD,
    metricsAvailable: !!metrics,
  });

  const { solBalance, tokenBalance } = useTokenBalance({ tokenId: token.mint });
  const balance = isTokenSelling ? tokenBalance : solBalance;

  const insufficientBalance = (sellingAmount || 0) > balance;

  const [error] = useState<string | undefined>("");

  const { executeSwap, isExecuting: isExecutingSwap } = useSwap();

  const isDisabled = ["migrating", "migration_failed", "failed"].includes(
    token?.status
  );

  const [convertedAmount, setConvertedAmount] = useState(0);

  const handleSellAmountChange = async (amount: number) => {
    if (!program) return;

    setSellingAmount(amount);

    const style = isTokenSelling ? 1 : 0;
    const convertedAmount = isTokenSelling ? amount * 1e6 : amount * 1e9;
    const decimals = isTokenSelling ? 1e9 : 1e6;
    const swapAmount = await getSwapAmount(
      program,
      convertedAmount,
      style,
      // TODO: these values from the backend seem incorrect,
      // they are not dynamically calculated but instead use the
      // default values leading to slightly incorrect calculations
      token.reserveAmount,
      token.reserveLamport
    );
    setConvertedAmount(swapAmount / decimals);
  };

  // const displayConvertedAmount = isTokenSelling
  //   ? convertedAmount
  //   : formatNumber(convertedAmount, false, true);

  // Calculate minimum amount received with slippage
  const minReceived = convertedAmount * (1 - slippage / 100);
  const displayMinReceived = isTokenSelling
    ? formatNumber(minReceived, false, true)
    : formatNumber(minReceived, false, true);

  const onSwap = async () => {
    if (!sellingAmount) return;

    await executeSwap({
      amount: sellingAmount,
      style: isTokenSelling ? "sell" : "buy",
      tokenAddress: token.mint,
      token,
    });
  };

  return (
<<<<<<< HEAD
    <div className="relative ml-3 pt-0">
=======
    <div className="relative">
>>>>>>> bf406a38
      <div className="grid grid-cols-1 md:grid-cols-2 lg:grid-cols-1 gap-4">
        {/* LEFT COLUMN - Controls and Swap - Takes 3/5 of the space on md screens */}
        <div className="col-span-1 md:col-span-1 lg:col-span-1">
          {/* BUY/SELL Toggle Buttons */}
          <div className="flex justify-between items-end w-full">
            <button
              onClick={() => setIsTokenSelling(false)}
<<<<<<< HEAD
              className="cursor-pointer flex items-center justify-center w-1/2 translate-x-[0.12em]"
=======
              className="flex items-center justify-center w-1/2 translate-x-[0.12em] cursor-pointer"
>>>>>>> bf406a38
            >
              <img
                src={!isTokenSelling ? "/token/buyon.svg" : "/token/buyoff.svg"}
                alt="Buy"
                className="w-full"
              />
            </button>
            <button
              onClick={() => setIsTokenSelling(true)}
<<<<<<< HEAD
              className="cursor-pointer flex items-center justify-center w-1/2 translate-x-[-0.12em]"
=======
              className="flex items-center justify-center w-1/2 translate-x-[-0.12em] cursor-pointer"
>>>>>>> bf406a38
            >
              <img
                src={
                  isTokenSelling ? "/token/sellon.svg" : "/token/selloff.svg"
                }
                alt="Sell"
                className="w-full"
              />
            </button>
          </div>

          <div className="flex flex-col mt-4">
            {/* Selling */}
            <div
              className={twMerge([
                "flex flex-col py-3 px-4 gap-[18px] transition-colors duration-200",
                error ? "border-autofun-text-error" : "",
              ])}
            >
              <div className="flex justify-between gap-3">
                <input
                  className="text-4xl truncate font-dm-mono text-autofun-text-secondary w-3/4 outline-none"
                  min={0}
                  type="number"
                  onChange={({ target }) =>
                    handleSellAmountChange(Number(target.value))
                  }
                  value={sellingAmount}
                  placeholder="0"
                />
                <div className="w-fit shrink-0">
                  <TokenDisplay token={token} isSolana={!isTokenSelling} />
                </div>
              </div>
              <div className="flex items-center justify-end gap-2">
                <Balance
                  token={token}
                  isSolana={!isTokenSelling}
                  setSellingAmount={setSellingAmount}
                  balance={isTokenSelling ? tokenBalance : solBalance}
                />
              </div>
            </div>

            {/* Buying */}
            <div className="flex items-center p-4 gap-2 justify-between text-sm font-dm-mono text-autofun-text-secondary w-full">
              <span>Min Received:</span>
              <div className="relative flex uppercase items-center gap-2">
                {displayMinReceived}
                <img
                  src={isTokenSelling ? "/solana.png" : token?.image || ""}
                  alt={isTokenSelling ? "SOL" : token?.name || "token"}
                  className="rounded-full size-4"
                />
                {isTokenSelling ? "SOL" : token?.ticker}
              </div>
            </div>
          </div>

          <div
            className={twMerge([
              "flex items-center gap-2 h-4 m-2 select-none",
              insufficientBalance ? "block" : "hidden",
            ])}
          >
            <div className="flex items-center gap-2">
              <Info className="text-red-600 size-4" />
              <p className="text-red-600 text-xs font-dm-mono">
                Insufficient Funds: You have {balance.toFixed(4) || "0"}{" "}
                {isTokenSelling ? token?.ticker : "SOL"}
              </p>
            </div>
          </div>

          {/* Swap Button - Now in the left column below Min Received */}
          <div className="flex justify-center items-center">
            <button
              disabled={
                isDisabled ||
                insufficientBalance ||
                isExecutingSwap ||
                !sellingAmount ||
                sellingAmount === 0
              }
              onClick={onSwap}
<<<<<<< HEAD
              className="cursor-pointer w-full"
=======
              className={twMerge([
                "w-full mx-2 cursor-pointer mt-2",
                isDisabled ? "cursor-not-allowed! opacity-50" : "",
              ])}
>>>>>>> bf406a38
            >
              <img
                src={
                  isExecutingSwap ? "/token/swapping.svg" : "/token/swapup.svg"
                }
                alt="Generate"
                className="w-full"
                onMouseDown={(e) => {
                  if (!isExecutingSwap) {
                    (e.target as HTMLImageElement).src = "/token/swapdown.svg";
                  }
                }}
                onMouseUp={(e) => {
                  if (!isExecutingSwap) {
                    (e.target as HTMLImageElement).src = "/token/swapup.svg";
                  }
                }}
                onDragStart={(e) => e.preventDefault()}
                onMouseOut={(e) => {
                  if (!isExecutingSwap) {
                    (e.target as HTMLImageElement).src = "/token/swapup.svg";
                  }
                }}
              />
            </button>
          </div>
        </div>

        {/* RIGHT COLUMN - Advanced Settings & Info - Takes 2/5 of the space on md screens */}
        <div className="col-span-1 md:col-span-1 lg:col-span-1">
          {/* Slippage Input */}
          <div className="mb-4 flex flex-col gap-4">
            <div className="flex items-center justify-between gap-2">
              <span className="text-sm font-dm-mono text-autofun-text-secondary">
                Slippage:
              </span>
              <div className="relative flex items-center">
                <input
                  type="number"
                  min="0.1"
                  max="100"
                  step="0.1"
                  value={slippage}
                  onChange={(e) => setSlippage(Number(e.target.value))}
                  className="w-16 py-1 pl-2 pr-6 bg-[#1a1a1a] border-b border-white/50 hover:border-white focus:border-white font-dm-mono text-autofun-text-secondary text-right"
                />
                <span className="absolute right-2 text-sm font-dm-mono text-autofun-text-secondary">
                  %
                </span>
              </div>
            </div>
            {slippage > 3 ? (
              <p className="text-orange-500 font-dm-mono text-xs">
                Your transaction may be frontrun and result in an unfavorable
                trade
              </p>
            ) : null}
          </div>

          {/* Balance and Value */}
          <div className={`flex flex-col gap-4 mb-4`}>
            <div className="flex justify-between items-center">
              <span className="text-sm font-dm-mono text-autofun-text-secondary">
                Balance:
              </span>
              <span className="text-sm font-dm-mono text-autofun-text-secondary">
                {formatNumber(tokenBalance, false, true)} {token?.ticker}
              </span>
            </div>
            <div className="flex justify-between items-center">
              <span className="text-sm font-dm-mono text-autofun-text-secondary">
                Value:
              </span>
              <span className="text-sm font-dm-mono text-autofun-text-secondary">
                {formatNumber(tokenBalance * currentPrice, false, true)} SOL
              </span>
            </div>
            <div className="flex justify-between items-center">
              <span className="text-sm font-dm-mono text-autofun-text-secondary">
                Price USD:
              </span>
              <span className="text-sm font-dm-mono text-autofun-text-secondary">
                {formatNumber(
                  tokenBalance * currentPrice * solanaPrice,
                  true,
                  false
                )}
              </span>
            </div>
          </div>
        </div>
      </div>
    </div>
  );
}

const TokenDisplay = ({
  token,
  isSolana,
}: {
  token?: IToken;
  isSolana?: boolean;
}) => {
  return (
    <div className="flex items-center gap-2 p-2 select-none">
      <SkeletonImage
        src={isSolana ? "/solana.png" : token?.image || ""}
        alt={token?.name || "token"}
        className="rounded-full size-6"
      />
      <span className="text-base uppercase font-dm-mono tracking-wider">
        {isSolana ? "SOL" : token?.ticker}
      </span>
    </div>
  );
};

const Balance = ({
  token,
  isSolana,
  setSellingAmount,
  balance,
}: {
  token?: IToken;
  isSolana?: boolean;
  setSellingAmount?: any;
  balance: number;
}) => {
  const formattedBalance = isSolana
    ? formatNumber(balance, false, true)
    : formatNumber(balance, undefined, true);

  return (
    <div
      className={twMerge([
        "flex items-center gap-2 select-none shrink-0",
        setSellingAmount ? "cursor-pointer" : "",
      ])}
      onClick={() => {
        if (balance && setSellingAmount) {
          setSellingAmount(balance);
        }
      }}
    >
      <Wallet className="text-autofun-text-secondary size-[18px]" />
      <span className="text-sm font-dm-mono text-autofun-text-secondary uppercase">
        {formattedBalance} {isSolana ? "SOL" : token?.ticker}
      </span>
    </div>
  );
};<|MERGE_RESOLUTION|>--- conflicted
+++ resolved
@@ -16,7 +16,7 @@
   const { solPrice: contextSolPrice } = useSolPriceContext();
   const [isTokenSelling, setIsTokenSelling] = useState<boolean>(false);
   const [sellingAmount, setSellingAmount] = useState<number | undefined>(
-    undefined
+    undefined,
   );
   const [slippage, setSlippage] = useState<number>(2);
 
@@ -64,7 +64,7 @@
   const { executeSwap, isExecuting: isExecutingSwap } = useSwap();
 
   const isDisabled = ["migrating", "migration_failed", "failed"].includes(
-    token?.status
+    token?.status,
   );
 
   const [convertedAmount, setConvertedAmount] = useState(0);
@@ -85,7 +85,7 @@
       // they are not dynamically calculated but instead use the
       // default values leading to slightly incorrect calculations
       token.reserveAmount,
-      token.reserveLamport
+      token.reserveLamport,
     );
     setConvertedAmount(swapAmount / decimals);
   };
@@ -112,11 +112,7 @@
   };
 
   return (
-<<<<<<< HEAD
-    <div className="relative ml-3 pt-0">
-=======
     <div className="relative">
->>>>>>> bf406a38
       <div className="grid grid-cols-1 md:grid-cols-2 lg:grid-cols-1 gap-4">
         {/* LEFT COLUMN - Controls and Swap - Takes 3/5 of the space on md screens */}
         <div className="col-span-1 md:col-span-1 lg:col-span-1">
@@ -124,11 +120,7 @@
           <div className="flex justify-between items-end w-full">
             <button
               onClick={() => setIsTokenSelling(false)}
-<<<<<<< HEAD
-              className="cursor-pointer flex items-center justify-center w-1/2 translate-x-[0.12em]"
-=======
               className="flex items-center justify-center w-1/2 translate-x-[0.12em] cursor-pointer"
->>>>>>> bf406a38
             >
               <img
                 src={!isTokenSelling ? "/token/buyon.svg" : "/token/buyoff.svg"}
@@ -138,11 +130,7 @@
             </button>
             <button
               onClick={() => setIsTokenSelling(true)}
-<<<<<<< HEAD
-              className="cursor-pointer flex items-center justify-center w-1/2 translate-x-[-0.12em]"
-=======
               className="flex items-center justify-center w-1/2 translate-x-[-0.12em] cursor-pointer"
->>>>>>> bf406a38
             >
               <img
                 src={
@@ -164,7 +152,7 @@
             >
               <div className="flex justify-between gap-3">
                 <input
-                  className="text-4xl truncate font-dm-mono text-autofun-text-secondary w-3/4 outline-none"
+                  className="text-4xl truncate font-dm-mono text-white w-3/4 outline-none"
                   min={0}
                   type="number"
                   onChange={({ target }) =>
@@ -228,14 +216,10 @@
                 sellingAmount === 0
               }
               onClick={onSwap}
-<<<<<<< HEAD
-              className="cursor-pointer w-full"
-=======
               className={twMerge([
                 "w-full mx-2 cursor-pointer mt-2",
                 isDisabled ? "cursor-not-allowed! opacity-50" : "",
               ])}
->>>>>>> bf406a38
             >
               <img
                 src={
@@ -321,7 +305,7 @@
                 {formatNumber(
                   tokenBalance * currentPrice * solanaPrice,
                   true,
-                  false
+                  false,
                 )}
               </span>
             </div>
