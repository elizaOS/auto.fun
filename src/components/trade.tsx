--- conflicted
+++ resolved
@@ -3,13 +3,10 @@
 import { useSolPriceContext } from "@/providers/use-sol-price-context";
 import { IToken } from "@/types";
 import { formatNumber } from "@/utils";
-<<<<<<< HEAD
-=======
 import { fetchTokenMarketMetrics } from "@/utils/blockchain";
 import { useProgram } from "@/utils/program";
 import { getSwapAmount } from "@/utils/swapUtils";
 import { useQuery } from "@tanstack/react-query";
->>>>>>> dc181e41
 import { ArrowUpDown, Cog, Info, Wallet } from "lucide-react";
 import { Fragment, useState } from "react";
 import { twMerge } from "tailwind-merge";
