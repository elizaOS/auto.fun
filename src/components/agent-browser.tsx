"use client";
import { useRouter } from "next/navigation";
import { useState } from "react";
import { Copy, Grid, Table as TableIcon } from "lucide-react";
import {
  Table,
  TableHeader,
  TableBody,
  TableRow,
  TableHead,
  TableCell,
} from "@/components/ui/table";
import {
  Card,
  CardContent,
  CardDescription,
  CardHeader,
  CardTitle,
} from "@/components/ui/card";
import { ColumnDef } from "@tanstack/react-table";
import Link from "next/link";
import { useTokens } from "@/utils/tokens";
import Skeleton from "react-loading-skeleton";
import { Paginator } from "./common/Paginator";
import { VerifiedBanner } from "./verified-banner";
export type Agent = {
  id: number;
  name: string;
  mint: string;
  marketCap: string;
  priceChange: string;
  tvl: string;
  holders: number;
  volume: string;
  replies: number;
  getImageUrl: () => string;
};

export const columns: ColumnDef<Agent>[] = [
  {
    accessorKey: "name",
    header: "AI Agents",
  },
  { accessorKey: "marketCap", header: "Market Cap" },
  { accessorKey: "priceChange", header: "24h Change" },
  { accessorKey: "tvl", header: "TVL" },
  { accessorKey: "holders", header: "Holders" },
  { accessorKey: "volume", header: "24h Volume" },
  { accessorKey: "replies", header: "Inferences" },
];

export function AgentBrowser() {
  const [view, setView] = useState<"grid" | "table">("grid");
  const {
    items: tokens,
    currentPage,
    hasPreviousPage,
    hasNextPage,
    nextPage,
    previousPage,
    isLoading,
  } = useTokens();
  const router = useRouter();

  const handleCopy = (text: string) => {
    navigator.clipboard.writeText(text);
  };

  const renderSkeletons = () => (
    <div className="grid grid-cols-1 md:grid-cols-2 lg:grid-cols-3 2xl:grid-cols-4 gap-4">
      {[...Array(30)].map((_, index) => (
        <Card
          key={index}
          className="bg-[#171717] border-green-500/20 hover:border-green-500/50 transition-colors h-48 flex"
        >
          <div className="flex flex-col p-[24px] flex-1">
            <CardHeader className="p-0">
              <Skeleton
                width={120}
                height={24}
                baseColor="#171717"
                highlightColor="#00ff0026"
                className="mb-2"
              />
              <Skeleton
                width={80}
                height={16}
                baseColor="#171717"
                highlightColor="#00ff0026"
              />
            </CardHeader>
            <CardContent className="p-0 flex flex-col flex-1">
              <div className="mt-auto flex flex-col gap-1">
                <Skeleton
                  width={100}
                  height={16}
                  baseColor="#171717"
                  highlightColor="#00ff0026"
                />
              </div>
            </CardContent>
          </div>
          <div className="flex items-center justify-center flex-shrink-0 w-1/2">
            <Skeleton
              width="100%"
              height="100%"
              baseColor="#171717"
              highlightColor="#00ff0026"
              className="rounded-r-lg"
            />
          </div>
        </Card>
      ))}
    </div>
  );

  return (
    <div className="flex flex-col gap-2">
      <VerifiedBanner tokens={tokens.slice(-3)} />

      <div className="flex justify-between mb-4">
        <div className="flex items-center gap-2">
          <p>New</p>
        </div>
        <div className="flex items-center gap-2">
          <Grid
            className={`cursor-pointer ${view === "grid" ? "text-green-500" : "text-gray-500"}`}
            onClick={() => setView("grid")}
          />
          <TableIcon
            className={`cursor-pointer ${view === "table" ? "text-green-500" : "text-gray-500"}`}
            onClick={() => setView("table")}
          />
          {/* <Toggle
            defaultPressed
            size="sm"
            className="text-gray-100 data-[state=on]:bg-gray-300/20 data-[state=on]:text-gray-50"
          >
            <Eye className="h-4 w-4 mr-2" />
            Animations
          </Toggle> */}
        </div>
      </div>

      {isLoading ? (
        renderSkeletons()
      ) : view === "grid" ? (
        <div className="grid grid-cols-1 md:grid-cols-2 lg:grid-cols-3 2xl:grid-cols-4 gap-4">
          {tokens.map(
            ({
              mint,
              name,
              image,
              marketCapUSD,
              ticker,
              liquidity,
              holderCount,
              numComments,
            }) => {
              const mintDisplay = `${mint.slice(0, 3)}...${mint.slice(-3)}`;
              const numCommentsDisplay = numComments > 99 ? "99+" : numComments;

<<<<<<< HEAD
            return (
              <Card
                key={mint}
                className="bg-[#171717] border-green-500/20 hover:border-green-500/50 transition-colors h-48 flex cursor-pointer"
                onClick={() => router.push(`/coin/${mint}`)}
              >
                <div className="flex flex-col p-[24px] flex-1">
                  <CardHeader className="p-0">
                    <Link href={`/coin/${mint}`}>
                      <CardTitle className="flex items-center gap-2 text-white">
                        {name}
                      </CardTitle>
                    </Link>
=======
              return (
                <Card
                  key={mint}
                  className="bg-[#171717] border-green-500/20 hover:border-green-500/50 transition-colors flex flex-col"
                >
                  <div className="flex items-center justify-center flex-shrink-0 rounded-lg overflow-hidden m-2 aspect-[1.55] relative">
                    <img
                      src={image}
                      alt="Agent Preview"
                      className="object-cover h-full w-full"
                    />
                    <div className="h-[26px] px-1.5 py-1 bg-neutral-950 rounded-lg justify-start items-center gap-0.5 inline-flex absolute right-2 top-2">
                      <svg
                        width="18"
                        height="18"
                        viewBox="0 0 18 18"
                        fill="none"
                        xmlns="http://www.w3.org/2000/svg"
                      >
                        <path
                          d="M9.00039 1.5C8.01547 1.5 7.0402 1.69399 6.13026 2.0709C5.22032 2.44781 4.39353 3.00026 3.69709 3.6967C2.29056 5.10322 1.50039 7.01088 1.50039 9C1.49383 10.7319 2.09348 12.4114 3.19539 13.7475L1.69539 15.2475C1.59132 15.353 1.52082 15.4869 1.49279 15.6324C1.46476 15.7779 1.48045 15.9284 1.53789 16.065C1.60018 16.1999 1.70117 16.3133 1.82802 16.3908C1.95488 16.4682 2.10189 16.5063 2.25039 16.5H9.00039C10.9895 16.5 12.8972 15.7098 14.3037 14.3033C15.7102 12.8968 16.5004 10.9891 16.5004 9C16.5004 7.01088 15.7102 5.10322 14.3037 3.6967C12.8972 2.29018 10.9895 1.5 9.00039 1.5ZM9.00039 15H4.05789L4.75539 14.3025C4.89508 14.162 4.97348 13.9719 4.97348 13.7738C4.97348 13.5756 4.89508 13.3855 4.75539 13.245C3.77333 12.264 3.16177 10.9729 3.02491 9.5916C2.88804 8.21029 3.23434 6.82425 4.00481 5.66964C4.77527 4.51503 5.92223 3.66327 7.25027 3.25948C8.57832 2.85569 10.0053 2.92485 11.288 3.45519C12.5708 3.98552 13.63 4.94421 14.2852 6.16792C14.9404 7.39163 15.151 8.80466 14.8812 10.1663C14.6114 11.5279 13.8779 12.7538 12.8055 13.6352C11.7332 14.5166 10.3885 14.9989 9.00039 15Z"
                          fill="#12D359"
                        />
                      </svg>
>>>>>>> 21207d3d

                      <div className="text-[#03ff24] text-xs font-medium leading-none">
                        {numCommentsDisplay}
                      </div>
                    </div>
                  </div>

                  <div className="flex flex-col p-[18px] flex-1">
                    <CardHeader className="p-0 mb-[22px]">
                      <Link href={`/coin/${mint}`}>
                        <CardTitle className="flex items-center gap-2 text-white">
                          {name}
                          <span className="text-[#a6a6a6] tracking-widest">
                            ${ticker}
                          </span>
                        </CardTitle>
                      </Link>

                      <CardDescription className="text-[#a6a6a6] flex items-center gap-2">
                        {mintDisplay}
                        <Copy
                          className="cursor-pointer text-[#03ff24] h-3"
                          onClick={() => handleCopy(mint)}
                        />
                      </CardDescription>
                    </CardHeader>
                    <CardContent className="p-0 flex flex-col flex-1">
                      <div className="grid grid-cols-3">
                        <div className="gap-1 flex flex-col">
                          <div className="text-[#a6a6a6] text-[11px] font-normal uppercase leading-none tracking-widest">
                            Marketcap
                          </div>
                          <div className="text-[#03ff24] text-xs font-normal leading-tight">
                            {Intl.NumberFormat("en-US", {
                              style: "currency",
                              currency: "USD",
                              notation: "compact",
                            }).format(Number(marketCapUSD))}
                          </div>
                        </div>
                        <div className="gap-1 flex flex-col">
                          <div className="text-[#a6a6a6] text-[11px] font-normal uppercase leading-none tracking-widest">
                            Volume
                          </div>
                          <div className="text-white text-xs font-normal leading-tight">
                            {Intl.NumberFormat("en-US", {
                              style: "currency",
                              currency: "USD",
                              notation: "compact",
                            }).format(Number(liquidity))}
                          </div>
                        </div>
                        <div className="gap-1 flex flex-col">
                          <div className="text-[#a6a6a6] text-[11px] font-normal uppercase leading-none tracking-widest">
                            Holders
                          </div>
                          <div className="text-white text-xs font-normal leading-tight">
                            {holderCount}
                          </div>
                        </div>
                      </div>
                    </CardContent>
                  </div>
                </Card>
              );
            },
          )}
        </div>
      ) : (
        <Table className="min-w-full bg-[#0a0a0a] text-white">
          <TableHeader>
            <TableRow className="py-4 border-gray-600">
              <TableHead className="text-green-500 h-14">AI AGENTS</TableHead>
              <TableHead className="text-green-500 h-14">Market Cap</TableHead>
              <TableHead className="text-green-500 h-14">24h</TableHead>
              <TableHead className="text-green-500 h-14">
                Total Value Locked
              </TableHead>
              <TableHead className="text-green-500 h-14">
                Holders Count
              </TableHead>
              <TableHead className="text-green-500 h-14">24h Vol</TableHead>
              <TableHead className="text-green-500 h-14">Inferences</TableHead>
            </TableRow>
          </TableHeader>
          <TableBody className="bg-[#0a0a0a]">
            {tokens.map((token) => (
              <TableRow className="border-none " key={token.mint}>
                <TableCell className="flex items-center">
                  <img
                    src={token.image}
                    alt="Agent Preview"
                    className="h-12 w-12 rounded-full mr-2"
                  />
                  <div>
                    <Link href={`/coin/${token.mint}`}>
                      <span className="text-white">{token.name}</span>
                    </Link>
                    <div className="flex items-center gap-1 text-gray-300 text-xs">
                      {`${token.mint.slice(0, 3)}...${token.mint.slice(-3)}`}
                      <Copy
                        className="cursor-pointer text-gray-300 h-3"
                        onClick={() => handleCopy(token.mint)}
                      />
                    </div>
                  </div>
                </TableCell>
                <TableCell>
                  {Intl.NumberFormat("en-US", {
                    style: "currency",
                    currency: "USD",
                    notation: "compact",
                  }).format(Number(token.marketCapUSD))}
                </TableCell>
                <TableCell>??</TableCell>
                <TableCell>
                  {" "}
                  {Intl.NumberFormat("en-US", {
                    style: "currency",
                    currency: "USD",
                    notation: "compact",
                  }).format(Number(token.liquidity))}
                </TableCell>
                <TableCell>??</TableCell>
                <TableCell>??</TableCell>
                <TableCell>??</TableCell>
              </TableRow>
            ))}
          </TableBody>
        </Table>
      )}

      <div className="mt-6 flex justify-center">
        <Paginator
          currentPage={currentPage}
          hasPreviousPage={hasPreviousPage}
          hasNextPage={hasNextPage}
          previousPage={previousPage}
          nextPage={nextPage}
        />
      </div>
    </div>
  );
}<|MERGE_RESOLUTION|>--- conflicted
+++ resolved
@@ -160,25 +160,11 @@
               const mintDisplay = `${mint.slice(0, 3)}...${mint.slice(-3)}`;
               const numCommentsDisplay = numComments > 99 ? "99+" : numComments;
 
-<<<<<<< HEAD
-            return (
-              <Card
-                key={mint}
-                className="bg-[#171717] border-green-500/20 hover:border-green-500/50 transition-colors h-48 flex cursor-pointer"
-                onClick={() => router.push(`/coin/${mint}`)}
-              >
-                <div className="flex flex-col p-[24px] flex-1">
-                  <CardHeader className="p-0">
-                    <Link href={`/coin/${mint}`}>
-                      <CardTitle className="flex items-center gap-2 text-white">
-                        {name}
-                      </CardTitle>
-                    </Link>
-=======
               return (
                 <Card
                   key={mint}
-                  className="bg-[#171717] border-green-500/20 hover:border-green-500/50 transition-colors flex flex-col"
+                  className="bg-[#171717] border-green-500/20 hover:border-green-500/50 transition-colors flex flex-col cursor-pointer"
+                  onClick={() => router.push(`/coin/${mint}`)}
                 >
                   <div className="flex items-center justify-center flex-shrink-0 rounded-lg overflow-hidden m-2 aspect-[1.55] relative">
                     <img
@@ -199,7 +185,6 @@
                           fill="#12D359"
                         />
                       </svg>
->>>>>>> 21207d3d
 
                       <div className="text-[#03ff24] text-xs font-medium leading-none">
                         {numCommentsDisplay}
