--- conflicted
+++ resolved
@@ -41,11 +41,15 @@
   // Check for previously selected wallet in localStorage when modal opens
   useEffect(() => {
     if (visible) {
-      const storedWalletName = localStorage.getItem("walletName");
-      if (storedWalletName) {
-        // Found a previously selected wallet - parse from JSON
-        const parsedWalletName = JSON.parse(storedWalletName);
-        console.log("Found previously selected wallet:", parsedWalletName);
+      try {
+        const storedWalletName = localStorage.getItem("walletName");
+        if (storedWalletName) {
+          // Found a previously selected wallet - parse from JSON
+          const parsedWalletName = JSON.parse(storedWalletName);
+          console.log("Found previously selected wallet:", parsedWalletName);
+        }
+      } catch (e) {
+        console.error("Error reading from localStorage:", e);
       }
     }
   }, [visible]);
@@ -68,82 +72,60 @@
   const mutation = useMutation({
     mutationKey: ["connect-wallet"],
     mutationFn: async ({ wallet }: { wallet: Wallet }) => {
-      if (!wallet) {
-        console.error("No wallet provided to connect");
-        throw new Error("No wallet provided");
-      }
-
-      localStorage.setItem("walletName", JSON.stringify(wallet.adapter.name));
-      console.log("Selected wallet:", wallet.adapter.name);
-
-      // Always select the wallet first
-      await select(wallet.adapter.name);
-      await new Promise((resolve) => setTimeout(resolve, 500));
-
-      // Connect - use a direct approach for Phantom wallet
-      const isPhantom = wallet.adapter.name.toLowerCase().includes("phantom");
-      console.log(
-        `Connecting to ${isPhantom ? "Phantom" : wallet.adapter.name} wallet...`,
-      );
-
-      // Try direct connection for Phantom wallet
-      let directConnectionSuccessful = false;
-      if (isPhantom && window.solana && window.solana.isPhantom) {
-        console.log("Using direct Phantom connection via window.solana");
-        // Check if already connected
-        if (window.solana.publicKey) {
-          console.log("Phantom already connected, skipping connect() call.");
-          directConnectionSuccessful = true;
-        } else {
-          // Not connected, attempt connection
-          console.log("Connecting to Phantom directly");
+      try {
+        if (!wallet) {
+          console.error("No wallet provided to connect");
+          throw new Error("No wallet provided");
+        }
+
+        // Store selection in localStorage
+        try {
+          localStorage.setItem(
+            "walletName",
+            JSON.stringify(wallet.adapter.name),
+          );
+          console.log("Selected wallet:", wallet.adapter.name);
+        } catch (e) {
+          console.error("Error writing to localStorage:", e);
+        }
+
+        // Connect - use a direct approach for Phantom wallet
+        const isPhantom = wallet.adapter.name.toLowerCase().includes("phantom");
+        console.log(
+          `Connecting to ${isPhantom ? "Phantom" : wallet.adapter.name} wallet...`,
+        );
+
+        // Try direct connection for Phantom wallet
+        let directConnectionSuccessful = false;
+        if (isPhantom && window.solana && window.solana.isPhantom) {
+          console.log("Using direct Phantom connection via window.solana");
           try {
-            const response = await window.solana.connect();
-            console.log("Direct connection to Phantom successful", response);
-            directConnectionSuccessful = true;
-            // Wait a moment for connection to register
-            await new Promise((resolve) => setTimeout(resolve, 500));
-          } catch (err) {
-            console.error("Direct Phantom connection failed:", err);
-          }
-        }
-      }
-
-      // If direct connection failed or this isn't Phantom, try adapter approach
-      if (!directConnectionSuccessful && !connectedWallet) {
-        console.log("Direct connection unsuccessful, trying adapter approach");
-        await connect();
-        console.log("Adapter connection successful");
-      }
-
-      // Wait for the public key to be available with timeout
-      const maxWaitTime = 10000; // 10 seconds max
-      const startTime = Date.now();
-
-<<<<<<< HEAD
-      // Use direct Phantom publicKey if available, otherwise use adapter
-      let finalPublicKey =
-        isPhantom && window.solana && window.solana.publicKey
-          ? window.solana.publicKey
-          : publicKey;
-=======
+            // Force disconnect first to ensure a clean connection
+            try {
+              if (window.solana.publicKey) {
+                console.log(
+                  "Phantom already has publicKey, refreshing connection",
+                );
+              } else {
+                console.log("Connecting to Phantom directly");
+              }
+
               // Use the window.solana object directly
               const response = await window.solana.connect();
               select(wallet.adapter.name);
               console.log("Direct connection to Phantom successful", response);
               directConnectionSuccessful = true;
->>>>>>> c4228a77
-
-      while (!finalPublicKey && Date.now() - startTime < maxWaitTime) {
-        console.log("Waiting for publicKey...");
-
-<<<<<<< HEAD
-        // Check for direct Phantom publicKey first
-        if (isPhantom && window.solana && window.solana.publicKey) {
-          console.log("Found publicKey from window.solana.publicKey");
-          finalPublicKey = window.solana.publicKey;
-          break;
-=======
+
+              // Wait a moment for connection to register
+              await new Promise((resolve) => setTimeout(resolve, 500));
+            } catch (connError) {
+              console.error("Direct connection error:", connError);
+            }
+          } catch (error) {
+            console.warn("Direct Phantom connection failed:", error);
+          }
+        }
+
         // If direct connection failed or this isn't Phantom, try adapter approach
         if (!directConnectionSuccessful && !connectedWallet) {
           console.log(
@@ -169,283 +151,351 @@
               );
             }
           }
->>>>>>> c4228a77
-        }
-
-        // Check adapter publicKey
-        if (publicKey) {
-          finalPublicKey = publicKey;
-          break;
-        }
-
-        await new Promise((resolve) => setTimeout(resolve, 500));
-      }
-
-      if (!finalPublicKey) {
-        console.error("Failed to get publicKey after connection");
-        throw new Error("Wallet connected but no public key available");
-      }
-
-      // Convert window.solana.publicKey to string if needed
-      const publicKeyStr =
-        typeof finalPublicKey === "string"
-          ? finalPublicKey
-          : finalPublicKey.toString();
-
-      console.log("Using publicKey for authentication:", publicKeyStr);
-
-      /** Nonce generation */
-      const nonce = String(Math.floor(new Date().getTime() / 1000.0));
-
-      // For signing, prefer direct Phantom signMessage when available
-      let signatureBytes: Uint8Array;
-      let siwsMessage;
-      let messageText: string;
-
-      if (isPhantom && window.solana && window.solana.signMessage) {
-        console.log("Using direct Phantom signMessage");
-        const payload = new Payload();
-        payload.domain = window.location.host;
-        payload.address = publicKeyStr;
-        payload.uri = window.location.origin;
-        payload.statement = `Sign this message for authenticating with nonce: ${nonce}`;
-        payload.version = "1";
-        payload.chainId = 1;
-        payload.nonce = nonce;
-
-        siwsMessage = new SIWS({ payload });
-        messageText = siwsMessage.prepareMessage();
-        console.log("Message to sign:", messageText);
-        const messageEncoded = new TextEncoder().encode(messageText);
-
-        // Use direct Phantom signing
-        console.log("Calling window.solana.signMessage...");
-        const signatureResponse = await window.solana.signMessage(
-          messageEncoded,
-          "utf8",
+        }
+
+        // Wait for the public key to be available with timeout
+        const maxWaitTime = 10000; // 10 seconds max
+        const startTime = Date.now();
+
+        // Use direct Phantom publicKey if available, otherwise use adapter
+        let finalPublicKey =
+          isPhantom && window.solana && window.solana.publicKey
+            ? window.solana.publicKey
+            : publicKey;
+
+        while (!finalPublicKey && Date.now() - startTime < maxWaitTime) {
+          console.log("Waiting for publicKey...");
+
+          // Check for direct Phantom publicKey first
+          if (isPhantom && window.solana && window.solana.publicKey) {
+            console.log("Found publicKey from window.solana.publicKey");
+            finalPublicKey = window.solana.publicKey;
+            break;
+          }
+
+          // Check adapter publicKey
+          if (publicKey) {
+            finalPublicKey = publicKey;
+            break;
+          }
+
+          await new Promise((resolve) => setTimeout(resolve, 500));
+        }
+
+        if (!finalPublicKey) {
+          console.error("Failed to get publicKey after connection");
+          throw new Error("Wallet connected but no public key available");
+        }
+
+        // Convert window.solana.publicKey to string if needed
+        const publicKeyStr =
+          typeof finalPublicKey === "string"
+            ? finalPublicKey
+            : finalPublicKey.toString();
+
+        console.log("Using publicKey for authentication:", publicKeyStr);
+
+        /** Nonce generation */
+        const nonce = String(Math.floor(new Date().getTime() / 1000.0));
+
+        // For signing, prefer direct Phantom signMessage when available
+        let signatureBytes: Uint8Array;
+        let siwsMessage;
+        let messageText: string;
+
+        if (isPhantom && window.solana && window.solana.signMessage) {
+          console.log("Using direct Phantom signMessage");
+          const payload = new Payload();
+          payload.domain = window.location.host;
+          payload.address = publicKeyStr;
+          payload.uri = window.location.origin;
+          payload.statement = `Sign this message for authenticating with nonce: ${nonce}`;
+          payload.version = "1";
+          payload.chainId = 1;
+          payload.nonce = nonce;
+
+          siwsMessage = new SIWS({ payload });
+          messageText = siwsMessage.prepareMessage();
+          console.log("Message to sign:", messageText);
+          const messageEncoded = new TextEncoder().encode(messageText);
+
+          try {
+            // Use direct Phantom signing
+            console.log("Calling window.solana.signMessage...");
+            const signatureResponse = await window.solana.signMessage(
+              messageEncoded,
+              "utf8",
+            );
+            console.log(
+              "Direct Phantom signing successful, response type:",
+              typeof signatureResponse,
+            );
+            console.log("Response:", signatureResponse);
+
+            // Handle different signature formats - Phantom may return the signature directly or in an object
+            if (signatureResponse instanceof Uint8Array) {
+              console.log(
+                "Response is Uint8Array, length:",
+                signatureResponse.length,
+              );
+              signatureBytes = signatureResponse;
+            } else if (
+              typeof signatureResponse === "object" &&
+              signatureResponse !== null
+            ) {
+              console.log(
+                "Response is object:",
+                Object.keys(signatureResponse),
+              );
+
+              // Use a type assertion to handle signature property access
+              type PhantomSignatureResponse = {
+                signature?: Uint8Array;
+                data?: Uint8Array;
+              };
+
+              const typedResponse =
+                signatureResponse as PhantomSignatureResponse;
+
+              // Check if it has a signature property
+              if (typedResponse.signature instanceof Uint8Array) {
+                console.log(
+                  "Found signature property of type:",
+                  typeof typedResponse.signature,
+                );
+                signatureBytes = typedResponse.signature;
+              } else if (typedResponse.data instanceof Uint8Array) {
+                console.log(
+                  "Found data property, length:",
+                  typedResponse.data.length,
+                );
+                signatureBytes = typedResponse.data;
+              } else {
+                console.error(
+                  "Object does not contain valid signature property:",
+                  signatureResponse,
+                );
+                throw new Error(
+                  "Missing or invalid signature in wallet response",
+                );
+              }
+            } else {
+              console.error(
+                "Unexpected signature format:",
+                typeof signatureResponse,
+                signatureResponse,
+              );
+              throw new Error(
+                "Unrecognized signature format from Phantom wallet",
+              );
+            }
+          } catch (signingError) {
+            console.error("Direct signing failed:", signingError);
+
+            // If adapter signing is available, try that as fallback
+            if (signMessage) {
+              console.log("Falling back to adapter signing");
+              const adaptorSignature = await signMessage(messageEncoded);
+              if (adaptorSignature instanceof Uint8Array) {
+                signatureBytes = adaptorSignature;
+              } else {
+                throw new Error("Adapter signing did not return a Uint8Array");
+              }
+            } else {
+              throw signingError;
+            }
+          }
+        } else {
+          // Use adapter signing
+          if (!signMessage) throw new Error("signMessage method not available");
+          console.log("Using adapter signing");
+
+          const payload = new Payload();
+          payload.domain = window.location.host;
+          payload.address = publicKeyStr;
+          payload.uri = window.location.origin;
+          payload.statement = `Sign this message for authenticating with nonce: ${nonce}`;
+          payload.version = "1";
+          payload.chainId = 1;
+          payload.nonce = nonce;
+
+          siwsMessage = new SIWS({ payload });
+          messageText = siwsMessage.prepareMessage();
+          const messageEncoded = new TextEncoder().encode(messageText);
+
+          const adaptorSignature = await signMessage(messageEncoded);
+          if (adaptorSignature instanceof Uint8Array) {
+            signatureBytes = adaptorSignature;
+          } else {
+            throw new Error("Adapter signing did not return a Uint8Array");
+          }
+        }
+
+        console.log(
+          "Message signed successfully, authenticating with server...",
         );
-        console.log(
-          "Direct Phantom signing successful, response type:",
-          typeof signatureResponse,
-        );
-        console.log("Response:", signatureResponse);
-
-        // Handle different signature formats - Phantom may return the signature directly or in an object
-        if (signatureResponse instanceof Uint8Array) {
+
+        // Encode the signature for sending to the server
+        let signatureHex: string;
+        try {
+          console.log("Encoding signature, type:", typeof signatureBytes);
+          console.log("Signature length:", signatureBytes.length);
+
+          signatureHex = bs58.encode(signatureBytes);
           console.log(
-            "Response is Uint8Array, length:",
-            signatureResponse.length,
+            "Successfully encoded signature to base58:",
+            signatureHex.substring(0, 10) + "...",
           );
-          signatureBytes = signatureResponse;
-        } else if (
-          typeof signatureResponse === "object" &&
-          signatureResponse !== null
-        ) {
-          console.log("Response is object:", Object.keys(signatureResponse));
-
-          // Use a type assertion to handle signature property access
-          type PhantomSignatureResponse = {
-            signature?: Uint8Array;
-            data?: Uint8Array;
+        } catch (error) {
+          const encodingError = error as Error;
+          console.error("Error encoding signature:", encodingError.message);
+          console.error("Signature type:", typeof signatureBytes);
+          throw new Error(
+            "Failed to encode signature: " + encodingError.message,
+          );
+        }
+
+        // Prepare the authentication payload
+        const authPayload = {
+          publicKey: publicKeyStr,
+          signature: { t: "sip99", s: signatureHex },
+          payload: siwsMessage.payload,
+          header: { t: "sip99" },
+          nonce,
+          message: messageText,
+        };
+
+        console.log("Sending authentication payload to server:", {
+          publicKey: authPayload.publicKey,
+          signatureType: typeof authPayload.signature,
+          signatureFormat: authPayload.signature.t,
+          signatureLength: authPayload.signature.s.length,
+          nonceValue: authPayload.nonce,
+        });
+
+        // Use token-based authentication with Authorization header instead of cookies
+        const authResponse = await fetch(`${env.apiUrl}/api/authenticate`, {
+          method: "POST",
+          headers: {
+            "Content-Type": "application/json",
+          },
+          body: JSON.stringify(authPayload),
+          credentials: "include", // Keep for backward compatibility
+        });
+
+        if (!authResponse.ok) {
+          throw new Error(`Authentication failed: ${authResponse.status}`);
+        }
+
+        // Define the expected response type
+        interface AuthResponse {
+          token: string;
+          message: string;
+          user?: {
+            address: string;
           };
-
-          const typedResponse = signatureResponse as PhantomSignatureResponse;
-
-          // Check if it has a signature property
-          if (typedResponse.signature instanceof Uint8Array) {
-            console.log(
-              "Found signature property of type:",
-              typeof typedResponse.signature,
-            );
-            signatureBytes = typedResponse.signature;
-          } else if (typedResponse.data instanceof Uint8Array) {
-            console.log(
-              "Found data property, length:",
-              typedResponse.data.length,
-            );
-            signatureBytes = typedResponse.data;
-          } else {
-            console.error(
-              "Object does not contain valid signature property:",
-              signatureResponse,
-            );
-            throw new Error("Missing or invalid signature in wallet response");
+        }
+
+        const authData = (await authResponse.json()) as AuthResponse;
+
+        // Handle successful authentication
+        console.log("Authentication successful, received token");
+
+        // Store the token
+        if (authData.token) {
+          console.log(
+            "Received authentication token from server, format:",
+            authData.token.includes(".")
+              ? "JWT"
+              : authData.token.startsWith("wallet_")
+                ? "wallet_prefix"
+                : "unknown",
+          );
+
+          // Store token in both formats for compatibility
+          // 1. Directly as authToken (old method) - without JSON.stringify for JWT tokens
+          setAuthToken(authData.token);
+
+          // 2. In enhanced walletAuth storage structure
+          const authStorage = {
+            token: authData.token,
+            walletAddress: authData.user?.address || publicKeyStr,
+            timestamp: Date.now(),
+          };
+
+          try {
+            localStorage.setItem("walletAuth", JSON.stringify(authStorage));
+            console.log("Stored wallet auth data with token in localStorage");
+
+            // Double check it was stored correctly
+            const storedData = localStorage.getItem("walletAuth");
+            if (storedData) {
+              try {
+                const parsed = JSON.parse(storedData);
+                if (parsed.token !== authData.token) {
+                  console.error(
+                    "Token storage verification failed - tokens don't match",
+                  );
+                } else {
+                  console.log("Token storage verification successful");
+                }
+              } catch (e) {
+                console.error(
+                  "Error parsing stored token for verification:",
+                  e,
+                );
+              }
+            } else {
+              console.error(
+                "Token storage verification failed - no data found after storage",
+              );
+            }
+          } catch (e) {
+            console.error("Error storing wallet auth data:", e);
           }
         } else {
-          console.error(
-            "Unexpected signature format:",
-            typeof signatureResponse,
-            signatureResponse,
-          );
-          throw new Error("Unrecognized signature format from Phantom wallet");
-        }
-      } else {
-        // Use adapter signing
-        if (!signMessage) throw new Error("signMessage method not available");
-        console.log("Using adapter signing");
-
-        const payload = new Payload();
-        payload.domain = window.location.host;
-        payload.address = publicKeyStr;
-        payload.uri = window.location.origin;
-        payload.statement = `Sign this message for authenticating with nonce: ${nonce}`;
-        payload.version = "1";
-        payload.chainId = 1;
-        payload.nonce = nonce;
-
-        siwsMessage = new SIWS({ payload });
-        messageText = siwsMessage.prepareMessage();
-        const messageEncoded = new TextEncoder().encode(messageText);
-
-        const adaptorSignature = await signMessage(messageEncoded);
-        if (adaptorSignature instanceof Uint8Array) {
-          signatureBytes = adaptorSignature;
-        } else {
-          throw new Error("Adapter signing did not return a Uint8Array");
-        }
-      }
-
-      console.log("Message signed successfully, authenticating with server...");
-
-      // Encode the signature for sending to the server
-      const signatureHex = bs58.encode(signatureBytes);
-      console.log(
-        "Successfully encoded signature to base58:",
-        signatureHex.substring(0, 10) + "...",
-      );
-
-      // Prepare the authentication payload
-      const authPayload = {
-        publicKey: publicKeyStr,
-        signature: { t: "sip99", s: signatureHex },
-        payload: siwsMessage.payload,
-        header: { t: "sip99" },
-        nonce,
-        message: messageText,
-      };
-
-      console.log("Sending authentication payload to server:", {
-        publicKey: authPayload.publicKey,
-        signatureType: typeof authPayload.signature,
-        signatureFormat: authPayload.signature.t,
-        signatureLength: authPayload.signature.s.length,
-        nonceValue: authPayload.nonce,
-      });
-
-      // Use token-based authentication with Authorization header instead of cookies
-      const authResponse = await fetch(`${env.apiUrl}/api/authenticate`, {
-        method: "POST",
-        headers: {
-          "Content-Type": "application/json",
-        },
-        body: JSON.stringify(authPayload),
-        credentials: "include", // Keep for backward compatibility
-      });
-
-      if (!authResponse.ok) {
-        throw new Error(`Authentication failed: ${authResponse.status}`);
-      }
-
-      // Define the expected response type
-      interface AuthResponse {
-        token: string;
-        message: string;
-        user?: {
-          address: string;
-        };
-      }
-
-      const authData = (await authResponse.json()) as AuthResponse;
-
-      // Handle successful authentication
-      console.log("Authentication successful, received token");
-
-      // Store the token
-      if (authData.token) {
-        console.log(
-          "Received authentication token from server, format:",
-          authData.token.includes(".")
-            ? "JWT"
-            : authData.token.startsWith("wallet_")
-              ? "wallet_prefix"
-              : "unknown",
-        );
-
-        // Store token in both formats for compatibility
-        // 1. Directly as authToken (old method) - without JSON.stringify for JWT tokens
-        setAuthToken(authData.token);
-
-        // 2. In enhanced walletAuth storage structure
-        const authStorage = {
-          token: authData.token,
-          walletAddress: authData.user?.address || publicKeyStr,
-          timestamp: Date.now(),
-        };
-
-        try {
-          localStorage.setItem("walletAuth", JSON.stringify(authStorage));
-          console.log("Stored wallet auth data with token in localStorage");
-
-          // Double check it was stored correctly
-          const storedData = localStorage.getItem("walletAuth");
-          if (storedData) {
+          console.warn("No token received from server during authentication");
+          // Generate a fallback token for compatibility
+          const walletAddress =
+            wallet?.adapter?.publicKey?.toString() ||
+            (window.solana?.publicKey
+              ? window.solana.publicKey.toString()
+              : null);
+
+          if (walletAddress) {
+            console.log("Creating fallback authentication token");
+            const walletSpecificToken = `wallet_${walletAddress}_${Date.now()}`;
+
+            // Store in both formats
+            setAuthToken(walletSpecificToken);
+
+            const authStorage = {
+              token: walletSpecificToken,
+              walletAddress: walletAddress,
+              timestamp: Date.now(),
+            };
+
             try {
-              const parsed = JSON.parse(storedData);
-              if (parsed.token !== authData.token) {
-                console.error(
-                  "Token storage verification failed - tokens don't match",
-                );
-              } else {
-                console.log("Token storage verification successful");
-              }
+              localStorage.setItem("walletAuth", JSON.stringify(authStorage));
+              console.log("Stored fallback wallet auth data in localStorage");
             } catch (e) {
-              console.error("Error parsing stored token for verification:", e);
+              console.error("Error storing fallback wallet auth data:", e);
             }
           } else {
             console.error(
-              "Token storage verification failed - no data found after storage",
+              "Cannot create fallback token: No wallet address available",
             );
-          }
-        } catch (e) {
-          console.error("Error storing wallet auth data:", e);
-        }
-      } else {
-        console.warn("No token received from server during authentication");
-        // Generate a fallback token for compatibility
-        const walletAddress =
-          wallet?.adapter?.publicKey?.toString() ||
-          (window.solana?.publicKey
-            ? window.solana.publicKey.toString()
-            : null);
-
-        if (walletAddress) {
-          console.log("Creating fallback authentication token");
-          const walletSpecificToken = `wallet_${walletAddress}_${Date.now()}`;
-
-          // Store in both formats
-          setAuthToken(walletSpecificToken);
-
-          const authStorage = {
-            token: walletSpecificToken,
-            walletAddress: walletAddress,
-            timestamp: Date.now(),
-          };
-
-          try {
-            localStorage.setItem("walletAuth", JSON.stringify(authStorage));
-            console.log("Stored fallback wallet auth data in localStorage");
-          } catch (e) {
-            console.error("Error storing fallback wallet auth data:", e);
-          }
-        } else {
-          console.error(
-            "Cannot create fallback token: No wallet address available",
-          );
-          throw new Error("Authentication error: No wallet address available");
-        }
+            throw new Error(
+              "Authentication error: No wallet address available",
+            );
+          }
+        }
+
+        return true;
+      } catch (error) {
+        console.error("Mutation error:", error);
+        throw error;
       }
-
-      return true;
     },
     onSuccess: () => {
       setVisible(false);
