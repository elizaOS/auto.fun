--- conflicted
+++ resolved
@@ -1071,7 +1071,6 @@
           Loading...
         </div>
       )}
-<<<<<<< HEAD
 
       {/* Token Data Display */}
       {/* {selectedTokenData && (
@@ -1161,8 +1160,6 @@
           </div>
         </div>
       )} */}
-=======
->>>>>>> 0440096b
     </div>
   );
 };
