--- conflicted
+++ resolved
@@ -180,13 +180,10 @@
     x: number;
     y: number;
   } | null>(null);
-<<<<<<< HEAD
-=======
   const [popupPosition, setPopupPosition] = useState<{
     left: string;
     top: string;
   } | null>(null);
->>>>>>> 7f8e3c87
 
   // Store selected tokens and their addresses for navigation
   const [selectedTokens, setSelectedTokens] = useState<
@@ -302,17 +299,10 @@
     // Store click position relative to the container
     const rect = containerRef.current?.getBoundingClientRect();
     if (rect) {
-<<<<<<< HEAD
-      setClickPosition({
-        x: event.clientX - rect.left,
-        y: event.clientY - rect.top,
-      });
-=======
       const x = event.clientX - rect.left;
       const y = event.clientY - rect.top;
       console.log("Click position:", { x, y }); // Debug log
       setClickPosition({ x, y });
->>>>>>> 7f8e3c87
     }
 
     // Get container bounds for raycaster
@@ -1113,14 +1103,9 @@
       {/* Token Data Display */}
       {selectedTokenData && (
         <div
-<<<<<<< HEAD
-          className="absolute bg-autofun-background-card p-4 shadow-lg z-10 w-[320px]"
-          style={getDisplayPosition()}
-=======
           ref={popupRef}
           className="absolute bg-autofun-background-card p-4 shadow-lg z-10 w-[320px] animate-fade-in"
           style={popupPosition || {}}
->>>>>>> 7f8e3c87
         >
           <button
             onClick={handleCloseTokenData}
@@ -1146,11 +1131,7 @@
                   <span className="text-sm text-autofun-text-secondary">
                     ${selectedTokenData.ticker}
                   </span>
-<<<<<<< HEAD
-                  <span className="text-xs text-autofun-text-secondary">
-=======
                   <span className="text-[10px] text-autofun-text-secondary">
->>>>>>> 7f8e3c87
                     Created: {formatDate(selectedTokenData.createdAt)}
                   </span>
                 </div>
@@ -1173,38 +1154,6 @@
             </div>
 
             {/* Market Data Grid */}
-<<<<<<< HEAD
-            <div className="grid grid-cols-2 gap-3">
-              <div className="flex flex-col gap-1">
-                <span className="text-sm text-autofun-text-secondary">
-                  Price USD
-                </span>
-                <span className="text-xl font-dm-mono text-autofun-text-highlight">
-                  ${selectedTokenData.currentPrice?.toFixed(6) || "0.000000"}
-                </span>
-              </div>
-              <div className="flex flex-col gap-1">
-                <span className="text-sm text-autofun-text-secondary">
-                  Market Cap
-                </span>
-                <span className="text-xl font-dm-mono text-autofun-text-highlight">
-                  ${selectedTokenData.marketCapUSD?.toFixed(2) || "0.00"}
-                </span>
-              </div>
-              <div className="flex flex-col gap-1">
-                <span className="text-sm text-autofun-text-secondary">
-                  24h Volume
-                </span>
-                <span className="text-xl font-dm-mono text-autofun-text-highlight">
-                  ${selectedTokenData.volume24h?.toFixed(2) || "0.00"}
-                </span>
-              </div>
-              <div className="flex flex-col gap-1">
-                <span className="text-sm text-autofun-text-secondary">
-                  Holders
-                </span>
-                <span className="text-xl font-dm-mono text-autofun-text-highlight">
-=======
             <div className="grid grid-cols-2 gap-1.5">
               <div className="flex items-center gap-2">
                 <span className="text-xs text-autofun-text-secondary">
@@ -1235,7 +1184,6 @@
                   Holders
                 </span>
                 <span className="text-lg font-dm-mono text-autofun-text-highlight">
->>>>>>> 7f8e3c87
                   {selectedTokenData.holderCount || "0"}
                 </span>
               </div>
