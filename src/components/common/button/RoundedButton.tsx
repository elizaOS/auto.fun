--- conflicted
+++ resolved
@@ -32,11 +32,7 @@
 
   return (
     <button
-<<<<<<< HEAD
       className={`${_className} rounded-xl font-bold ${disabled && "opacity-15"} active:brightness-75 ${className}`}
-=======
-      className={`${className} rounded-xl p-3 font-medium ${disabled && "opacity-15"} active:brightness-75`}
->>>>>>> 93497e3c
       {...props}
     >
       {children}
