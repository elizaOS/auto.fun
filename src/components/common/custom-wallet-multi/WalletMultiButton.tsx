--- conflicted
+++ resolved
@@ -9,14 +9,9 @@
   "copy-address": "Copy address",
   copied: "Copied",
   disconnect: "Disconnect",
-<<<<<<< HEAD
-  "has-wallet": "Connect Wallet",
-  "no-wallet": "Connect Wallet",
-  "view-profile": "Profile Page",
-=======
   "has-wallet": "Connect",
   "no-wallet": "Select Wallet",
->>>>>>> bf8199d2
+  "view-profile": "Profile Page",
 } as const;
 
 export function WalletMultiButton(props: ButtonProps) {
