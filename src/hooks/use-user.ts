--- conflicted
+++ resolved
@@ -35,15 +35,11 @@
         if (response.ok) {
           const data = (await response.json()) as AuthStatus;
           if (data.isAuthenticated && data.user) {
-<<<<<<< HEAD
             console.log("data", data);
             setUser({
               ...data.user,
               solBalance: solBalanceQuery.data,
             });
-=======
-            setUser(data.user);
->>>>>>> aed8ac9d
           } else {
             setUser(null);
           }
