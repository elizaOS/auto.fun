--- conflicted
+++ resolved
@@ -1,25 +1,10 @@
 import { env } from "@/utils/env";
 import { useWallet } from "@solana/wallet-adapter-react";
 import { useLocalStorage } from "@uidotdev/usehooks";
-<<<<<<< HEAD
-import { useEffect, useCallback, useState } from "react";
-import bs58 from "bs58";
-import { isTokenExpired } from "@/utils/auth";
-
-// Helper to sanitize tokens (remove quotes if present)
-const sanitizeToken = (token: string | null): string | null => {
-  if (!token) return null;
-  if (token.startsWith('"') && token.endsWith('"')) {
-    return token.slice(1, -1);
-  }
-  return token;
-};
-=======
 import { useEffect, useState } from "react";
 
 // This global variable helps us avoid multiple API calls across instances
 let checkStatusCalled = false;
->>>>>>> 8f9623f9
 
 // Allow resetting the check status flag when needed
 export function resetAuthCheckStatus() {
@@ -32,7 +17,7 @@
   let authToken = null;
   try {
     // Try to read the expanded wallet auth data first (preferred method)
-    const walletAuthStr = localStorage.getItem('walletAuth');
+    const walletAuthStr = localStorage.getItem("walletAuth");
     if (walletAuthStr) {
       try {
         const walletAuthData = JSON.parse(walletAuthStr) as {
@@ -40,25 +25,45 @@
           walletAddress: string;
           timestamp: number;
         };
-        
+
         if (walletAuthData && walletAuthData.token) {
           authToken = walletAuthData.token;
-          console.log("Using auth token from walletAuth:", authToken.substring(0, 20) + "...");
-          console.log("Token format:", authToken.includes(".") ? "JWT" : (authToken.startsWith("wallet_") ? "wallet_prefix" : "unknown"));
+          console.log(
+            "Using auth token from walletAuth:",
+            authToken.substring(0, 20) + "...",
+          );
+          console.log(
+            "Token format:",
+            authToken.includes(".")
+              ? "JWT"
+              : authToken.startsWith("wallet_")
+                ? "wallet_prefix"
+                : "unknown",
+          );
         }
       } catch (parseError) {
         console.error("Error parsing wallet auth data:", parseError);
       }
     }
-    
+
     // Fallback to regular token check if walletAuth doesn't have a token
     if (!authToken) {
-      const storedAuthToken = localStorage.getItem('authToken');
+      const storedAuthToken = localStorage.getItem("authToken");
       if (storedAuthToken) {
         try {
           authToken = JSON.parse(storedAuthToken);
-          console.log("Using auth token from authToken:", authToken.substring(0, 20) + "...");
-          console.log("Token format:", authToken.includes(".") ? "JWT" : (authToken.startsWith("wallet_") ? "wallet_prefix" : "unknown"));
+          console.log(
+            "Using auth token from authToken:",
+            authToken.substring(0, 20) + "...",
+          );
+          console.log(
+            "Token format:",
+            authToken.includes(".")
+              ? "JWT"
+              : authToken.startsWith("wallet_")
+                ? "wallet_prefix"
+                : "unknown",
+          );
         } catch (parseError) {
           console.error("Error parsing stored auth token:", parseError);
         }
@@ -72,12 +77,15 @@
   const headers = new Headers(options.headers || {});
   if (authToken) {
     // Always ensure token has the Bearer prefix for JWT tokens
-    const tokenWithBearer = authToken.startsWith('Bearer ') 
-      ? authToken 
+    const tokenWithBearer = authToken.startsWith("Bearer ")
+      ? authToken
       : `Bearer ${authToken}`;
-    
-    headers.set('Authorization', tokenWithBearer);
-    console.log("Set Authorization header for request:", tokenWithBearer.substring(0, 30) + "...");
+
+    headers.set("Authorization", tokenWithBearer);
+    console.log(
+      "Set Authorization header for request:",
+      tokenWithBearer.substring(0, 30) + "...",
+    );
   } else {
     console.log("No auth token found for request to:", url);
   }
@@ -86,7 +94,7 @@
   const newOptions = {
     ...options,
     headers,
-    credentials: 'include' as RequestCredentials, // Keep for backward compatibility
+    credentials: "include" as RequestCredentials, // Keep for backward compatibility
   };
 
   // Make the request
@@ -95,13 +103,8 @@
 };
 
 export default function useAuthentication() {
-<<<<<<< HEAD
-  const { publicKey, signMessage, connected } = useWallet();
-  const [storedToken, setStoredToken] = useLocalStorage<string | null>(
-=======
   const { publicKey, connected, disconnect: adapterDisconnect } = useWallet();
   const [authToken, setAuthToken] = useLocalStorage<string | null>(
->>>>>>> 8f9623f9
     "authToken",
     null,
   );
@@ -112,14 +115,14 @@
   const setAuthTokenWithStorage = (token: string | null) => {
     // Update the hook state
     setAuthToken(token);
-    
+
     // Also directly set in localStorage as a backup
     try {
       if (token) {
-        localStorage.setItem('authToken', JSON.stringify(token));
+        localStorage.setItem("authToken", JSON.stringify(token));
         console.log("Auth token stored in localStorage");
       } else {
-        localStorage.removeItem('authToken');
+        localStorage.removeItem("authToken");
         console.log("Auth token removed from localStorage");
       }
     } catch (e) {
@@ -127,195 +130,30 @@
     }
   };
 
-<<<<<<< HEAD
-  // Clean version of the token that guarantees no quotes
-  const authToken = sanitizeToken(storedToken);
-
-  // Custom setter that ensures we don't store quotes
-  const setAuthToken = useCallback(
-    (token: string | null) => {
-      // Ensure we're not storing the token with quotes
-      setStoredToken(token ? sanitizeToken(token) : null);
-    },
-    [setStoredToken],
-  );
-
-  const [isAuthenticated, setIsAuthenticated] = useState(false);
-
-  // Sign in with wallet method
-  const signInWithWallet = useCallback(async () => {
-    if (!publicKey || !signMessage) {
-      console.error("Wallet not connected or doesn't support signing");
-      return false;
-    }
-
-    try {
-      // Step 1: Get a nonce from the server
-      const nonceResponse = await fetch(`${env.apiUrl}/api/generate-nonce`, {
-        method: "POST",
-        headers: { "Content-Type": "application/json" },
-        body: JSON.stringify({ publicKey: publicKey.toString() }),
-      });
-
-      if (!nonceResponse.ok) {
-        throw new Error("Failed to get authentication nonce");
-      }
-
-      const { nonce } = (await nonceResponse.json()) as { nonce: string };
-
-      // Step 2: Create a message to sign
-      const message = `Sign this message for authenticating with nonce: ${nonce}`;
-      const messageUint8 = new TextEncoder().encode(message);
-
-      // Step 3: Sign the message with wallet
-      const signature = await signMessage(messageUint8);
-
-      // Step 4: Send the signature to the server for verification
-      const authResponse = await fetch(`${env.apiUrl}/api/authenticate`, {
-        method: "POST",
-        headers: { "Content-Type": "application/json" },
-        credentials: "include",
-        body: JSON.stringify({
-          publicKey: publicKey.toString(),
-          signature: bs58.encode(signature),
-          nonce,
-          message,
-        }),
-      });
-
-      if (!authResponse.ok) {
-        const errorData = (await authResponse.json()) as { message?: string };
-        throw new Error(errorData.message || "Authentication failed");
-      }
-
-      const authData = (await authResponse.json()) as { token: string };
-
-      // Step 5: Store the returned JWT token and update state
-      setAuthToken(authData.token);
-      setIsAuthenticated(true); // Successfully authenticated
-      return true;
-    } catch (error) {
-      console.error("Error during wallet authentication:", error);
-      setAuthToken(null);
-      setIsAuthenticated(false); // Failed to authenticate
-      return false;
-    }
-  }, [publicKey, signMessage, setAuthToken]);
-
-  const signOut = useCallback(() => {
-    setAuthToken(null);
-    setIsAuthenticated(false);
-
-    // Call logout endpoint to clear server-side cookies
-    fetch(`${env.apiUrl}/api/logout`, {
-      method: "POST",
-      credentials: "include",
-      headers: { "Content-Type": "application/json" },
-    }).catch((error) => {
-      console.error("Error logging out:", error);
-    });
-  }, [setAuthToken]);
-
-  // Effect to check authentication status on load or when wallet/token changes
-  useEffect(() => {
-    let isMounted = true; // Prevent state updates on unmounted component
-
-    const checkStatus = async () => {
-      // If wallet is not connected, ensure we are signed out
-      if (!connected) {
-        if (isMounted && isAuthenticated) {
-          // Only sign out if currently authenticated
-          console.log("Wallet disconnected, signing out.");
-          signOut();
-        }
-        return; // Stop further checks if not connected
-      }
-
-      // Wallet is connected, now check the token
-      if (authToken) {
-        if (isTokenExpired(authToken)) {
-          // Token exists but is expired
-          if (isMounted) {
-            console.log("Token found but expired on load/change.");
-            signOut();
-          }
-        } else {
-          // Token exists and is not expired, verify with server
-          try {
-            const authCheckResponse = await fetch(
-              `${env.apiUrl}/api/auth-status`,
-              {
-                credentials: "include",
-                headers: { Authorization: `Bearer ${authToken}` },
-              },
-            );
-
-            if (isMounted) {
-              if (authCheckResponse.ok) {
-                const statusData = (await authCheckResponse.json()) as {
-                  authenticated: boolean;
-                  error?: string;
-                };
-
-                if (statusData.authenticated) {
-                  if (!isAuthenticated) {
-                    // Update state only if needed
-                    console.log("Server confirmed authenticated status.");
-                    setIsAuthenticated(true);
-                  }
-                } else {
-                  console.log(
-                    "Server denied authentication:",
-                    statusData.error,
-                  );
-                  signOut(); // Token is invalid according to server
-                }
-              } else {
-                console.error(
-                  "Auth status check failed:",
-                  authCheckResponse.status,
-                );
-                if (authCheckResponse.status === 401) {
-                  signOut(); // Unauthorized, clear token
-                }
-                // Don't sign out on other network errors, could be temporary
-                // But ensure isAuthenticated is false if it wasn't confirmed
-                else if (isAuthenticated) {
-                  setIsAuthenticated(false);
-                }
-              }
-            }
-          } catch (error) {
-            if (isMounted) {
-              console.error("Error checking auth status:", error);
-              // Don't sign out on network errors, but ensure state reflects uncertainty
-              if (isAuthenticated) setIsAuthenticated(false);
-            }
-          }
-=======
   // Check for Phantom connection directly from window.solana
-  const hasDirectPhantomConnection = typeof window !== 'undefined' && 
-    window.solana && 
-    window.solana.isPhantom && 
+  const hasDirectPhantomConnection =
+    typeof window !== "undefined" &&
+    window.solana &&
+    window.solana.isPhantom &&
     window.solana.publicKey;
 
   // Extract and store the wallet address from the authToken
   const getWalletAddressFromToken = (token: string | null): string | null => {
     if (!token) return null;
-    
+
     // Handle our wallet_ prefix format
-    if (token.startsWith('wallet_')) {
-      const parts = token.split('_');
+    if (token.startsWith("wallet_")) {
+      const parts = token.split("_");
       if (parts.length >= 2) {
         return parts[1];
       }
     }
-    
+
     // Handle JWT format token
-    else if (token.includes('.')) {
+    else if (token.includes(".")) {
       try {
         // JWT tokens have 3 parts separated by dots
-        const parts = token.split('.');
+        const parts = token.split(".");
         if (parts.length === 3) {
           // Decode the middle part (payload)
           const payload = JSON.parse(atob(parts[1]));
@@ -328,60 +166,66 @@
         console.error("Error decoding JWT token:", e);
       }
     }
-    
+
     return null;
   };
 
   // The stored wallet address from token
   const [storedWalletAddress, setStoredWalletAddress] = useState<string | null>(
-    authToken ? getWalletAddressFromToken(authToken) : null
+    authToken ? getWalletAddressFromToken(authToken) : null,
   );
 
   // Consider connected if:
   // 1. We have an auth token AND
   // 2. Either the wallet is connected directly, OR through the window.solana object
-  const isAuthenticated = !!authToken && (connected || hasDirectPhantomConnection || !!storedWalletAddress);
+  const isAuthenticated =
+    !!authToken &&
+    (connected || hasDirectPhantomConnection || !!storedWalletAddress);
 
   // Clean sign out process
   const signOut = async () => {
     console.log("Signing out and cleaning up auth state");
-    
+
     // Call the server logout endpoint to revoke the token in KV store
     try {
       await fetchWithAuth(`${env.apiUrl}/api/logout`, {
-        method: 'POST'
+        method: "POST",
       });
       console.log("Server-side logout completed");
     } catch (e) {
       console.error("Failed to complete server-side logout:", e);
     }
-    
+
     // Clear local storage and state
     setAuthTokenWithStorage(null);
     setStoredWalletAddress(null);
     setUserPrivileges([]);
-    
+
     // Also clean up the expanded walletAuth data
     try {
-      localStorage.removeItem('walletAuth');
+      localStorage.removeItem("walletAuth");
     } catch (e) {
       console.error("Error removing walletAuth data:", e);
     }
-    
+
     try {
       // Try to disconnect adapter
       if (adapterDisconnect) {
         try {
-          adapterDisconnect().catch(e => console.error("Error disconnecting adapter:", e));
+          adapterDisconnect().catch((e) =>
+            console.error("Error disconnecting adapter:", e),
+          );
         } catch (e) {
           console.error("Error disconnecting adapter:", e);
         }
       }
-      
+
       // If using Phantom directly, disconnect
       if (window.solana && window.solana.disconnect) {
         try {
-          window.solana.disconnect().catch(e => console.error("Error disconnecting Phantom:", e));
+          window.solana
+            .disconnect()
+            .catch((e) => console.error("Error disconnecting Phantom:", e));
         } catch (e) {
           console.error("Error disconnecting Phantom:", e);
         }
@@ -394,14 +238,14 @@
   // Check localStorage first for auth token and wallet data on initial mount
   useEffect(() => {
     // Reset the check status when component mounts to ensure auth check runs
-    if (typeof window !== 'undefined') {
+    if (typeof window !== "undefined") {
       resetAuthCheckStatus();
     }
-    
+
     // Check localStorage first for auth token and expanded wallet auth data
     try {
       // Try to read the expanded wallet auth data first
-      const walletAuthStr = localStorage.getItem('walletAuth');
+      const walletAuthStr = localStorage.getItem("walletAuth");
       if (walletAuthStr) {
         try {
           const walletAuthData = JSON.parse(walletAuthStr) as {
@@ -409,34 +253,34 @@
             walletAddress: string;
             timestamp: number;
           };
-          
+
           console.log("Found wallet auth data in localStorage, restoring");
           setAuthToken(walletAuthData.token);
           setStoredWalletAddress(walletAuthData.walletAddress);
-          
+
           // If we're within 7 days of the token creation, it's still valid
           const tokenAge = Date.now() - walletAuthData.timestamp;
           const tokenValid = tokenAge < 7 * 24 * 60 * 60 * 1000; // 7 days
-          
+
           if (!tokenValid) {
             console.log("Token is older than 7 days, will try to refresh");
           }
-          
+
           return; // Skip regular token check if we found the expanded data
         } catch (parseError) {
           console.error("Error parsing wallet auth data:", parseError);
-          localStorage.removeItem('walletAuth');
-        }
-      }
-      
+          localStorage.removeItem("walletAuth");
+        }
+      }
+
       // Fallback to regular token check
-      const storedAuthToken = localStorage.getItem('authToken');
+      const storedAuthToken = localStorage.getItem("authToken");
       if (storedAuthToken && !authToken) {
         try {
           const parsedToken = JSON.parse(storedAuthToken);
           console.log("Found auth token in localStorage, restoring");
           setAuthToken(parsedToken);
-          
+
           // Try to extract wallet address from token
           const extractedAddress = getWalletAddressFromToken(parsedToken);
           if (extractedAddress) {
@@ -445,7 +289,7 @@
         } catch (parseError) {
           console.error("Error parsing stored auth token:", parseError);
           // Remove invalid token
-          localStorage.removeItem('authToken');
+          localStorage.removeItem("authToken");
         }
       }
     } catch (e) {
@@ -456,25 +300,27 @@
   // Check server-side auth status on initial load and when wallet connection changes
   useEffect(() => {
     // Get public key from adapter or direct connection
-    const connectedPublicKey = publicKey?.toString() || 
-      (hasDirectPhantomConnection && window.solana?.publicKey ? 
-        window.solana.publicKey.toString() : null) ||
+    const connectedPublicKey =
+      publicKey?.toString() ||
+      (hasDirectPhantomConnection && window.solana?.publicKey
+        ? window.solana.publicKey.toString()
+        : null) ||
       storedWalletAddress; // Also use stored wallet address as a fallback
-      
+
     if (!checkStatusCalled) {
       checkStatusCalled = true;
       const checkStatus = async () => {
         try {
           setIsAuthenticating(true);
           console.log("Checking auth status with server...");
-          
+
           // First, check for auth token in localStorage
           let token = null;
           let walletAddressFromStorage = null;
-          
+
           // Try to read the enhanced wallet auth data first
           try {
-            const walletAuthStr = localStorage.getItem('walletAuth');
+            const walletAuthStr = localStorage.getItem("walletAuth");
             if (walletAuthStr) {
               try {
                 const walletAuthData = JSON.parse(walletAuthStr) as {
@@ -482,24 +328,30 @@
                   walletAddress: string;
                   timestamp: number;
                 };
-                
+
                 if (walletAuthData && walletAuthData.token) {
                   token = walletAuthData.token;
                   walletAddressFromStorage = walletAuthData.walletAddress;
-                  console.log("Found auth token in walletAuth:", token.substring(0, 20) + "...");
+                  console.log(
+                    "Found auth token in walletAuth:",
+                    token.substring(0, 20) + "...",
+                  );
                 }
               } catch (parseError) {
                 console.error("Error parsing wallet auth data:", parseError);
               }
             }
-            
+
             // Fallback to regular authToken storage
             if (!token) {
-              const storedAuthToken = localStorage.getItem('authToken');
+              const storedAuthToken = localStorage.getItem("authToken");
               if (storedAuthToken) {
                 try {
                   token = JSON.parse(storedAuthToken);
-                  console.log("Found auth token in authToken:", token.substring(0, 20) + "...");
+                  console.log(
+                    "Found auth token in authToken:",
+                    token.substring(0, 20) + "...",
+                  );
                 } catch (parseError) {
                   console.error("Error parsing stored auth token:", parseError);
                 }
@@ -508,46 +360,61 @@
           } catch (storageError) {
             console.error("Error accessing localStorage:", storageError);
           }
-          
+
           // If we have a token, verify with server
           if (token) {
             console.log("Have token, checking with server...");
             try {
               // Always use explicit Authorization header with Bearer prefix
-              const bearerToken = token.startsWith('Bearer ') ? token : `Bearer ${token}`;
-              console.log("Using token with Authorization header:", bearerToken.substring(0, 30) + "...");
-              
+              const bearerToken = token.startsWith("Bearer ")
+                ? token
+                : `Bearer ${token}`;
+              console.log(
+                "Using token with Authorization header:",
+                bearerToken.substring(0, 30) + "...",
+              );
+
               const headers = new Headers();
-              headers.set('Authorization', bearerToken);
-              
-              const authCheckResponse = await fetch(`${env.apiUrl}/api/auth-status`, {
-                method: 'GET',
-                headers,
-                credentials: 'include' // For backward compatibility
-              });
-              
-              console.log(`Auth status check response: ${authCheckResponse.status}`);
-              
+              headers.set("Authorization", bearerToken);
+
+              const authCheckResponse = await fetch(
+                `${env.apiUrl}/api/auth-status`,
+                {
+                  method: "GET",
+                  headers,
+                  credentials: "include", // For backward compatibility
+                },
+              );
+
+              console.log(
+                `Auth status check response: ${authCheckResponse.status}`,
+              );
+
               if (authCheckResponse.ok) {
-                const statusData = await authCheckResponse.json() as {
+                const statusData = (await authCheckResponse.json()) as {
                   authenticated: boolean;
                   privileges?: string[];
                 };
-                
-                console.log("Auth status from server:", statusData?.authenticated ? "Authenticated" : "Not authenticated");
-                
+
+                console.log(
+                  "Auth status from server:",
+                  statusData?.authenticated
+                    ? "Authenticated"
+                    : "Not authenticated",
+                );
+
                 // If authenticated, update local state
                 if (statusData?.authenticated) {
                   console.log("Server confirms we are authenticated");
-                  
+
                   // Update privileges if provided
                   if (statusData.privileges) {
                     setUserPrivileges(statusData.privileges);
                   }
-                  
+
                   // Ensure token is stored in state
                   setAuthTokenWithStorage(token);
-                  
+
                   // If we have a wallet address from storage, use it
                   if (walletAddressFromStorage) {
                     setStoredWalletAddress(walletAddressFromStorage);
@@ -558,28 +425,41 @@
                       setStoredWalletAddress(extractedAddress);
                     }
                   }
-                  
+
                   setIsAuthenticating(false);
                   return;
                 } else {
-                  console.log("Server says we're not authenticated despite having a token");
+                  console.log(
+                    "Server says we're not authenticated despite having a token",
+                  );
                   // Log headers in a way that's compatible with all browser versions
                   console.log("Response headers:");
                   authCheckResponse.headers.forEach((value, key) => {
                     console.log(`${key}: ${value}`);
                   });
-                  
+
                   // Let's try one more time with fetchWithAuth helper to ensure consistent header formatting
                   try {
                     console.log("Retrying with fetchWithAuth helper...");
-                    const retryResponse = await fetchWithAuth(`${env.apiUrl}/api/auth-status`, {
-                      method: 'GET'
-                    });
-                    
+                    const retryResponse = await fetchWithAuth(
+                      `${env.apiUrl}/api/auth-status`,
+                      {
+                        method: "GET",
+                      },
+                    );
+
                     if (retryResponse.ok) {
-                      const retryData = await retryResponse.json() as { authenticated: boolean; privileges?: string[] };
-                      console.log("Retry auth check result:", retryData?.authenticated ? "Authenticated" : "Not authenticated");
-                      
+                      const retryData = (await retryResponse.json()) as {
+                        authenticated: boolean;
+                        privileges?: string[];
+                      };
+                      console.log(
+                        "Retry auth check result:",
+                        retryData?.authenticated
+                          ? "Authenticated"
+                          : "Not authenticated",
+                      );
+
                       if (retryData?.authenticated) {
                         console.log("Retry succeeded - we are authenticated");
                         if (retryData.privileges) {
@@ -593,16 +473,23 @@
                         return;
                       }
                     }
-                    
+
                     // If retry failed, continue with normal flow
-                    console.log("Retry also failed, proceeding with normal flow");
+                    console.log(
+                      "Retry also failed, proceeding with normal flow",
+                    );
                   } catch (retryError) {
-                    console.error("Error during auth status retry:", retryError);
+                    console.error(
+                      "Error during auth status retry:",
+                      retryError,
+                    );
                   }
-                  
+
                   // If we have a direct wallet connection, create a new token
                   if (connectedPublicKey) {
-                    console.log("Have wallet connection, will create new token");
+                    console.log(
+                      "Have wallet connection, will create new token",
+                    );
                   } else {
                     // Otherwise sign out
                     console.log("No wallet connection, signing out");
@@ -612,7 +499,10 @@
                   }
                 }
               } else {
-                console.warn("Auth status check failed:", authCheckResponse.status);
+                console.warn(
+                  "Auth status check failed:",
+                  authCheckResponse.status,
+                );
                 // Log headers in a way that's compatible with all browser versions
                 console.log("Response headers:");
                 authCheckResponse.headers.forEach((value, key) => {
@@ -620,44 +510,47 @@
                 });
               }
             } catch (checkError) {
-              console.error("Error checking auth status with server:", checkError);
+              console.error(
+                "Error checking auth status with server:",
+                checkError,
+              );
             }
           }
-          
+
           // If we got here, either we don't have a token or the server didn't recognize our token
-          
+
           // If we have a direct connection or a stored wallet address, create local token
           if (hasDirectPhantomConnection || connected || connectedPublicKey) {
             console.log("Have wallet connection, creating local token");
-            
+
             if (!connectedPublicKey) {
               console.error("No connected public key available");
               setIsAuthenticating(false);
               return;
             }
-            
+
             const walletSpecificToken = `wallet_${connectedPublicKey}_${Date.now()}`;
-            
+
             // Store expanded auth data
             const authStorage = {
               token: walletSpecificToken,
               walletAddress: connectedPublicKey,
-              timestamp: Date.now()
+              timestamp: Date.now(),
             };
-            
+
             try {
-              localStorage.setItem('walletAuth', JSON.stringify(authStorage));
+              localStorage.setItem("walletAuth", JSON.stringify(authStorage));
               console.log("Stored new wallet auth data in localStorage");
             } catch (e) {
               console.error("Error storing wallet auth data:", e);
             }
-            
+
             setAuthTokenWithStorage(walletSpecificToken);
             setStoredWalletAddress(connectedPublicKey);
             setIsAuthenticating(false);
             return;
           }
-          
+
           // If we got here, we have no token and no wallet connection
           console.log("No token and no wallet connection");
           signOut();
@@ -665,45 +558,50 @@
         } catch (error) {
           console.error("Error checking auth status:", error);
           setIsAuthenticating(false);
->>>>>>> 8f9623f9
-        }
-      } else {
-        // No token exists, ensure signed out state
-        if (isMounted && isAuthenticated) {
-          // Update state only if needed
-          console.log("No token found, ensuring signed out state.");
-          setIsAuthenticated(false);
-        }
-      }
-    };
-
-<<<<<<< HEAD
-    checkStatus();
-
-    // Cleanup function
-    return () => {
-      isMounted = false;
-    };
-  }, [connected, authToken, isAuthenticated, signOut]); // Added isAuthenticated to dependencies
-=======
+        }
+      };
+
       checkStatus();
     }
-  }, [connected, publicKey, hasDirectPhantomConnection, authToken, setAuthToken, adapterDisconnect, storedWalletAddress]);
+  }, [
+    connected,
+    publicKey,
+    hasDirectPhantomConnection,
+    authToken,
+    setAuthToken,
+    adapterDisconnect,
+    storedWalletAddress,
+  ]);
 
   // Auto-reconnect if we have a token but wallet is not connected
   useEffect(() => {
-    if (authToken && !connected && !hasDirectPhantomConnection && !isAuthenticating) {
-      console.log("Have auth token but wallet not connected - will try to reconnect via auto-connect");
-      
+    if (
+      authToken &&
+      !connected &&
+      !hasDirectPhantomConnection &&
+      !isAuthenticating
+    ) {
+      console.log(
+        "Have auth token but wallet not connected - will try to reconnect via auto-connect",
+      );
+
       // If we have window.solana available, try to directly connect Phantom
-      if (typeof window !== 'undefined' && window.solana && window.solana.isPhantom) {
+      if (
+        typeof window !== "undefined" &&
+        window.solana &&
+        window.solana.isPhantom
+      ) {
         try {
           console.log("Attempting direct Phantom reconnection");
-          window.solana.connect()
-            .then(response => {
-              console.log("Direct reconnection successful:", response.publicKey.toString());
+          window.solana
+            .connect()
+            .then((response) => {
+              console.log(
+                "Direct reconnection successful:",
+                response.publicKey.toString(),
+              );
             })
-            .catch(err => {
+            .catch((err) => {
               console.error("Failed to reconnect directly:", err);
             });
         } catch (err) {
@@ -720,7 +618,6 @@
       setIsInitialized(true);
     }
   }, [isInitialized]);
->>>>>>> 8f9623f9
 
   return {
     authToken,
@@ -729,14 +626,13 @@
     isAuthenticating,
     isInitialized,
     signOut,
-<<<<<<< HEAD
-    signInWithWallet,
-    walletConnected: !!connected && !!publicKey,
-    walletPublicKey: publicKey?.toString() || null,
-=======
-    walletAddress: storedWalletAddress || publicKey?.toString() || (hasDirectPhantomConnection && window.solana?.publicKey ? window.solana.publicKey.toString() : null),
+    walletAddress:
+      storedWalletAddress ||
+      publicKey?.toString() ||
+      (hasDirectPhantomConnection && window.solana?.publicKey
+        ? window.solana.publicKey.toString()
+        : null),
     privileges: userPrivileges,
     fetchWithAuth, // Export the fetchWithAuth function for use in other components
->>>>>>> 8f9623f9
   };
 }