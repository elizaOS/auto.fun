import { useEffect } from "react";
import { usePagination } from "./use-pagination";
import { getSocket } from "@/utils/socket";
import { TokenSchema } from "@/types";
import { z } from "zod";

export type Token = z.infer<typeof TokenSchema>;
export const HomepageTokenSchema = TokenSchema.and(
  z.object({
    numComments: z.number().default(0),
  })
);
export const HomepageFeaturedSchema = HomepageTokenSchema.and(
  z.object({
    featuredScore: z.number().nullable().optional(),
  })
);

export type HomepageSortBy = "all" | "marketCap" | "newest" | "oldest";

export const useHomepageAll = (
  enabled: boolean,
<<<<<<< HEAD
  _hideImported?: boolean,
  pageSize: number = 24,
=======
  hideImported?: boolean,
  pageSize: number = 24
>>>>>>> 4ac5fe1a
) => {
  const pagination = usePagination({
    endpoint: "/api/tokens",
    limit: pageSize,
    hideImported: 0,
    validationSchema: HomepageFeaturedSchema,
    itemsPropertyName: "tokens",
    sortBy: "featured",
    sortOrder: "desc",
    enabled,
  });

  useEffect(() => {
    if (!enabled) return;

    const socket = getSocket();

    const onTokenEvent = (token: unknown) => {
      const newToken = HomepageFeaturedSchema.parse(token);
      const existingToken = pagination.items.find(
        (token) => token.mint === newToken.mint
      );

      if (existingToken) {
        pagination.setItems((items) =>
          items.map((token) =>
            token.mint === newToken.mint ? newToken : token
          )
        );
      } else if (
        (newToken?.featuredScore || 0) >=
          (pagination.items[pagination.items.length - 1]?.featuredScore || 0) &&
        (newToken?.featuredScore || 0) <=
          (pagination.items[0]?.featuredScore || 0)
      ) {
        pagination.setItems((items) => [
          newToken,
          ...items.slice(0, pageSize - 1),
        ]);
      }
    };

    socket.on("updateToken", onTokenEvent);
    socket.on("newToken", onTokenEvent);

    return () => {
      socket.off("updateToken");
      socket.off("newToken");
    };
  }, [enabled, pagination]);

  return pagination;
};

export const useHomepageMarketCap = (
  enabled: boolean,
  hideImported?: boolean,
  pageSize: number = 24
) => {
  const pagination = usePagination({
    endpoint: "/api/tokens",
    limit: pageSize,
    hideImported: hideImported ? 1 : 0,
    validationSchema: HomepageTokenSchema,
    itemsPropertyName: "tokens",
    sortBy: "marketCapUSD",
    sortOrder: "desc",
    enabled,
  });

  useEffect(() => {
    if (!enabled) return;

    const socket = getSocket();

    const onTokenEvent = (token: unknown) => {
      const newToken = HomepageTokenSchema.parse(token);
      const existingTokenIndex = pagination.items.findIndex(
        (token) => token.mint === newToken.mint
      );
      if (existingTokenIndex !== -1) {
        const itemsCopy = [...pagination.items];
        itemsCopy[existingTokenIndex] = newToken;
        itemsCopy.sort((a, b) => b.marketCapUSD - a.marketCapUSD);
        pagination.setItems(itemsCopy);
      } else if (
        newToken.marketCapUSD >=
          pagination.items[pagination.items.length - 1].marketCapUSD &&
        newToken.marketCapUSD <= pagination.items[0].marketCapUSD
      ) {
        const itemsCopy = [...pagination.items];
        itemsCopy.push(newToken);
        itemsCopy.sort((a, b) => b.marketCapUSD - a.marketCapUSD);
        pagination.setItems(itemsCopy.slice(0, pageSize));
      }
    };

    socket.on("updateToken", onTokenEvent);
    socket.on("newToken", onTokenEvent);

    return () => {
      socket.off("updateToken");
      socket.off("newToken");
    };
  }, [enabled, pagination]);

  return pagination;
};

export const useHomepageNewest = (
  enabled: boolean,
  hideImported?: boolean,
  pageSize: number = 24
) => {
  const pagination = usePagination({
    endpoint: "/api/tokens",
    limit: pageSize,
    hideImported: hideImported ? 1 : 0,
    validationSchema: HomepageTokenSchema,
    itemsPropertyName: "tokens",
    sortBy: "createdAt",
    sortOrder: "desc",
    enabled,
  });

  useEffect(() => {
    if (!enabled) return;

    const socket = getSocket();

    socket.on("newToken", (token) => {
      const newToken = HomepageTokenSchema.parse(token);

      if (pagination.currentPage !== 1) return;

      pagination.setItems((items) => [newToken, ...items].slice(0, pageSize));
    });

    socket.on("updateToken", (token) => {
      const updatedToken = HomepageTokenSchema.parse(token);
      const existingToken = pagination.items.find(
        (item) => item.mint === updatedToken.mint
      );

      if (existingToken) {
        pagination.setItems((items) =>
          items.map((token) =>
            token.mint === updatedToken.mint ? updatedToken : token
          )
        );
      }
    });

    return () => {
      socket.off("newToken");
      socket.off("updateToken");
    };
  }, [enabled, pagination]);

  return pagination;
};

export const useHomepageOldest = (
  enabled: boolean,
  hideImported?: boolean,
  pageSize: number = 24
) => {
  const pagination = usePagination({
    endpoint: "/api/tokens",
    limit: pageSize,
    hideImported: hideImported ? 1 : 0,
    validationSchema: HomepageTokenSchema,
    itemsPropertyName: "tokens",
    sortBy: "createdAt",
    sortOrder: "asc",
    enabled,
  });

  useEffect(() => {
    if (!enabled) return;

    const socket = getSocket();

    socket.on("newToken", (token: unknown) => {
      const newToken = HomepageTokenSchema.parse(token);

      if (
        pagination.currentPage !== pagination.totalPages ||
        pagination.items.length >= pageSize
      )
        return;

      pagination.setItems((items) => [...items, newToken]);
    });

    socket.on("updateToken", (token) => {
      const updatedToken = HomepageTokenSchema.parse(token);
      const existingToken = pagination.items.find(
        (item) => item.mint === updatedToken.mint
      );

      if (existingToken) {
        pagination.setItems((items) =>
          items.map((token) =>
            token.mint === updatedToken.mint ? updatedToken : token
          )
        );
      }
    });

    return () => {
      socket.off("newToken");
      socket.off("updateToken");
    };
  }, [enabled, pagination]);

  return pagination;
};

export const useTokens = (
  sortBy: HomepageSortBy,
  hideImported: boolean,
  pageSize: number = 24
) => {
  const allTokens = useHomepageAll(sortBy === "all", hideImported, pageSize);
  const marketCapTokens = useHomepageMarketCap(
    sortBy === "marketCap",
    hideImported,
    pageSize
  );
  const newestTokens = useHomepageNewest(
    sortBy === "newest",
    hideImported,
    pageSize
  );
<<<<<<< HEAD
=======
  const oldestTokens = useHomepageOldest(
    sortBy === "oldest",
    hideImported,
    pageSize
  );
>>>>>>> 4ac5fe1a

  useEffect(() => {
    getSocket().emit("subscribeGlobal");
  }, []);

  switch (sortBy) {
    case "all":
      return allTokens;
    case "marketCap":
      return marketCapTokens;
    case "newest":
      return newestTokens;
  }
};<|MERGE_RESOLUTION|>--- conflicted
+++ resolved
@@ -8,25 +8,20 @@
 export const HomepageTokenSchema = TokenSchema.and(
   z.object({
     numComments: z.number().default(0),
-  })
+  }),
 );
 export const HomepageFeaturedSchema = HomepageTokenSchema.and(
   z.object({
     featuredScore: z.number().nullable().optional(),
-  })
+  }),
 );
 
 export type HomepageSortBy = "all" | "marketCap" | "newest" | "oldest";
 
 export const useHomepageAll = (
   enabled: boolean,
-<<<<<<< HEAD
   _hideImported?: boolean,
   pageSize: number = 24,
-=======
-  hideImported?: boolean,
-  pageSize: number = 24
->>>>>>> 4ac5fe1a
 ) => {
   const pagination = usePagination({
     endpoint: "/api/tokens",
@@ -47,14 +42,14 @@
     const onTokenEvent = (token: unknown) => {
       const newToken = HomepageFeaturedSchema.parse(token);
       const existingToken = pagination.items.find(
-        (token) => token.mint === newToken.mint
+        (token) => token.mint === newToken.mint,
       );
 
       if (existingToken) {
         pagination.setItems((items) =>
           items.map((token) =>
-            token.mint === newToken.mint ? newToken : token
-          )
+            token.mint === newToken.mint ? newToken : token,
+          ),
         );
       } else if (
         (newToken?.featuredScore || 0) >=
@@ -84,7 +79,7 @@
 export const useHomepageMarketCap = (
   enabled: boolean,
   hideImported?: boolean,
-  pageSize: number = 24
+  pageSize: number = 24,
 ) => {
   const pagination = usePagination({
     endpoint: "/api/tokens",
@@ -105,7 +100,7 @@
     const onTokenEvent = (token: unknown) => {
       const newToken = HomepageTokenSchema.parse(token);
       const existingTokenIndex = pagination.items.findIndex(
-        (token) => token.mint === newToken.mint
+        (token) => token.mint === newToken.mint,
       );
       if (existingTokenIndex !== -1) {
         const itemsCopy = [...pagination.items];
@@ -139,7 +134,7 @@
 export const useHomepageNewest = (
   enabled: boolean,
   hideImported?: boolean,
-  pageSize: number = 24
+  pageSize: number = 24,
 ) => {
   const pagination = usePagination({
     endpoint: "/api/tokens",
@@ -168,14 +163,14 @@
     socket.on("updateToken", (token) => {
       const updatedToken = HomepageTokenSchema.parse(token);
       const existingToken = pagination.items.find(
-        (item) => item.mint === updatedToken.mint
+        (item) => item.mint === updatedToken.mint,
       );
 
       if (existingToken) {
         pagination.setItems((items) =>
           items.map((token) =>
-            token.mint === updatedToken.mint ? updatedToken : token
-          )
+            token.mint === updatedToken.mint ? updatedToken : token,
+          ),
         );
       }
     });
@@ -192,7 +187,7 @@
 export const useHomepageOldest = (
   enabled: boolean,
   hideImported?: boolean,
-  pageSize: number = 24
+  pageSize: number = 24,
 ) => {
   const pagination = usePagination({
     endpoint: "/api/tokens",
@@ -225,14 +220,14 @@
     socket.on("updateToken", (token) => {
       const updatedToken = HomepageTokenSchema.parse(token);
       const existingToken = pagination.items.find(
-        (item) => item.mint === updatedToken.mint
+        (item) => item.mint === updatedToken.mint,
       );
 
       if (existingToken) {
         pagination.setItems((items) =>
           items.map((token) =>
-            token.mint === updatedToken.mint ? updatedToken : token
-          )
+            token.mint === updatedToken.mint ? updatedToken : token,
+          ),
         );
       }
     });
@@ -249,27 +244,19 @@
 export const useTokens = (
   sortBy: HomepageSortBy,
   hideImported: boolean,
-  pageSize: number = 24
+  pageSize: number = 24,
 ) => {
   const allTokens = useHomepageAll(sortBy === "all", hideImported, pageSize);
   const marketCapTokens = useHomepageMarketCap(
     sortBy === "marketCap",
     hideImported,
-    pageSize
+    pageSize,
   );
   const newestTokens = useHomepageNewest(
     sortBy === "newest",
     hideImported,
-    pageSize
+    pageSize,
   );
-<<<<<<< HEAD
-=======
-  const oldestTokens = useHomepageOldest(
-    sortBy === "oldest",
-    hideImported,
-    pageSize
-  );
->>>>>>> 4ac5fe1a
 
   useEffect(() => {
     getSocket().emit("subscribeGlobal");
