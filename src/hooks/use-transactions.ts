--- conflicted
+++ resolved
@@ -41,11 +41,6 @@
     const socket = getSocket();
 
     socket.on("newSwap", (transaction: any) => {
-<<<<<<< HEAD
-      const newTransaction = transaction?.map((a: any) =>
-        TransactionSchema.parse(a),
-      );
-=======
       let newTransactions: any = [];
       if (Array.isArray(transaction)) {
         newTransactions = transaction.map((item) =>
@@ -56,16 +51,11 @@
       } else {
         newTransactions = [];
       }
->>>>>>> 39331e4d
 
       if (pagination.currentPage !== 1) return;
 
       pagination.setItems((items) =>
-<<<<<<< HEAD
-        [...newTransaction, ...items].slice(0, pageSize),
-=======
         [...newTransactions, ...items].slice(0, pageSize)
->>>>>>> 39331e4d
       );
     });
 
