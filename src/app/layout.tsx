--- conflicted
+++ resolved
@@ -22,13 +22,8 @@
 }>) {
   const session = await getSession();
   return (
-<<<<<<< HEAD
     <html lang="en" className="h-full">
-      <body className={`${inter.className} antialiased h-full`}>
-=======
-    <html lang="en">
-      <body className={`${dmMono.className} antialiased`}>
->>>>>>> 93497e3c
+      <body className={`${dmMono.className} antialiased h-full`}>
         <SessionProvider session={session}>{children}</SessionProvider>
       </body>
     </html>
