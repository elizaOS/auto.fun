--- conflicted
+++ resolved
@@ -3,24 +3,10 @@
 @tailwind utilities;
 
 :root {
-<<<<<<< HEAD
   --background: #f1f1f1;
-  --foreground: #171717;
-}
-
-=======
-  --background: #F1F1F1;
   --foreground: black;
 }
 
-/* @media (prefers-color-scheme: dark) { */
-/*   :root { */
-/*     --background: #0a0a0a; */
-/*     --foreground: #ededed; */
-/*   } */
-/* } */
-
->>>>>>> c660ac24
 body {
   color: var(--foreground);
   background: var(--background);
