"use client";

import { useEffect, useMemo, useState } from "react";
import Link from "next/link";
import { useToken } from "@/utils/tokens";
import { useParams } from "next/navigation";
import { TradingChart } from "@/components/TVChart/TradingChart";
import { usePaginatedLiveData } from "@/utils/paginatedLiveData";
import { z } from "zod";
import { getSocket } from "@/utils/socket";
import { queryClient } from "@/components/providers";
// eslint-disable-next-line @typescript-eslint/no-unused-vars
import { CardContent, CardHeader, CardTitle, Card } from "@/components/ui/card";
import { TokenBuySell } from "./swap/TokenBuySell";
import { RoundedButton } from "@/components/common/button/RoundedButton";
import { useConnection, useWallet } from "@solana/wallet-adapter-react";
import { VersionedTransaction } from "@solana/web3.js";
import { womboApi } from "@/utils/fetch";
import { toast } from "react-toastify";
import { AgentCardInfo } from "@/components/agent-card/AgentCardInfo";
import { SolanaIcon } from "./swap/SolanaIcon";

const HolderSchema = z.object({
  address: z.string(),
  mint: z.string(),
  amount: z.number(),
  percentage: z.number(),
  createdAt: z.string().datetime(),
  lastUpdated: z.string().datetime(),
  updatedAt: z.string().datetime(),
});

const Switcher = ({ enabled, onChange, label }: { enabled: boolean; onChange: (value: boolean) => void; label: string }) => (
  <div className="flex items-center gap-2">
    <span className="text-[#8C8C8C] text-sm">{label}</span>
    <button
      onClick={() => onChange(!enabled)}
      className={`w-10 h-5 rounded-full transition-colors duration-200 ease-in-out ${
        enabled ? 'bg-[#4ADE80]' : 'bg-[#262626]'
      } relative`}
    >
      <div
        className={`w-4 h-4 rounded-full bg-white absolute top-0.5 transition-transform duration-200 ease-in-out ${
          enabled ? 'translate-x-5' : 'translate-x-1'
        }`}
      />
    </button>
  </div>
);

export default function TradingInterface() {
  const { publicKey, sendTransaction } = useWallet();
  const { connection } = useConnection();
  const [activeTab, setActiveTab] = useState("trades");
  const [showOwnTrades, setShowOwnTrades] = useState(false);
  const [showSize, setShowSize] = useState(false);
  const params = useParams();

  const tokenId = params.tokenId as string;
  const { data: token, isLoading } = useToken({ variables: tokenId });

  const { items: _holders } = usePaginatedLiveData({
    itemsPerPage: 100,
    endpoint: `/tokens/${tokenId}/holders`,
    validationSchema: HolderSchema,
    getUniqueId: (holder) => holder.address,
    socketConfig: {
      subscribeEvent: {
        event: "subscribe",
        args: [tokenId],
      },
      newDataEvent: "newHolder",
    },
    itemsPropertyName: "holders",
  });

  const socket = useMemo(() => getSocket(), []);

  useEffect(() => {
    console.log("subscribe", tokenId);
    socket.emit("subscribe", tokenId);
  }, [tokenId, socket]);

  useEffect(() => {
    if (!token) return;

    socket.on("updateToken", (token) => {
      console.log("updateToken", token);
      queryClient.setQueryData(useToken.getKey(tokenId), token);
    });

    return () => {
      socket.off("updateToken");
    };
  }, [token, tokenId, socket]);

  const harvestTokenFees = async () => {
    try {
      const data: {
        transaction: string;
      } = await womboApi.get({
        endpoint: `/tokens/${tokenId}/harvest-tx?owner=${publicKey?.toString()}`,
      });

      const txBytes = Buffer.from(data.transaction, "base64");
      const tx = VersionedTransaction.deserialize(txBytes);

      const txHash = await sendTransaction(tx, connection);

      toast.success(`Fees harvested successfully ${txHash}`, {
        autoClose: 5000,
      });
    } catch (error) {
      console.error(error);
      toast.error("Failed to harvest fees: " + (error as Error).message);
    }
  };

  if (isLoading) {
    return renderSkeletons();
  }

  if (!token) return null;

  return (
    <div className="min-h-screen text-gray-200 flex flex-col mt-[92px]">
      <div className="flex flex-col lg:flex-row gap-4 justify-center px-4 md:px-[120px] py-6 max-w-[1680px] mx-auto w-full">
        <div className="flex flex-col space-y-4 flex-1 w-full lg:max-w-[960px]">
          {/* Stats Section */}
          <div className="box-border flex flex-row items-center py-3 px-4 w-full bg-[#171717] border border-[#262626] rounded-[6px] overflow-x-auto scrollbar-hide">
            <div className="flex flex-col justify-center items-center p-0 gap-2 min-w-[140px] sm:min-w-0 sm:w-[266.88px] h-[56px] rounded-l-[6px] flex-1">
              <span className="font-['DM_Mono'] font-normal text-xs sm:text-base leading-6 text-[#8C8C8C] whitespace-nowrap">Market Cap</span>
              <span className="font-['DM_Mono'] font-normal text-sm sm:text-xl leading-6 text-[#2FD345]">{Intl.NumberFormat("en-US", {style: "currency", currency: "USD", notation: "compact"}).format(Number(token.marketCapUSD))}</span>
            </div>
            <div className="w-[1px] h-[56px] bg-[#262626] flex-none" />
            <div className="flex flex-col justify-center items-center p-0 gap-2 min-w-[140px] sm:min-w-0 sm:w-[266.88px] h-[56px] flex-1">
              <span className="font-['DM_Mono'] font-normal text-xs sm:text-base leading-6 text-[#8C8C8C] whitespace-nowrap">24hr Volume</span>
              <span className="font-['DM_Mono'] font-normal text-sm sm:text-xl leading-6 text-white">{Intl.NumberFormat("en-US", {style: "currency", currency: "USD", notation: "compact"}).format(Number(token.liquidity || 0))}</span>
            </div>
            <div className="w-[1px] h-[56px] bg-[#262626] flex-none" />
            <div className="flex flex-col justify-center items-center p-0 gap-2 min-w-[140px] sm:min-w-0 sm:w-[266.88px] h-[56px] flex-1">
              <span className="font-['DM_Mono'] font-normal text-xs sm:text-base leading-6 text-[#8C8C8C] whitespace-nowrap">Creator</span>
              <div className="flex flex-row items-center p-0 gap-2 w-[132px] h-6">
                <span className="font-['DM_Mono'] font-normal text-sm sm:text-xl leading-6 text-white">{`${token.creator.slice(0, 4)}...${token.creator.slice(-4)}`}</span>
              </div>
            </div>
            <div className="w-[1px] h-[56px] bg-[#262626] flex-none" />
            <div className="flex flex-col justify-center items-center p-0 gap-2 min-w-[140px] sm:min-w-0 sm:w-[266.88px] h-[56px] rounded-r-[6px] flex-1">
              <span className="font-['DM_Mono'] font-normal text-xs sm:text-base leading-6 text-[#8C8C8C] whitespace-nowrap">Creation Time</span>
              <span className="font-['DM_Mono'] font-normal text-sm sm:text-xl leading-6 text-white">{new Date(token.createdAt).toLocaleString(undefined, {month: 'short', day: 'numeric', hour: '2-digit', minute: '2-digit'})}</span>
            </div>
          </div>

          {/* Trading Chart */}
          {token && token.status === "active" && (
            <div className="w-full h-[400px] sm:h-[600px] lg:h-[846px] bg-[#171717] border border-[#262626] rounded-xl overflow-hidden">
              <TradingChart param={token} />
            </div>
          )}

          {/* Trading Activity Panel */}
          <div className="bg-[#171717] border border-[#262626] rounded-xl overflow-hidden">
            {/* Tab Header */}
            <div className="flex flex-col sm:flex-row sm:items-center justify-between p-4 border-b border-[#262626] gap-4">
              <div className="flex gap-4">
                <button
                  onClick={() => setActiveTab('trades')}
                  className={`px-4 py-2 rounded-md text-sm font-medium ${
                    activeTab === 'trades' 
                      ? 'bg-[#262626] text-white' 
                      : 'text-[#8C8C8C] hover:text-white'
                  }`}
                >
                  Trades
                </button>
                <button
                  onClick={() => setActiveTab('holders')}
                  className={`px-4 py-2 rounded-md text-sm font-medium ${
                    activeTab === 'holders' 
                      ? 'bg-[#262626] text-white' 
                      : 'text-[#8C8C8C] hover:text-white'
                  }`}
                >
                  Holders
                </button>
              </div>
              
              <div className="flex items-center gap-4">
                <div className="flex items-center gap-4 overflow-x-auto sm:overflow-visible">
                  <div className="flex items-center gap-1 whitespace-nowrap">
                    <span className="text-[#8C8C8C] text-sm">Size</span>
                    <div className="flex items-center gap-1">
                      <SolanaIcon/>
                      <span className={`text-sm transition-colors duration-200 ${showSize ? 'text-white' : 'text-[#8C8C8C]'}`}>0.05</span>
                    </div>
                    <Switcher
                      enabled={showSize}
                      onChange={setShowSize}
                      label=""
                    />
                  </div>
                  <Switcher
                    enabled={showOwnTrades}
                    onChange={setShowOwnTrades}
                    label="Own Trades"
                  />
                </div>
              </div>
            </div>

            {/* Trade List */}
            {activeTab === 'trades' && (
              <div className="overflow-x-auto p-4">
                <table className="w-full min-w-[600px]">
                  <thead>
                    <tr className="text-[#8C8C8C] text-xs uppercase">
                      <th className="text-left py-2">Account</th>
                      <th className="text-left py-2">Type</th>
                      <th className="text-left py-2">SOL</th>
                      <th className="text-left py-2">WAIFU</th>
                      <th className="text-left py-2">Date</th>
                      <th className="text-left py-2">TXN</th>
                    </tr>
                  </thead>
                  <tbody className="text-sm">
                    {[...Array(10)].map((_, i) => (
                      <tr key={i} className="border-b border-[#262626] last:border-0">
                        <td className="py-3 text-[#8C8C8C]">0x742..3ab</td>
                        <td className={`py-3 ${i % 2 === 0 ? 'text-[#4ADE80]' : 'text-[#FF4444]'}`}>
                          {i % 2 === 0 ? 'Buy' : 'Sell'}
                        </td>
                        <td className="py-3 text-white">0.515</td>
                        <td className="py-3 text-white">1.55m</td>
                        <td className="py-3 text-[#8C8C8C]">2s ago</td>
                        <td className="py-3">
                          <button className="text-[#8C8C8C] hover:text-white">
                            <svg className="w-4 h-4" viewBox="0 0 24 24" fill="none" stroke="currentColor" strokeWidth="2">
                              <path d="M10 6H6a2 2 0 00-2 2v10a2 2 0 002 2h10a2 2 0 002-2v-4M14 4h6m0 0v6m0-6L10 14" />
                            </svg>
                          </button>
                        </td>
                      </tr>
                    ))}
                  </tbody>
                </table>
              </div>
            )}

            {/* Holders List */}
            {activeTab === 'holders' && (
              <div className="overflow-x-auto p-4">
                <table className="w-full">
                  <thead>
                    <tr className="text-[#8C8C8C] text-xs uppercase">
                      <th className="text-left py-2">#</th>
                      <th className="text-left py-2">Account</th>
                      <th className="text-left py-2">Type</th>
                      <th className="text-right py-2">%</th>
                    </tr>
                  </thead>
                  <tbody className="text-sm">
                    {[
                      { account: "0x742..3ab", type: "(Bonding Curve)", percentage: 7.36 },
                      { account: "0x742..3ab", type: "(DEV)", percentage: 6.16 },
                      { account: "0x742..3ab", type: "", percentage: 6.00 },
                      { account: "0x742..3ab", type: "", percentage: 5.59 },
                      { account: "0x742..3ab", type: "", percentage: 5.43 },
                      { account: "0x742..3ab", type: "", percentage: 5.12 },
                      { account: "0x742..3ab", type: "", percentage: 4.64 },
                      { account: "0x742..3ab", type: "", percentage: 4.32 },
                      { account: "0x742..3ab", type: "", percentage: 3.89 },
                      { account: "0x742..3ab", type: "", percentage: 3.25 },
                    ].map((holder, i) => (
                      <tr key={i} className="border-b border-[#262626] last:border-0">
                        <td className="py-3 text-[#8C8C8C]">#{i + 1}</td>
                        <td className="py-3 text-white">{holder.account}</td>
                        <td className="py-3 text-[#8C8C8C]">{holder.type}</td>
                        <td className="py-3 text-white text-right">{holder.percentage}%</td>
                      </tr>
                    ))}
                  </tbody>
                </table>
              </div>
            )}
          </div>

          {publicKey?.toString() === token.creator && (
            <div className="bg-[#171717] border border-[#262626] rounded-xl p-4 md:p-8">
              <div className="flex items-center gap-6 flex-col md:flex-row justify-between">
                <h3>Admin</h3>
                <div className="flex items-center gap-4">
                  <RoundedButton
                    className="px-4 py-2"
                    onClick={() => harvestTokenFees()}
                  >
                    Harvest Fees
                  </RoundedButton>

                  {!token.hasAgent && (
                    <Link href={`/create-agent/${token.mint}`}>
                      <RoundedButton className="px-4 py-2">
                        Launch Agent
                      </RoundedButton>
                    </Link>
                  )}
                </div>
              </div>
            </div>
          )}

<<<<<<< HEAD
=======
          {(token?.status === "active" || token?.status === "locked") && (
            <TradingChart param={token} />
          )}

>>>>>>> 6170f975
          {/* Fal Generator Section */}
          {/* <FalGenerator /> */}

          {/* Commented out Trades/Comments/Chat section
          <div className="bg-[#171717] border border-[#262626] text-sm md:text-lg text-gray-400 rounded-xl p-4 md:p-6">
            <Tabs value={activeTab} onValueChange={setActiveTab}>
              <TabsList className="gap-2 mb-10 flex justify-start overflow-x-scroll lg:overflow-hidden">
                <TabsTrigger
                  className={cn(
                    activeTab === "trades" ? "text-white bg-[#262626]" : "",
                    "text-sm md:text-xl",
                  )}
                  value="trades"
                >
                  Trades
                </TabsTrigger>
                <TabsTrigger
                  className={cn(
                    activeTab === "comments" ? "text-white bg-[#262626]" : "",
                    "text-sm md:text-xl",
                  )}
                  value="comments"
                >
                  Comments
                </TabsTrigger>
                <TabsTrigger
                  className={cn(
                    activeTab === "chat" ? "text-white bg-[#262626]" : "",
                    "text-sm md:text-xl",
                  )}
                  value="chat"
                >
                  Agent Chat
                </TabsTrigger>
              </TabsList>

              <TabsContent className="mt-0" value="trades">
                <TradeTable tokenId={tokenId} />
              </TabsContent>

              <Comments tokenId={tokenId} />

              <TabsContent className="mt-0" value="chat">
                <div className="flex flex-col gap-4 h-[400px] overflow-y-scroll">
                  {messages.map((message) => (
                    <div
                      key={message.id}
                      className={cn([
                        "flex flex-col",
                        message.role === "USER" ? "items-end" : "items-start",
                      ])}
                    >
                      <div className="flex items-center gap-4 mb-2">
                        <span
                          className={cn("text-[#22C55E] font-bold", [
                            message.role === "USER" ? "text-white" : "",
                          ])}
                        >
                          {message.role === "USER" ? "You" : "AI"}
                        </span>
                        <span
                          className={cn("text-[#11632F] text-sm", [
                            message.role === "USER" ? "text-gray-400" : "",
                          ])}
                        >
                          {message.timestamp}
                        </span>
                      </div>
                      <div className="flex flex-col">
                        <p className="text-[#a1a1a1] mb-3">{message.content}</p>
                      </div>
                    </div>
                  ))}
                </div>

                <div className="mt-4 flex items-center gap-2">
                  <Input
                    type="text"
                    placeholder="Type a message..."
                    className="flex-1 bg-[#262626] border border-gray-700 px-7 py-6 text-white !text-xl md:text-2xl rounded-lg"
                  />
                  <button className="text-[#22C55E] hover:text-[#45a049]">
                    <SendHorizontal className="w-5 h-5" />
                  </button>
                </div>
              </TabsContent>
            </Tabs>
          </div>
          */}
        </div>

        <div className="flex flex-col space-y-4 w-full lg:w-auto lg:min-w-[380px] lg:max-w-[420px] 2xl:max-w-[480px]">
          <div className="w-full">
            <AgentCardInfo 
              name={token.name}
              ticker={token.ticker}
              image={token.image}
              description={token.description}
              bondingCurveProgress={token.curveProgress}
              bondingCurveAmount={token.reserveLamport / 1e9}
              targetMarketCap={token.curveLimit}
              contractAddress={token.mint}
            />
          </div>

          <div className="w-full">
            <TokenBuySell tokenId={tokenId} />
          </div>
        </div>
      </div>
    </div>
  );
}

const renderSkeletons = () => (
  <div className="min-h-screen text-gray-200 flex flex-col mt-[92px]">
    <div className="flex flex-col lg:flex-row gap-4 justify-center px-4 md:px-[120px] py-6 max-w-[1680px] mx-auto w-full">
      <div className="flex flex-col space-y-4 flex-1 w-full lg:max-w-[960px]">
        {/* Stats Section Skeleton */}
        <div className="box-border flex flex-row items-center py-3 px-0 w-full h-[80px] bg-[#171717] border border-[#262626] rounded-[6px] overflow-x-auto">
          <div className="flex flex-col justify-center items-center p-0 gap-2 min-w-[200px] sm:min-w-0 sm:w-[266.88px] h-[56px] rounded-l-[6px] flex-1">
            <div className="w-48 h-7 bg-neutral-800 rounded animate-pulse" />
          </div>
          <div className="w-[1px] h-[56px] bg-[#262626] flex-none" />
          <div className="flex flex-col justify-center items-center p-0 gap-2 min-w-[200px] sm:min-w-0 sm:w-[266.88px] h-[56px] flex-1">
            <div className="w-48 h-7 bg-neutral-800 rounded animate-pulse" />
          </div>
          <div className="w-[1px] h-[56px] bg-[#262626] flex-none" />
          <div className="flex flex-col justify-center items-center p-0 gap-2 min-w-[200px] sm:min-w-0 sm:w-[266.88px] h-[56px] flex-1">
            <div className="w-48 h-7 bg-neutral-800 rounded animate-pulse" />
          </div>
          <div className="w-[1px] h-[56px] bg-[#262626] flex-none" />
          <div className="flex flex-col justify-center items-center p-0 gap-2 min-w-[200px] sm:min-w-0 sm:w-[266.88px] h-[56px] rounded-r-[6px] flex-1">
            <div className="w-48 h-7 bg-neutral-800 rounded animate-pulse" />
          </div>
        </div>

        {/* Chart Skeleton */}
        <div className="bg-[#171717] border border-[#262626] rounded-[6px] p-4">
          <div className="grid grid-cols-1 md:grid-cols-2 lg:grid-cols-4 gap-4">
            <div className="flex flex-col">
              <div className="w-48 h-7 bg-neutral-800 rounded animate-pulse" />
            </div>
            <div className="flex flex-col">
              <div className="w-48 h-7 bg-neutral-800 rounded animate-pulse" />
            </div>
            <div className="flex flex-col">
              <div className="w-48 h-7 bg-neutral-800 rounded animate-pulse" />
            </div>
            <div className="flex flex-col">
              <div className="w-48 h-7 bg-neutral-800 rounded animate-pulse" />
            </div>
          </div>
        </div>

        {/* Chart Skeleton */}
        <div className="bg-[#171717] border border-[#262626] rounded-xl p-4 h-[400px] flex items-center justify-center">
          <div className="w-full h-full bg-neutral-800 rounded animate-pulse" />
        </div>

        {/* Tabs Section Skeleton */}
        <div className="bg-[#171717] border border-[#262626] rounded-xl p-4 md:p-6">
          <div className="flex gap-4 mb-6">
            {[1, 2, 3].map((i) => (
              <div key={i} className="w-24 h-8 bg-neutral-800 rounded animate-pulse" />
            ))}
          </div>
          <div className="space-y-4">
            {[1, 2, 3, 4].map((i) => (
              <div key={i} className="w-full h-16 bg-neutral-800 rounded animate-pulse" />
            ))}
          </div>
        </div>
      </div>

      <div className="flex flex-col space-y-4 w-full lg:w-auto lg:min-w-[380px] lg:max-w-[420px] 2xl:max-w-[480px]">
        {/* Add skeleton for AgentCardInfo */}
        <div className="w-full h-[400px] bg-[#171717] border border-[#262626] rounded-xl animate-pulse" />
        {/* Add skeleton for TokenBuySell */}
        <div className="w-full h-[200px] bg-[#171717] border border-[#262626] rounded-xl animate-pulse" />
      </div>
    </div>
  </div>
);<|MERGE_RESOLUTION|>--- conflicted
+++ resolved
@@ -30,18 +30,26 @@
   updatedAt: z.string().datetime(),
 });
 
-const Switcher = ({ enabled, onChange, label }: { enabled: boolean; onChange: (value: boolean) => void; label: string }) => (
+const Switcher = ({
+  enabled,
+  onChange,
+  label,
+}: {
+  enabled: boolean;
+  onChange: (value: boolean) => void;
+  label: string;
+}) => (
   <div className="flex items-center gap-2">
     <span className="text-[#8C8C8C] text-sm">{label}</span>
     <button
       onClick={() => onChange(!enabled)}
       className={`w-10 h-5 rounded-full transition-colors duration-200 ease-in-out ${
-        enabled ? 'bg-[#4ADE80]' : 'bg-[#262626]'
+        enabled ? "bg-[#4ADE80]" : "bg-[#262626]"
       } relative`}
     >
       <div
         className={`w-4 h-4 rounded-full bg-white absolute top-0.5 transition-transform duration-200 ease-in-out ${
-          enabled ? 'translate-x-5' : 'translate-x-1'
+          enabled ? "translate-x-5" : "translate-x-1"
         }`}
       />
     </button>
@@ -129,25 +137,52 @@
           {/* Stats Section */}
           <div className="box-border flex flex-row items-center py-3 px-4 w-full bg-[#171717] border border-[#262626] rounded-[6px] overflow-x-auto scrollbar-hide">
             <div className="flex flex-col justify-center items-center p-0 gap-2 min-w-[140px] sm:min-w-0 sm:w-[266.88px] h-[56px] rounded-l-[6px] flex-1">
-              <span className="font-['DM_Mono'] font-normal text-xs sm:text-base leading-6 text-[#8C8C8C] whitespace-nowrap">Market Cap</span>
-              <span className="font-['DM_Mono'] font-normal text-sm sm:text-xl leading-6 text-[#2FD345]">{Intl.NumberFormat("en-US", {style: "currency", currency: "USD", notation: "compact"}).format(Number(token.marketCapUSD))}</span>
+              <span className="font-['DM_Mono'] font-normal text-xs sm:text-base leading-6 text-[#8C8C8C] whitespace-nowrap">
+                Market Cap
+              </span>
+              <span className="font-['DM_Mono'] font-normal text-sm sm:text-xl leading-6 text-[#2FD345]">
+                {Intl.NumberFormat("en-US", {
+                  style: "currency",
+                  currency: "USD",
+                  notation: "compact",
+                }).format(Number(token.marketCapUSD))}
+              </span>
             </div>
             <div className="w-[1px] h-[56px] bg-[#262626] flex-none" />
             <div className="flex flex-col justify-center items-center p-0 gap-2 min-w-[140px] sm:min-w-0 sm:w-[266.88px] h-[56px] flex-1">
-              <span className="font-['DM_Mono'] font-normal text-xs sm:text-base leading-6 text-[#8C8C8C] whitespace-nowrap">24hr Volume</span>
-              <span className="font-['DM_Mono'] font-normal text-sm sm:text-xl leading-6 text-white">{Intl.NumberFormat("en-US", {style: "currency", currency: "USD", notation: "compact"}).format(Number(token.liquidity || 0))}</span>
+              <span className="font-['DM_Mono'] font-normal text-xs sm:text-base leading-6 text-[#8C8C8C] whitespace-nowrap">
+                24hr Volume
+              </span>
+              <span className="font-['DM_Mono'] font-normal text-sm sm:text-xl leading-6 text-white">
+                {Intl.NumberFormat("en-US", {
+                  style: "currency",
+                  currency: "USD",
+                  notation: "compact",
+                }).format(Number(token.liquidity || 0))}
+              </span>
             </div>
             <div className="w-[1px] h-[56px] bg-[#262626] flex-none" />
             <div className="flex flex-col justify-center items-center p-0 gap-2 min-w-[140px] sm:min-w-0 sm:w-[266.88px] h-[56px] flex-1">
-              <span className="font-['DM_Mono'] font-normal text-xs sm:text-base leading-6 text-[#8C8C8C] whitespace-nowrap">Creator</span>
+              <span className="font-['DM_Mono'] font-normal text-xs sm:text-base leading-6 text-[#8C8C8C] whitespace-nowrap">
+                Creator
+              </span>
               <div className="flex flex-row items-center p-0 gap-2 w-[132px] h-6">
                 <span className="font-['DM_Mono'] font-normal text-sm sm:text-xl leading-6 text-white">{`${token.creator.slice(0, 4)}...${token.creator.slice(-4)}`}</span>
               </div>
             </div>
             <div className="w-[1px] h-[56px] bg-[#262626] flex-none" />
             <div className="flex flex-col justify-center items-center p-0 gap-2 min-w-[140px] sm:min-w-0 sm:w-[266.88px] h-[56px] rounded-r-[6px] flex-1">
-              <span className="font-['DM_Mono'] font-normal text-xs sm:text-base leading-6 text-[#8C8C8C] whitespace-nowrap">Creation Time</span>
-              <span className="font-['DM_Mono'] font-normal text-sm sm:text-xl leading-6 text-white">{new Date(token.createdAt).toLocaleString(undefined, {month: 'short', day: 'numeric', hour: '2-digit', minute: '2-digit'})}</span>
+              <span className="font-['DM_Mono'] font-normal text-xs sm:text-base leading-6 text-[#8C8C8C] whitespace-nowrap">
+                Creation Time
+              </span>
+              <span className="font-['DM_Mono'] font-normal text-sm sm:text-xl leading-6 text-white">
+                {new Date(token.createdAt).toLocaleString(undefined, {
+                  month: "short",
+                  day: "numeric",
+                  hour: "2-digit",
+                  minute: "2-digit",
+                })}
+              </span>
             </div>
           </div>
 
@@ -164,34 +199,38 @@
             <div className="flex flex-col sm:flex-row sm:items-center justify-between p-4 border-b border-[#262626] gap-4">
               <div className="flex gap-4">
                 <button
-                  onClick={() => setActiveTab('trades')}
+                  onClick={() => setActiveTab("trades")}
                   className={`px-4 py-2 rounded-md text-sm font-medium ${
-                    activeTab === 'trades' 
-                      ? 'bg-[#262626] text-white' 
-                      : 'text-[#8C8C8C] hover:text-white'
+                    activeTab === "trades"
+                      ? "bg-[#262626] text-white"
+                      : "text-[#8C8C8C] hover:text-white"
                   }`}
                 >
                   Trades
                 </button>
                 <button
-                  onClick={() => setActiveTab('holders')}
+                  onClick={() => setActiveTab("holders")}
                   className={`px-4 py-2 rounded-md text-sm font-medium ${
-                    activeTab === 'holders' 
-                      ? 'bg-[#262626] text-white' 
-                      : 'text-[#8C8C8C] hover:text-white'
+                    activeTab === "holders"
+                      ? "bg-[#262626] text-white"
+                      : "text-[#8C8C8C] hover:text-white"
                   }`}
                 >
                   Holders
                 </button>
               </div>
-              
+
               <div className="flex items-center gap-4">
                 <div className="flex items-center gap-4 overflow-x-auto sm:overflow-visible">
                   <div className="flex items-center gap-1 whitespace-nowrap">
                     <span className="text-[#8C8C8C] text-sm">Size</span>
                     <div className="flex items-center gap-1">
-                      <SolanaIcon/>
-                      <span className={`text-sm transition-colors duration-200 ${showSize ? 'text-white' : 'text-[#8C8C8C]'}`}>0.05</span>
+                      <SolanaIcon />
+                      <span
+                        className={`text-sm transition-colors duration-200 ${showSize ? "text-white" : "text-[#8C8C8C]"}`}
+                      >
+                        0.05
+                      </span>
                     </div>
                     <Switcher
                       enabled={showSize}
@@ -209,7 +248,7 @@
             </div>
 
             {/* Trade List */}
-            {activeTab === 'trades' && (
+            {activeTab === "trades" && (
               <div className="overflow-x-auto p-4">
                 <table className="w-full min-w-[600px]">
                   <thead>
@@ -224,17 +263,28 @@
                   </thead>
                   <tbody className="text-sm">
                     {[...Array(10)].map((_, i) => (
-                      <tr key={i} className="border-b border-[#262626] last:border-0">
+                      <tr
+                        key={i}
+                        className="border-b border-[#262626] last:border-0"
+                      >
                         <td className="py-3 text-[#8C8C8C]">0x742..3ab</td>
-                        <td className={`py-3 ${i % 2 === 0 ? 'text-[#4ADE80]' : 'text-[#FF4444]'}`}>
-                          {i % 2 === 0 ? 'Buy' : 'Sell'}
+                        <td
+                          className={`py-3 ${i % 2 === 0 ? "text-[#4ADE80]" : "text-[#FF4444]"}`}
+                        >
+                          {i % 2 === 0 ? "Buy" : "Sell"}
                         </td>
                         <td className="py-3 text-white">0.515</td>
                         <td className="py-3 text-white">1.55m</td>
                         <td className="py-3 text-[#8C8C8C]">2s ago</td>
                         <td className="py-3">
                           <button className="text-[#8C8C8C] hover:text-white">
-                            <svg className="w-4 h-4" viewBox="0 0 24 24" fill="none" stroke="currentColor" strokeWidth="2">
+                            <svg
+                              className="w-4 h-4"
+                              viewBox="0 0 24 24"
+                              fill="none"
+                              stroke="currentColor"
+                              strokeWidth="2"
+                            >
                               <path d="M10 6H6a2 2 0 00-2 2v10a2 2 0 002 2h10a2 2 0 002-2v-4M14 4h6m0 0v6m0-6L10 14" />
                             </svg>
                           </button>
@@ -247,7 +297,7 @@
             )}
 
             {/* Holders List */}
-            {activeTab === 'holders' && (
+            {activeTab === "holders" && (
               <div className="overflow-x-auto p-4">
                 <table className="w-full">
                   <thead>
@@ -260,9 +310,17 @@
                   </thead>
                   <tbody className="text-sm">
                     {[
-                      { account: "0x742..3ab", type: "(Bonding Curve)", percentage: 7.36 },
-                      { account: "0x742..3ab", type: "(DEV)", percentage: 6.16 },
-                      { account: "0x742..3ab", type: "", percentage: 6.00 },
+                      {
+                        account: "0x742..3ab",
+                        type: "(Bonding Curve)",
+                        percentage: 7.36,
+                      },
+                      {
+                        account: "0x742..3ab",
+                        type: "(DEV)",
+                        percentage: 6.16,
+                      },
+                      { account: "0x742..3ab", type: "", percentage: 6.0 },
                       { account: "0x742..3ab", type: "", percentage: 5.59 },
                       { account: "0x742..3ab", type: "", percentage: 5.43 },
                       { account: "0x742..3ab", type: "", percentage: 5.12 },
@@ -271,11 +329,16 @@
                       { account: "0x742..3ab", type: "", percentage: 3.89 },
                       { account: "0x742..3ab", type: "", percentage: 3.25 },
                     ].map((holder, i) => (
-                      <tr key={i} className="border-b border-[#262626] last:border-0">
+                      <tr
+                        key={i}
+                        className="border-b border-[#262626] last:border-0"
+                      >
                         <td className="py-3 text-[#8C8C8C]">#{i + 1}</td>
                         <td className="py-3 text-white">{holder.account}</td>
                         <td className="py-3 text-[#8C8C8C]">{holder.type}</td>
-                        <td className="py-3 text-white text-right">{holder.percentage}%</td>
+                        <td className="py-3 text-white text-right">
+                          {holder.percentage}%
+                        </td>
                       </tr>
                     ))}
                   </tbody>
@@ -308,13 +371,10 @@
             </div>
           )}
 
-<<<<<<< HEAD
-=======
           {(token?.status === "active" || token?.status === "locked") && (
             <TradingChart param={token} />
           )}
 
->>>>>>> 6170f975
           {/* Fal Generator Section */}
           {/* <FalGenerator /> */}
 
@@ -408,7 +468,7 @@
 
         <div className="flex flex-col space-y-4 w-full lg:w-auto lg:min-w-[380px] lg:max-w-[420px] 2xl:max-w-[480px]">
           <div className="w-full">
-            <AgentCardInfo 
+            <AgentCardInfo
               name={token.name}
               ticker={token.ticker}
               image={token.image}
@@ -479,12 +539,18 @@
         <div className="bg-[#171717] border border-[#262626] rounded-xl p-4 md:p-6">
           <div className="flex gap-4 mb-6">
             {[1, 2, 3].map((i) => (
-              <div key={i} className="w-24 h-8 bg-neutral-800 rounded animate-pulse" />
+              <div
+                key={i}
+                className="w-24 h-8 bg-neutral-800 rounded animate-pulse"
+              />
             ))}
           </div>
           <div className="space-y-4">
             {[1, 2, 3, 4].map((i) => (
-              <div key={i} className="w-full h-16 bg-neutral-800 rounded animate-pulse" />
+              <div
+                key={i}
+                className="w-full h-16 bg-neutral-800 rounded animate-pulse"
+              />
             ))}
           </div>
         </div>
