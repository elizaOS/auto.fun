--- conflicted
+++ resolved
@@ -13,7 +13,7 @@
 import { TradeSettingsModal } from "./TradeSettingsModal";
 import { useWalletModal } from "@/components/common/custom-wallet-multi";
 import { SolanaIcon } from "./SolanaIcon";
-import { Settings, ArrowDownUp, Wallet } from "lucide-react";
+import { Settings, Wallet } from "lucide-react";
 
 interface TokenInputProps {
   type: "Selling" | "Buying";
@@ -73,23 +73,25 @@
           {!disabled && (
             <div className="flex items-center h-[36px]">
               <div className="flex h-full">
-                {(type === "Buying" ? buyingButtons : sellingButtons).map((value, index, arr) => (
-                  <button
-                    key={value}
-                    onClick={() => handlePercentageClick(value)}
-                    className={`
+                {(type === "Buying" ? buyingButtons : sellingButtons).map(
+                  (value, index, arr) => (
+                    <button
+                      key={value}
+                      onClick={() => handlePercentageClick(value)}
+                      className={`
                       h-[36px] px-4 bg-[#121212] flex items-center justify-center
-                      ${index === 0 ? 'rounded-l-md' : ''}
-                      ${index === arr.length - 1 ? '' : ''}
-                      ${index !== 0 ? 'border-l border-neutral-800' : ''}
+                      ${index === 0 ? "rounded-l-md" : ""}
+                      ${index === arr.length - 1 ? "" : ""}
+                      ${index !== 0 ? "border-l border-neutral-800" : ""}
                       hover:bg-[#1a1a1a] transition-colors
                     `}
-                  >
-                    <span className="text-white text-sm font-medium font-['DM Mono'] min-w-[9px] flex items-center">
-                      {value}
-                    </span>
-                  </button>
-                ))}
+                    >
+                      <span className="text-white text-sm font-medium font-['DM Mono'] min-w-[9px] flex items-center">
+                        {value}
+                      </span>
+                    </button>
+                  ),
+                )}
                 <button
                   onClick={onSettingsClick}
                   className={`
@@ -164,28 +166,18 @@
       );
     case "migrating":
       return (
-<<<<<<< HEAD
         <div className="w-full flex items-center justify-center bg-yellow-500/10 py-2 rounded-lg">
-          <span className="text-yellow-500 text-sm font-['DM Mono']">MIGRATING</span>
-=======
-        <div className="flex items-center justify-center bg-yellow-500/10 py-2 rounded-lg">
           <span className="text-yellow-500 text-sm font-['DM Mono']">
             MIGRATING
           </span>
->>>>>>> 6170f975
         </div>
       );
     case "migration_failed":
       return (
-<<<<<<< HEAD
         <div className="w-full flex items-center justify-center bg-red-500/10 py-2 rounded-lg">
-          <span className="text-red-500 text-sm font-['DM Mono']">MIGRATION FAILED</span>
-=======
-        <div className="flex items-center justify-center bg-red-500/10 py-2 rounded-lg">
           <span className="text-red-500 text-sm font-['DM Mono']">
             MIGRATION FAILED
           </span>
->>>>>>> 6170f975
         </div>
       );
     case "failed":
@@ -212,8 +204,8 @@
                   key={index}
                   className={`
                     h-[36px] w-14 bg-[#121212] flex items-center justify-center
-                    ${index === 0 ? 'rounded-l-md' : ''}
-                    ${index !== 0 ? 'border-l border-neutral-800' : ''}
+                    ${index === 0 ? "rounded-l-md" : ""}
+                    ${index !== 0 ? "border-l border-neutral-800" : ""}
                   `}
                 >
                   <div className="w-8 h-3 bg-neutral-800 rounded"></div>
@@ -253,7 +245,7 @@
     <div className="w-[587px] h-fit bg-[#121212] rounded-[6px] border border-neutral-800 p-4 flex flex-col gap-4">
       <div className="flex flex-col gap-4 relative">
         <TokenInputSkeleton />
-        
+
         <div className="absolute left-1/2 top-1/2 -translate-x-1/2 -translate-y-1/2 p-2 bg-[#171717] rounded-full border-2 border-[#121212] flex justify-center z-10">
           <div className="w-6 h-6 bg-neutral-800 rounded"></div>
         </div>
@@ -436,10 +428,10 @@
   const handleModeSwitch = () => {
     // Switch mode
     setIsBuyMode(!isBuyMode);
-    
+
     // Clear the input value
     setAmountInput("");
-    
+
     // Reset calculated amounts
     calculatedAmounts.tokenAmount = 0;
     calculatedAmounts.dollarValue = 0;
@@ -452,75 +444,9 @@
         onClose={() => setSettingsModalOpen(false)}
       />
 
-      {token.status !== 'active' && (
-        <div className="w-full">
-          {getStatusContent(token.status)}
-        </div>
+      {token.status !== "active" && (
+        <div className="w-full">{getStatusContent(token.status)}</div>
       )}
-
-      <div className="flex flex-col gap-4 relative">
-        <TokenInput
-          type={isBuyMode ? "Buying" : "Selling"}
-          value={amountInput}
-          onChange={handleAmountChange}
-          tokenSymbol={isBuyMode ? token.ticker : "SOL"}
-          disabled={isDisabled}
-          dollarValue={calculatedAmounts.dollarValue}
-          tokenBalance={isBuyMode ? tokenBalance : solBalance}
-          tokenImage={isBuyMode ? token.image : ""}
-          onSettingsClick={() => setSettingsModalOpen(true)}
-        />
-
-        <button
-          className={`absolute left-1/2 top-1/2 -translate-x-1/2 -translate-y-1/2 p-2 bg-[#171717] rounded-full border-2 border-[#121212] flex justify-center z-10 hover:border-[#2FD345]/50 transition-colors ${
-            isDisabled ? 'opacity-50 cursor-not-allowed' : ''
-          }`}
-          disabled={isDisabled}
-          onClick={handleModeSwitch}
-        >
-          <ArrowDownUp className="w-6 h-6 text-white" />
-        </button>
-<<<<<<< HEAD
-
-        <TokenInput
-          type={isBuyMode ? "Selling" : "Buying"}
-          value={calculatedAmounts.tokenAmount.toString()}
-          onChange={undefined}
-          tokenSymbol={isBuyMode ? "SOL" : token.ticker}
-          disabled={true}
-          dollarValue={calculatedAmounts.dollarValue}
-          tokenBalance={isBuyMode ? solBalance : tokenBalance}
-          tokenImage={isBuyMode ? "" : token.image}
-          onSettingsClick={() => setSettingsModalOpen(true)}
-        />
-      </div>
-
-      <div className="mt-auto w-full">
-        <button
-          className={`w-full h-10 relative flex items-center justify-center ${
-            isDisabled 
-              ? 'bg-neutral-700 cursor-not-allowed' 
-              : 'bg-[#2FD345] hover:bg-[#27A836] transition-colors'
-          } rounded`}
-          onClick={
-            isDisabled
-              ? undefined
-              : publicKey
-              ? handleSwapClick
-              : () => setWalletModalVisible(true)
-          }
-          disabled={isDisabled}
-        >
-          <span className="text-black text-xl font-['DM Mono']">
-            {isDisabled
-              ? token.status.toUpperCase()
-              : publicKey
-                ? isBuyMode ? "BUY" : "SELL"
-                : "CONNECT WALLET"}
-          </span>
-        </button>
-=======
-      </div>
 
       {token.status !== "active" && getStatusContent(token.status)}
 
@@ -567,15 +493,15 @@
           </button>
 
           <TokenInput
-            type="Buy"
-            showPercentages={false}
+            type={isBuyMode ? "Selling" : "Buying"}
             value={calculatedAmounts.tokenAmount.toString()}
             onChange={undefined}
-            tokenSymbol={isBuyMode ? token.ticker : "SOL"}
+            tokenSymbol={isBuyMode ? "SOL" : token.ticker}
             disabled={true}
             dollarValue={calculatedAmounts.dollarValue}
-            tokenBalance={isBuyMode ? tokenBalance : solBalance}
-            tokenImage={token.image}
+            tokenBalance={isBuyMode ? solBalance : tokenBalance}
+            tokenImage={isBuyMode ? "" : token.image}
+            onSettingsClick={() => setSettingsModalOpen(true)}
           />
         </div>
 
@@ -606,7 +532,6 @@
             </span>
           </button>
         </div>
->>>>>>> 6170f975
       </div>
     </div>
   );
