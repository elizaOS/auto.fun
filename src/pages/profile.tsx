--- conflicted
+++ resolved
@@ -4,60 +4,9 @@
 import { useWallet } from "@solana/wallet-adapter-react";
 import { env } from "../utils/env";
 import Loader from "@/components/loader";
-<<<<<<< HEAD
-
-type TabButtonProps = PropsWithChildren<{
-  isSelected: boolean;
-  onClick: () => void;
-}>;
-
-const TabButton = ({ isSelected, onClick, children }: TabButtonProps) => (
-  <button
-    className={`px-3 py-2 border border-[#03FF24] justify-center items-center gap-2 self-start font-satoshi ${
-      isSelected ? "bg-[#03FF24]" : "bg-neutral-900"
-    }`}
-    onClick={onClick}
-  >
-    <div
-      className={`cursor-pointer text-right text-white text-base font-medium leading-tight ${
-        isSelected ? "text-black" : "text-white"
-      }`}
-    >
-      {children}
-    </div>
-  </button>
-);
-
-const ExternalLinkIcon = ({ address }: { address: string }) => {
-  return (
-    <a
-      href={env.getWalletUrl(address)}
-      target="_blank"
-      rel="noopener noreferrer"
-      aria-label="visit profile"
-    >
-      <svg
-        width="16"
-        height="16"
-        viewBox="0 0 16 16"
-        fill="none"
-        xmlns="http://www.w3.org/2000/svg"
-      >
-        <path
-          d="M11 1.5H14.5V5M13.75 2.25L10 6M8.5 2.5H4C3.60218 2.5 3.22064 2.65804 2.93934 2.93934C2.65804 3.22064 2.5 3.60218 2.5 4V12C2.5 12.3978 2.65804 12.7794 2.93934 13.0607C3.22064 13.342 3.60218 13.5 4 13.5H12C12.3978 13.5 12.7794 13.342 13.0607 13.0607C13.342 12.7794 13.5 12.3978 13.5 12V7.5"
-          stroke="#8C8C8C"
-          strokeLinecap="round"
-          strokeLinejoin="round"
-        />
-      </svg>
-    </a>
-  );
-};
-=======
 import Button from "@/components/button";
 import { Link } from "react-router";
 import { ExternalLink } from "lucide-react";
->>>>>>> bf406a38
 
 const WalletAddress = () => {
   const { publicKey } = useWallet();
