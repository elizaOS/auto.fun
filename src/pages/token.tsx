--- conflicted
+++ resolved
@@ -15,14 +15,11 @@
 import {
   abbreviateNumber,
   formatNumber,
+  formatNumberSubscript,
   fromNow,
   LAMPORTS_PER_SOL
 } from "@/utils";
 import { getToken, queryClient } from "@/utils/api";
-<<<<<<< HEAD
-=======
-import { fetchTokenMarketMetrics } from "@/utils/blockchain";
->>>>>>> 73cefc62
 import { env } from "@/utils/env";
 import { getSocket } from "@/utils/socket";
 import { useWallet } from "@solana/wallet-adapter-react";
@@ -30,10 +27,6 @@
 import { ExternalLink, Globe, Info as InfoCircle } from "lucide-react";
 import { useEffect, useState } from "react";
 import { Link, useParams } from "react-router";
-<<<<<<< HEAD
-=======
-import { toast } from "react-toastify";
->>>>>>> 73cefc62
 import { Tooltip } from "react-tooltip";
 import { twMerge } from "tailwind-merge";
 
