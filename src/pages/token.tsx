--- conflicted
+++ resolved
@@ -97,16 +97,8 @@
       <div className="max-w-[587px] flex flex-col gap-3">
         <div className="border rounded-md p-4 bg-autofun-background-card flex flex-col gap-3">
           <div className="flex gap-3">
-<<<<<<< HEAD
             <div className="w-36 shrink-0">
               <SkeletonImage src={token.image} alt="image" />
-=======
-            <div className="size-36 shrink-0">
-              <SkeletonImage
-                src={optimizePinataImage(token.image, 160, 160)}
-                alt="image"
-              />
->>>>>>> 3927bd0b
             </div>
             <div className="flex flex-col gap-3">
               {/* Token Info and Time */}
