--- conflicted
+++ resolved
@@ -10,6 +10,7 @@
 import Trade from "@/components/trade";
 import { TradingViewChart } from "@/components/trading-view-chart";
 import TransactionsAndHolders from "@/components/txs-and-holders";
+import { useTokenWebSocket } from "@/hooks/use-websocket";
 import { useSolPriceContext } from "@/providers/use-sol-price-context";
 import { IToken } from "@/types";
 import {
@@ -23,14 +24,8 @@
 } from "@/utils";
 import { getToken } from "@/utils/api";
 import { fetchTokenMarketMetrics } from "@/utils/blockchain";
-<<<<<<< HEAD
-import { getSocket } from "@/utils/socket";
 import { useWallet } from "@solana/wallet-adapter-react";
-import { useQuery } from "@tanstack/react-query";
-=======
-import { useTokenWebSocket } from "@/hooks/use-websocket";
 import { useQuery, useQueryClient } from "@tanstack/react-query";
->>>>>>> dcd04134
 import { ExternalLink, Globe, Info as InfoCircle } from "lucide-react";
 import { useEffect } from "react";
 import { Link, useParams } from "react-router";
@@ -43,9 +38,10 @@
   const normalizedWallet = publicKey?.toString();
   const { solPrice: contextSolPrice } = useSolPriceContext();
   const queryClient = useQueryClient();
-  
+
   // Use token-specific websocket
-  const { addEventListener, connected: wsConnected } = useTokenWebSocket(address);
+  const { addEventListener, connected: wsConnected } =
+    useTokenWebSocket(address);
 
   // Fetch token details from API
   const tokenQuery = useQuery({
@@ -116,13 +112,19 @@
     if (!address) return;
 
     // Listen for token updates
-    const removeUpdateListener = addEventListener<IToken>("updateToken", (updatedToken) => {
-      console.log("Received token update via WebSocket:", updatedToken);
-      queryClient.setQueryData(["token", address], (oldData: IToken | undefined) => {
-        if (!oldData) return updatedToken;
-        return { ...oldData, ...updatedToken };
-      });
-    });
+    const removeUpdateListener = addEventListener<IToken>(
+      "updateToken",
+      (updatedToken) => {
+        console.log("Received token update via WebSocket:", updatedToken);
+        queryClient.setQueryData(
+          ["token", address],
+          (oldData: IToken | undefined) => {
+            if (!oldData) return updatedToken;
+            return { ...oldData, ...updatedToken };
+          },
+        );
+      },
+    );
 
     // Listen for new swaps - also updates metrics
     interface SwapEvent {
@@ -135,34 +137,46 @@
       amountOut: number;
       direction: number;
     }
-    
-    const removeSwapListener = addEventListener<SwapEvent>("newSwap", (swap) => {
-      console.log("Received new swap via WebSocket:", swap);
-      // Trigger a refetch of metrics
-      metricsQuery.refetch();
-      
-      // Update the token data if needed
-      if (swap.token) {
-        queryClient.setQueryData(["token", address], (oldData: IToken | undefined) => {
-          if (!oldData) return oldData;
-          return { ...oldData, ...swap.token };
-        });
-      }
-    });
+
+    const removeSwapListener = addEventListener<SwapEvent>(
+      "newSwap",
+      (swap) => {
+        console.log("Received new swap via WebSocket:", swap);
+        // Trigger a refetch of metrics
+        metricsQuery.refetch();
+
+        // Update the token data if needed
+        if (swap.token) {
+          queryClient.setQueryData(
+            ["token", address],
+            (oldData: IToken | undefined) => {
+              if (!oldData) return oldData;
+              return { ...oldData, ...swap.token };
+            },
+          );
+        }
+      },
+    );
 
     // Listen for holder updates
     interface HoldersUpdateEvent {
       holderCount: number;
       mint: string;
     }
-    
-    const removeHoldersListener = addEventListener<HoldersUpdateEvent>("holdersUpdated", (data) => {
-      console.log("Received holders update via WebSocket:", data);
-      queryClient.setQueryData(["token", address], (oldData: IToken | undefined) => {
-        if (!oldData) return oldData;
-        return { ...oldData, holderCount: data.holderCount };
-      });
-    });
+
+    const removeHoldersListener = addEventListener<HoldersUpdateEvent>(
+      "holdersUpdated",
+      (data) => {
+        console.log("Received holders update via WebSocket:", data);
+        queryClient.setQueryData(
+          ["token", address],
+          (oldData: IToken | undefined) => {
+            if (!oldData) return oldData;
+            return { ...oldData, holderCount: data.holderCount };
+          },
+        );
+      },
+    );
 
     // Clean up listeners
     return () => {
@@ -223,7 +237,7 @@
     metricsAvailable: !!metrics,
     metricsLoading: metricsQuery.isLoading,
     metricsError: metricsQuery.isError,
-    websocketConnected: wsConnected
+    websocketConnected: wsConnected,
   });
 
   if (tokenQuery?.isLoading) {
@@ -308,61 +322,61 @@
 
           {/* Social Links */}
           {token?.creator !== normalizedWallet && (
-          <div className="flex items-center justify-between gap-0.5">
-            <Link to={token?.website} className="w-full" target="_blank">
-              <Button
-                className="w-full rounded-none "
-                disabled={!token?.website}
-                aria-label="website"
-              >
-                <Globe />
-              </Button>
-            </Link>
-            <Link to={token?.twitter} className="w-full" target="_blank">
-              <Button
-                className="w-full rounded-none"
-                disabled={!token?.twitter}
-                aria-label="twitter"
-              >
-                <SkeletonImage
-                  src="/x.svg"
-                  height={24}
-                  width={24}
-                  alt="twitter_icon"
-                  className="w-6 m-auto"
-                />
-              </Button>
-            </Link>
-            <Link to={token?.telegram} className="w-full" target="_blank">
-              <Button
-                className="w-full rounded-none py-0 flex"
-                disabled={!token?.telegram}
-                aria-label="telegram"
-              >
-                <SkeletonImage
-                  src="/telegram.svg"
-                  height={24}
-                  width={24}
-                  alt="telegram_icon"
-                  className="size-6 object-contain m-auto h-full"
-                />
-              </Button>
-            </Link>
-            <Link to={token?.discord} className="w-full" target="_blank">
-              <Button
-                className="w-full rounded-none  px-0"
-                disabled={!token?.discord}
-                aria-label="discord"
-              >
-                <SkeletonImage
-                  src="/discord.svg"
-                  height={24}
-                  width={24}
-                  alt="discord_icon"
-                  className="w-auto m-auto"
-                />
-              </Button>
-            </Link>
+            <div className="flex items-center justify-between gap-0.5">
+              <Link to={token?.website} className="w-full" target="_blank">
+                <Button
+                  className="w-full rounded-none "
+                  disabled={!token?.website}
+                  aria-label="website"
+                >
+                  <Globe />
+                </Button>
+              </Link>
+              <Link to={token?.twitter} className="w-full" target="_blank">
+                <Button
+                  className="w-full rounded-none"
+                  disabled={!token?.twitter}
+                  aria-label="twitter"
+                >
+                  <SkeletonImage
+                    src="/x.svg"
+                    height={24}
+                    width={24}
+                    alt="twitter_icon"
+                    className="w-6 m-auto"
+                  />
+                </Button>
+              </Link>
+              <Link to={token?.telegram} className="w-full" target="_blank">
+                <Button
+                  className="w-full rounded-none py-0 flex"
+                  disabled={!token?.telegram}
+                  aria-label="telegram"
+                >
+                  <SkeletonImage
+                    src="/telegram.svg"
+                    height={24}
+                    width={24}
+                    alt="telegram_icon"
+                    className="size-6 object-contain m-auto h-full"
+                  />
+                </Button>
+              </Link>
+              <Link to={token?.discord} className="w-full" target="_blank">
+                <Button
+                  className="w-full rounded-none  px-0"
+                  disabled={!token?.discord}
+                  aria-label="discord"
+                >
+                  <SkeletonImage
+                    src="/discord.svg"
+                    height={24}
+                    width={24}
+                    alt="discord_icon"
+                    className="w-auto m-auto"
+                  />
+                </Button>
+              </Link>
             </div>
           )}
           {token?.creator === normalizedWallet && <AdminSection />}
