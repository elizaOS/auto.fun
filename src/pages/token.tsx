--- conflicted
+++ resolved
@@ -77,7 +77,7 @@
     const socket = getSocket();
 
     socket.on("updateToken", (token: any) =>
-      queryClient.setQueryData(["token", address], token)
+      queryClient.setQueryData(["token", address], token),
     );
 
     return () => {
@@ -109,7 +109,7 @@
 
         if (!hasValidData) {
           console.warn(
-            `Token page: Blockchain metrics may be invalid - all key values are 0`
+            `Token page: Blockchain metrics may be invalid - all key values are 0`,
           );
         }
 
@@ -121,7 +121,7 @@
           {
             position: "bottom-right",
             autoClose: 5000,
-          }
+          },
         );
         return null;
       }
@@ -201,7 +201,7 @@
         !metrics.marketCapUSD && !metrics.currentPrice && !metrics.volume24h;
       if (allZeros) {
         console.warn(
-          `WARNING: Blockchain metrics returned all zeros for token ${token?.mint}. This might indicate an error in data retrieval.`
+          `WARNING: Blockchain metrics returned all zeros for token ${token?.mint}. This might indicate an error in data retrieval.`,
         );
       }
     }
@@ -236,29 +236,6 @@
     <div className="flex flex-col">
       {/* Top Stats Section - Full Width */}
       <div className="w-full py-10 flex flex-wrap justify-between">
-<<<<<<< HEAD
-        <div className="flex-1 flex flex-col items-center">
-          <span className="text-2xl md:text-6xl font-extrabold font-dm-mono text-autofun-text-highlight">
-            {marketCapUSD > 0 ? abbreviateNumber(marketCapUSD) : "-"}
-          </span>
-          <span className="text-lg font-dm-mono text-autofun-text-secondary mt-3">
-            <span className="hidden md:inline">Market</span> Cap
-          </span>
-        </div>
-
-        <div className="flex-1 flex flex-col items-center">
-          <span className="text-2xl md:text-6xl font-extrabold font-dm-mono text-autofun-text-highlight">
-            {volume24h > 0 ? abbreviateNumber(volume24h) : "0"}
-          </span>
-          <span className="text-lg font-dm-mono text-autofun-text-secondary mt-3">
-            24hr <span className="hidden md:inline">Volume</span>
-          </span>
-        </div>
-
-        <div className="flex-1 flex flex-col items-center">
-          <span className="text-2xl md:text-6xl font-extrabold font-dm-mono text-autofun-text-highlight">
-            {token?.createdAt
-=======
         <TopPageItem
           title="Market Cap"
           value={marketCapUSD > 0 ? abbreviateNumber(marketCapUSD) : "-"}
@@ -271,7 +248,6 @@
           title="Age"
           value={
             token?.createdAt
->>>>>>> bf406a38
               ? fromNow(token?.createdAt, true).includes("a few")
                 ? "NOW"
                 : fromNow(token?.createdAt, true).includes("a minute")
@@ -298,18 +274,10 @@
       </div>
 
       {/* Three Column Layout */}
-<<<<<<< HEAD
-      {/* Three Column Grid Layout */}
-      <div className="grid grid-cols-1 lg:grid-cols-[25%_50%_25%]">
-        {/* Left Column - Token Info */}
-        <div className="flex flex-col gap-3">
-          <div className="p-4 pt-0 flex flex-col gap-3">
-=======
       <div className="flex flex-wrap lg:flex-nowrap gap-4">
         {/* Left Column - 25% - Token Info */}
         <div className="w-full lg:w-1/4 flex flex-col gap-3">
           <div className="pt-0 flex flex-col gap-3">
->>>>>>> bf406a38
             <div className="relative overflow-hidden">
               <div className="w-full aspect-square">
                 <SkeletonImage src={token?.image} alt="image" />
@@ -434,13 +402,8 @@
           </div>
         </div>
 
-<<<<<<< HEAD
-        {/* Middle Column - Tabs for Chart and AI Create */}
-        <div className="flex flex-col gap-3">
-=======
         {/* Middle Column - 50% - Tabs for Chart and AI Create */}
         <div className="w-full lg:w-1/2 flex flex-col gap-3">
->>>>>>> bf406a38
           <div className="overflow-hidden relative">
             <div className="flex flex-col">
               {/* Green stroke above tab section */}
@@ -450,11 +413,7 @@
               <div className="flex items-center justify-between pr-2 mb-4">
                 <div className="flex">
                   <button
-<<<<<<< HEAD
-                    className={`cursor-pointer px-4 py-3 text-autofun-text-primary font-medium ${
-=======
                     className={`px-4 py-3 text-autofun-text-primary font-medium cursor-pointer ${
->>>>>>> bf406a38
                       activeTab === "chart"
                         ? "bg-autofun-background-highlight text-black"
                         : "text-autofun-text-secondary hover:text-autofun-text-primary bg-autofun-background-input"
@@ -476,11 +435,7 @@
                     />
                   </button>
                   <button
-<<<<<<< HEAD
-                    className={`cursor-pointer px-4 py-3 text-autofun-text-primary font-medium ${
-=======
                     className={`px-4 py-3 text-autofun-text-primary font-medium cursor-pointer ${
->>>>>>> bf406a38
                       activeTab === "ai"
                         ? "bg-autofun-background-highlight text-black"
                         : "text-autofun-text-secondary hover:text-autofun-text-primary bg-autofun-background-input"
@@ -531,22 +486,13 @@
           </div>
         </div>
 
-<<<<<<< HEAD
-        {/* Right Column - Trading and Bonding Curve */}
-        <div className="flex flex-col gap-3">
-=======
         {/* Right Column - 25% - Trading and Bonding Curve */}
         <div className="w-full lg:w-1/4 flex flex-col gap-3">
->>>>>>> bf406a38
           {/* Trade Component - Now at the top */}
           <Trade token={token} />
 
           {/* Bonding Curve */}
-<<<<<<< HEAD
-          <div className="ml-4 flex flex-col gap-3.5">
-=======
           <div className="flex flex-col gap-3.5">
->>>>>>> bf406a38
             <div className="flex justify-between gap-3.5 items-center">
               <p className="font-medium font-satoshi">Progress</p>
               <Tooltip anchorSelect="#tooltip">
@@ -571,7 +517,7 @@
                   (token?.reserveLamport - token?.virtualReserves) /
                     LAMPORTS_PER_SOL,
                   true,
-                  true
+                  true,
                 )}{" "}
                 SOL in the bonding curve
               </p>
