import BondingCurveBar from "@/components/bonding-curve-bar";
import Button from "@/components/button";
import CopyButton from "@/components/copy-button";
import Loader from "@/components/loader";
import SkeletonImage from "@/components/skeleton-image";
import AdminSection from "@/components/token-sections/admin";
import AgentsSection from "@/components/token-sections/agents";
import GenerationSection from "@/components/token-sections/generation";
import TokenStatus from "@/components/token-status";
import Trade from "@/components/trade";
import { TradingViewChart } from "@/components/trading-view-chart";
import TransactionsAndHolders from "@/components/txs-and-holders";
import { useSolPriceContext } from "@/providers/use-sol-price-context";
import { Tooltip } from "react-tooltip";
import { IToken } from "@/types";
import {
  abbreviateNumber,
  formatNumber,
  formatNumberSubscript,
  fromNow,
  LAMPORTS_PER_SOL,
} from "@/utils";
import { getToken, queryClient } from "@/utils/api";
import { fetchTokenMarketMetrics } from "@/utils/blockchain";
import { getSocket } from "@/utils/socket";
import { useWallet } from "@solana/wallet-adapter-react";
import { useQuery } from "@tanstack/react-query";
import { ExternalLink, Globe, Info as InfoCircle } from "lucide-react";
import { useEffect, useState } from "react";
import { Link, useParams } from "react-router";
import { toast } from "react-toastify";
import { env } from "@/utils/env";

const socket = getSocket();

export default function Page() {
  const params = useParams();
  const address = params?.address;
  const { publicKey } = useWallet();
  const normalizedWallet = publicKey?.toString();
  const { solPrice: contextSolPrice } = useSolPriceContext();

  // Load active tab from localStorage or default to "chart"
  const [activeTab, setActiveTab] = useState<"chart" | "ai">(() => {
    if (typeof window !== "undefined") {
      const savedTab = localStorage.getItem(`token-tab-${address}`);
      return savedTab === "chart" || savedTab === "ai" ? savedTab : "chart";
    }
    return "chart";
  });

  // Save active tab to localStorage when it changes
  useEffect(() => {
    if (address) {
      localStorage.setItem(`token-tab-${address}`, activeTab);
    }
  }, [activeTab, address]);

  // Fetch token details from API
  const tokenQuery = useQuery({
    queryKey: ["token", address],
    queryFn: async () => {
      if (!address) throw new Error("No address passed");
      try {
        // Fetch token data from API
        console.log(`Token page: Fetching token data for ${address}`);
        return await getToken({ address });
      } catch (error) {
        console.error(`Token page: Error fetching token data:`, error);
        throw error;
      }
    },
    refetchInterval: 20_000,
  });

  useEffect(() => {
    const socket = getSocket();

    socket.on("updateToken", (token: any) =>
      queryClient.setQueryData(["token", address], token),
    );

    return () => {
      socket.off("updateToken");
    };
  }, []);

  // Fetch token market metrics from blockchain
  const metricsQuery = useQuery({
    queryKey: ["blockchain-metrics", address],
    queryFn: async () => {
      if (!address) throw new Error("No address passed");
      try {
        console.log(`Token page: Fetching blockchain metrics for ${address}`);
        // Add loading toast for better user feedback
        // toast.info("Fetching real-time blockchain data...", {
        //   position: "bottom-right",
        //   autoClose: 3000,
        // });

        const metrics = await fetchTokenMarketMetrics(address);
        console.log(`Token page: Received blockchain metrics:`, metrics);

        // Validate the data - if all values are 0, it might indicate an issue
        const hasValidData =
          metrics.marketCapUSD > 0 ||
          metrics.currentPrice > 0 ||
          metrics.volume24h > 0;

        if (!hasValidData) {
          console.warn(
            `Token page: Blockchain metrics may be invalid - all key values are 0`,
          );
        }

        return metrics;
      } catch (error) {
        console.error(`Token page: Error fetching blockchain metrics:`, error);
        toast.error(
          "Error fetching real-time blockchain data. Using cached values.",
          {
            position: "bottom-right",
            autoClose: 5000,
          },
        );
        return null;
      }
    },
    enabled: !!address,
    refetchInterval: 30_000, // Longer interval for blockchain queries
    staleTime: 60000, // Data stays fresh for 1 minute
  });

  useEffect(() => {
    socket.emit("subscribe", address);

    return () => {
      socket.emit("unsubscribe", address);
    };
  }, [address]);

  const token = tokenQuery?.data as IToken;
  const metrics = metricsQuery?.data;

  // Use real blockchain data if available, otherwise fall back to API data
  const solPriceUSD =
    metrics?.solPriceUSD || contextSolPrice || token?.solPriceUSD || 0;
  const currentPrice = metrics?.currentPrice || token?.currentPrice || 0;
  const tokenPriceUSD = metrics?.tokenPriceUSD || token?.tokenPriceUSD || 0;
  const marketCapUSD = metrics?.marketCapUSD || token?.marketCapUSD || 0;
  const volume24h = token?.volume24h || metrics?.volume24h || 0;
  // const holderCount = metrics?.holderCount || token?.holderCount || 0;

  // For bonding curve calculations, still use token data
  const finalTokenPrice = 0.00000045; // Approximated final value from the bonding curve configuration (This can only be estimated)
  const finalTokenUSDPrice = finalTokenPrice * solPriceUSD;
  const graduationMarketCap = finalTokenUSDPrice * 1_000_000_000;

  // Calculate negative reserve status
  const negativeReserve =
    token && token.reserveLamport - token.virtualReserves < 0
      ? (token.reserveLamport - token.virtualReserves) / LAMPORTS_PER_SOL
      : null;

  // Add debug logging
  console.log("Token data from API:", {
    mint: token?.mint,
    name: token?.name,
    currentPrice: token?.currentPrice,
    tokenPriceUSD: token?.tokenPriceUSD,
    solPriceUSD: token?.solPriceUSD,
    marketCapUSD: token?.marketCapUSD,
    volume24h: token?.volume24h,
    holderCount: token?.holderCount,
    status: token?.status,
    // Add more detailed token data
    reserveAmount: token?.reserveAmount,
    reserveLamport: token?.reserveLamport,
    virtualReserves: token?.virtualReserves,
    curveProgress: token?.curveProgress,
    negativeReserve,
  });

  console.log("Blockchain metrics:", metrics);

  console.log("Using calculated values:", {
    solPriceFromContext: contextSolPrice,
    finalSolPrice: solPriceUSD,
    finalTokenPrice,
    finalTokenUSDPrice,
    graduationMarketCap,
    metricsAvailable: !!metrics,
    metricsLoading: metricsQuery.isLoading,
    metricsError: metricsQuery.isError,
  });

  // If the blockchain fetch failed or returned default values, add a warning
  useEffect(() => {
    if (metricsQuery.isSuccess && metrics) {
      const allZeros =
        !metrics.marketCapUSD && !metrics.currentPrice && !metrics.volume24h;
      if (allZeros) {
        console.warn(
          `WARNING: Blockchain metrics returned all zeros for token ${token?.mint}. This might indicate an error in data retrieval.`,
        );
      }
    }
  }, [metricsQuery.isSuccess, metrics, token?.mint]);

  if (tokenQuery?.isLoading) {
    return <Loader />;
  }

  if (tokenQuery?.isError) {
    return (
      <div className="flex flex-col gap-4 items-center justify-center h-[50vh]">
        <h2 className="text-2xl font-bold text-autofun-text-primary">
          Error Loading Token
        </h2>
        <p className="text-autofun-text-secondary">
          The token data could not be loaded.
        </p>
        <div className="flex gap-2">
          <Link to="/">
            <Button>Back to Home</Button>
          </Link>
          {/* <Link to={`https://solscan.io/token/${address}`} target="_blank">
            <Button variant="secondary">View on Solscan</Button>
          </Link> */}
        </div>
      </div>
    );
  }

  return (
    <div className="flex flex-col gap-3">
      {/* Top Stats Section - Full Width */}
      <div className="w-full py-10 flex flex-wrap justify-between">
        <TopPageItem
          title="Market Cap"
          value={marketCapUSD > 0 ? abbreviateNumber(marketCapUSD) : "-"}
        />
        <TopPageItem
          title="24hr Volume"
          value={volume24h > 0 ? abbreviateNumber(volume24h) : "0"}
        />
        <TopPageItem
          title="Age"
          value={
            token?.createdAt
              ? fromNow(token?.createdAt, true).includes("a few")
                ? "NOW"
                : fromNow(token?.createdAt, true).includes("a minute")
                  ? "1m"
                  : fromNow(token?.createdAt, true).includes("an hour")
                    ? "1h"
                    : fromNow(token?.createdAt, true).includes("a day")
                      ? "1d"
                      : fromNow(token?.createdAt, true)
                          .replace("ago", "")
                          .replace(" days", "d")
                          .replace(" hours", "h")
                          .replace(" minutes", "m")
                          .replace("seconds", "s")
                          .replace(" day", "d")
                          .replace("hour", "hr")
                          .replace(" minute", "m")
                          .replace("second", "s")
                          .trim()
                          .trim()
              : "-"
          }
        />
      </div>

      {/* Three Column Layout */}
      <div className="flex flex-wrap lg:flex-nowrap gap-4">
        {/* Left Column - 25% - Token Info */}
        <div className="w-full lg:w-1/4 flex flex-col gap-3">
          <div className="pt-0 flex flex-col gap-3">
            <div className="relative overflow-hidden">
              <div className="w-full aspect-square">
                <SkeletonImage src={token?.image} alt="image" />
              </div>

              {/* Token name overlapping at top - with drop shadow */}
              <div className="absolute top-0 left-0 right-0 bg-gradient-to-b from-black/50 via-black/25 to-transparent px-3 py-2.5">
                <div className="flex items-center justify-between w-full">
                  <div className="flex flex-row items-center gap-1">
                    <h3 className="capitalize text-white text-2xl font-bold font-satoshi leading-tight truncate pr-2 drop-shadow-[0_1px_2px_rgba(0,0,0,0.8)]">
                      {token?.name}
                    </h3>
                    <Tooltip anchorSelect="#view-on-solscan">
                      <span>View on Solscan</span>
                    </Tooltip>
                    <Link
                      to={env.getTokenURL(token?.mint)}
                      target="_blank"
                      id="view-on-solscan"
                    >
                      <ExternalLink className="size-5 drop-shadow-[0_1px_2px_rgba(0,0,0,0.8)]" />
                    </Link>
                  </div>
                  <div className="shrink-0 ml-1">
                    <TokenStatus token={token} />
                  </div>
                </div>
              </div>

              {/* Ticker overlapping at bottom - with drop shadow */}
              <div className="absolute bottom-0 left-0 right-0 bg-gradient-to-t from-black/50 via-black/25 to-transparent px-3 py-2.5">
                <div className="text-autofun-text-highlight text-xl font-bold font-dm-mono uppercase tracking-widest drop-shadow-[0_1px_2px_rgba(0,0,0,0.8)]">
                  ${token?.ticker}
                </div>
              </div>
            </div>

            <div className="flex flex-col gap-3">
              <span className="text-autofun-text-secondary text-xs font-normal font-dm-mono leading-tight">
                {token?.description}
              </span>
            </div>

            {/* Contract address */}
            <div className="flex">
              <div className="size-10 inline-flex border-r shrink-0 bg-autofun-background-action-primary">
                <span className="text-base font-dm-mono m-auto text-autofun-text-secondary">
                  CA
                </span>
              </div>
              <div className="bg-autofun-background-input flex justify-between py-2 px-3 min-w-0 w-full gap-2">
                <span className="w-0 flex-1 min-w-0 block text-base text-autofun-text-secondary truncate">
                  {token?.mint}
                </span>
                <CopyButton text={token?.mint} />
              </div>
            </div>

            {/* Agents Section */}
            <AgentsSection isCreator={token?.creator === normalizedWallet} />

            {/* Social Links */}
            {token?.creator !== normalizedWallet &&
              (() => {
                const socialLinks = [
                  {
                    url: token?.website,
                    icon: <Globe />,
                    label: "website",
                    key: "website",
                  },
                  {
                    url: token?.twitter,
                    icon: "/x.svg",
                    label: "twitter",
                    key: "twitter",
                  },
                  {
                    url: token?.telegram,
                    icon: "/telegram.svg",
                    label: "telegram",
                    key: "telegram",
                  },
                  {
                    url: token?.discord,
                    icon: "/discord.svg",
                    label: "discord",
                    key: "discord",
                  },
                ];

                const availableLinks = socialLinks.filter((link) => !!link.url);

                if (availableLinks.length === 0) {
                  return null; // Don't render the container if no links are available
                }

                return (
                  <div className="flex items-stretch gap-0.5">
                    {/* Use flex and items-stretch */}
                    {availableLinks.map((link) => (
                      <Link
                        key={link.key}
                        to={link.url}
                        className="flex-1"
                        target="_blank"
                      >
                        <Button
                          className="w-full h-full rounded-none py-2 flex items-center justify-center"
                          aria-label={link.label}
                        >
                          {typeof link.icon === "string" ? (
                            <SkeletonImage
                              src={link.icon}
                              height={24}
                              width={24}
                              alt={`${link.label}_icon`}
                              className="size-6 object-contain m-auto"
                            />
                          ) : (
                            link.icon
                          )}
                        </Button>
                      </Link>
                    ))}
                  </div>
                );
              })()}
            {token?.creator === normalizedWallet && <AdminSection />}
          </div>
        </div>

        {/* Middle Column - 50% - Tabs for Chart and AI Create */}
        <div className="w-full lg:w-1/2 flex flex-col gap-3">
          <div className="overflow-hidden relative">
            <div className="flex flex-col">
              {/* Green stroke above tab section */}
              <div className="h-2 w-full bg-autofun-text-highlight z-10"></div>

              {/* Tabs Header with Title and Right-aligned Tabs - removed border-b as it's on the parent */}
              <div className="flex items-center justify-between pr-2">
                <div className="flex">
                  <button
                    className={`px-4 py-3 text-autofun-text-primary font-medium cursor-pointer ${
                      activeTab === "chart"
                        ? "bg-autofun-background-highlight text-black"
                        : "text-autofun-text-secondary hover:text-autofun-text-primary bg-autofun-background-input"
                    }`}
                    onClick={() => setActiveTab("chart")}
                    style={{ marginTop: "-2px", paddingTop: "14px" }}
                  >
                    Chart
                    <img
                      src={
                        activeTab === "chart"
                          ? "/token/charton.svg"
                          : "/token/chartoff.svg"
                      }
                      className={`size-4 inline-block ml-1.5 ${
                        activeTab === "chart" ? "text-black" : ""
                      }`}
                      alt="chart icon"
                    />
                  </button>
                  <button
                    className={`px-4 py-3 text-autofun-text-primary font-medium cursor-pointer ${
                      activeTab === "ai"
                        ? "bg-autofun-background-highlight text-black"
                        : "text-autofun-text-secondary hover:text-autofun-text-primary bg-autofun-background-input"
                    }`}
                    onClick={() => setActiveTab("ai")}
                    style={{ marginTop: "-2px", paddingTop: "14px" }}
                  >
                    AI Create
                    <img
                      src={
                        activeTab === "chart"
                          ? "/token/createon.svg"
                          : "/token/createoff.svg"
                      }
                      className={`size-4 inline-block ml-1.5 ${
                        activeTab === "chart" ? "text-black" : ""
                      }`}
                      alt="chart icon"
                    />
                  </button>
                </div>
                {activeTab === "chart" ? null : (
                  <div
                    id="media-selector-container"
                    className="flex space-x-2 items-center"
                  >
                    {/* Media type buttons will be moved here by the generation component */}
                  </div>
                )}
              </div>

              {/* Tab Content */}
              {activeTab === "chart" && (
                <>
                  <div className="w-full h-[50vh] bg-autofun-background-primary">
                    <TradingViewChart name={token.name} token={token.mint} />
                  </div>

                  <TransactionsAndHolders token={token} />
                </>
              )}
              {activeTab === "ai" && (
                <div id="generation" className="scroll-mt-16">
                  <GenerationSection />
                </div>
              )}
            </div>
          </div>
        </div>

        {/* Right Column - 25% - Trading and Bonding Curve */}
        <div className="w-full lg:w-1/4 flex flex-col gap-3">
          {/* Trade Component - Now at the top */}
          <Trade token={token} />

          {/* Bonding Curve */}
          {token?.imported === 0 && (
            <div className="flex flex-col gap-3.5">
              <div className="flex justify-between gap-3.5 items-center">
                <p className="font-medium font-satoshi">Progress</p>
                <Tooltip anchorSelect="#tooltip">
                  <span>
                    When the market cap reaches the graduation threshold, the
                    coin's liquidity will transition to Raydium.
                  </span>
                </Tooltip>
                <InfoCircle
                  className="size-5 text-autofun-text-secondary"
                  id="tooltip"
                />
              </div>
              <div>
                <BondingCurveBar progress={token?.curveProgress} />
              </div>
<<<<<<< HEAD
            {token?.status !== "migrated" ? (
              <p className="font-satoshi text-sm text-autofun-text-secondary whitespace-pre-line break-words mt-2">
                Graduate this coin at {formatNumber(graduationMarketCap, true)}{" "}
                market cap.{"\n"}
                There is{" "}
                {formatNumber(
                  (token?.reserveLamport - token?.virtualReserves) /
                    LAMPORTS_PER_SOL,
                  true,
                  true,
                )}{" "}
                SOL in the bonding curve.
              </p>
            ) : null}
          </div>

=======
              {token?.status !== "migrated" ? (
                <p className="font-satoshi text-sm text-autofun-text-secondary whitespace-pre-line break-words mt-2">
                  Graduate this coin at{" "}
                  {formatNumber(graduationMarketCap, true)} market cap.{"\n"}
                  There is{" "}
                  {formatNumber(
                    (token?.reserveLamport - token?.virtualReserves) /
                      LAMPORTS_PER_SOL,
                    true,
                    true,
                  )}{" "}
                  SOL in the bonding curve.
                </p>
              ) : null}
            </div>
          )}
>>>>>>> 9f8154b0

          {/* Price Display - Now below bonding curve */}
          <div className="py-4 px-3">
            <div className="flex justify-between">
              <div className="flex flex-col gap-1 items-center">
                <span className="font-dm-mono text-autofun-text-secondary">
                  Price USD
                </span>
                <span className="text-xl font-dm-mono text-autofun-text-primary">
                  {tokenPriceUSD
                    ? formatNumberSubscript(tokenPriceUSD)
                    : "$0.00"}
                </span>
              </div>
              <div className="flex flex-col gap-1 items-center">
                <span className="font-dm-mono text-autofun-text-secondary">
                  Price SOL
                </span>
                <span className="text-xl font-dm-mono text-autofun-text-primary">
                  {currentPrice
                    ? formatNumberSubscript(currentPrice)
                    : "0.00000000"}
                </span>
              </div>
            </div>
          </div>
        </div>
      </div>
    </div>
  );
}

const TopPageItem = ({ title, value }: { title: any; value: any }) => {
  return (
    <div className="flex-1 flex flex-col items-center">
      <span className="text-2xl md:text-4xl xl:text-6xl font-extrabold font-dm-mono text-autofun-text-highlight">
        {value}
      </span>
      <span className="text-base md:text-lg font-dm-mono text-autofun-text-secondary mt-3">
        {title}
      </span>
    </div>
  );
};<|MERGE_RESOLUTION|>--- conflicted
+++ resolved
@@ -518,24 +518,6 @@
               <div>
                 <BondingCurveBar progress={token?.curveProgress} />
               </div>
-<<<<<<< HEAD
-            {token?.status !== "migrated" ? (
-              <p className="font-satoshi text-sm text-autofun-text-secondary whitespace-pre-line break-words mt-2">
-                Graduate this coin at {formatNumber(graduationMarketCap, true)}{" "}
-                market cap.{"\n"}
-                There is{" "}
-                {formatNumber(
-                  (token?.reserveLamport - token?.virtualReserves) /
-                    LAMPORTS_PER_SOL,
-                  true,
-                  true,
-                )}{" "}
-                SOL in the bonding curve.
-              </p>
-            ) : null}
-          </div>
-
-=======
               {token?.status !== "migrated" ? (
                 <p className="font-satoshi text-sm text-autofun-text-secondary whitespace-pre-line break-words mt-2">
                   Graduate this coin at{" "}
@@ -552,7 +534,6 @@
               ) : null}
             </div>
           )}
->>>>>>> 9f8154b0
 
           {/* Price Display - Now below bonding curve */}
           <div className="py-4 px-3">
