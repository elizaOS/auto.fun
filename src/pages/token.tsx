--- conflicted
+++ resolved
@@ -683,11 +683,7 @@
             {/* Price Display - Now below bonding curve */}
             <div className="py-4 px-3">
               <div className="flex justify-between flex-col">
-<<<<<<< HEAD
-                <div className="flex-col gap-1 items-center py-4">
-=======
                 <div className="flex flex-col gap-1 items-center py-4">
->>>>>>> fb1370e3
                   <span className="font-dm-mono text-autofun-text-secondary">
                     Price USD
                   </span>
