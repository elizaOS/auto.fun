import { useWallet } from "@solana/wallet-adapter-react";
import { Connection, Keypair } from "@solana/web3.js";
import { useState } from "react";
import { useNavigate } from "react-router";
import CopyButton from "../components/copy-button";
import { Icons } from "../components/icons";
import WalletButton from "../components/wallet-button";
import { TokenMetadata } from "../types/form.type";
<<<<<<< HEAD
import { EmptyState } from "@/components/empty-state";
=======
import { DiceButton } from "../components/dice-button";
>>>>>>> 89bb6df3

// Constants
const MAX_FILE_SIZE_MB = 5;
const MAX_INITIAL_SOL = 45;

interface UploadResponse {
  success: boolean;
  imageUrl: string;
  metadataUrl: string;
}

interface GenerateMetadataResponse {
  success: boolean;
  metadata: {
    name?: string;
    symbol?: string;
    description?: string;
    creative?: string;
  };
}

interface GenerateImageResponse {
  success: boolean;
  mediaUrl: string;
  remainingGenerations: number;
  resetTime: string;
}

// Form Components
const FormInput = ({
  label,
  isOptional,
  error,
  leftIndicator,
  rightIndicator,
  inputTag,
  ...props
}: {
  label?: string;
  isOptional?: boolean;
  error?: string;
  leftIndicator?: React.ReactNode;
  rightIndicator?: React.ReactNode;
  inputTag?: React.ReactNode;
  [key: string]: any;
}) => {
  return (
    <div className="flex flex-col gap-1 w-full">
      {label && <FormLabel label={label} isOptional={isOptional} />}
      <div className="relative flex items-center">
        {inputTag && (
          <div className="bg-[#262626] rounded-l-md flex items-center h-full px-3">
            {inputTag}
          </div>
        )}
        {leftIndicator && (
          <div className="absolute left-3 text-[#8c8c8c]">{leftIndicator}</div>
        )}
        <input
          className={`w-full rounded-r-md bg-[#0F0F0F] py-2.5 px-3 border border-neutral-800 text-white ${
            inputTag ? "pl-2" : ""
          } ${leftIndicator ? "pl-10" : ""}`}
          {...props}
        />
        {rightIndicator && (
          <div className="absolute right-3 text-[#8c8c8c]">
            {rightIndicator}
          </div>
        )}
      </div>
      {error && <div className="text-red-500 text-sm">{error}</div>}
    </div>
  );
};

const FormLabel = ({
  label,
  isOptional,
}: {
  label: string;
  isOptional?: boolean;
}) => {
  return (
    <div className="flex items-center gap-2">
      <div className="text-whitem py-1.5 uppercase text-sm font-medium tracking-wider">
        {label}
      </div>
      {isOptional && <div className="text-[#8c8c8c] text-[16px]">(Optional)</div>}
    </div>
  );
};

FormInput.Label = FormLabel;

const FormTextArea = ({
  label,
  rightIndicator,
  minRows = 3,
  maxLength,
  ...props
}: {
  label?: string;
  rightIndicator?: React.ReactNode;
  minRows?: number;
  maxLength?: number;
  [key: string]: any;
}) => {
  return (
    <div className="flex flex-col gap-1 w-full">
      {label && <FormLabel label={label} />}
      <div className="relative">
        <textarea
          className="w-full bg-[#0F0F0F] rounded-md h-[250px] p-3 border border-neutral-800 text-white resize-none"
          style={{ minHeight: `${minRows * 1.5}rem` }}
          maxLength={maxLength}
          {...props}
        />
        {rightIndicator && (
          <div className="absolute right-3 bottom-3 text-[#8c8c8c]">
            {rightIndicator}
          </div>
        )}
      </div>
    </div>
  );
};

const FormImageInput = ({
  label,
  onChange,
}: {
  label: string;
  onChange: (file: File | null) => void;
}) => {
  const [preview, setPreview] = useState<string | null>(null);

  const handleFileChange = (e: React.ChangeEvent<HTMLInputElement>) => {
    const file = e.target.files?.[0] || null;
    if (file) {
      if (file.size > MAX_FILE_SIZE_MB * 1024 * 1024) {
        alert(`The uploaded image exceeds the ${MAX_FILE_SIZE_MB}MB limit.`);
        return;
      }

      if (
        !["image/jpeg", "image/png", "image/gif", "video/mp4"].includes(
          file.type
        )
      ) {
        alert("Only JPEG, PNG, GIF, and MP4 files are accepted");
        return;
      }

      const reader = new FileReader();
      reader.onloadend = () => {
        setPreview(reader.result as string);
      };
      reader.readAsDataURL(file);
      onChange(file);
    } else {
      setPreview(null);
      onChange(null);
    }
  };

  return (
    <div className="flex flex-col gap-1 w-full">
      <FormLabel label={label} />
      <div className="relative justify-center border-1 border-dashed rounded-md p-6 cursor-pointer text-center border-[#8c8c8c]">
        {preview ? (
          <div className="flex justify-center">
            <img
              src={preview}
              alt="Token preview"
              className="max-h-40 object-contain"
            />
          </div>
        ) : (
          <div className="flex flex-col items-center justify-center rounded-md p-6 cursor-pointer text-center">
            <EmptyState maxSizeMb={MAX_FILE_SIZE_MB} />
          </div>
        )}
        <input
          type="file"
          accept="image/jpeg,image/png,image/gif,video/mp4"
          className="absolute inset-0 opacity-0 cursor-pointer"
          onChange={handleFileChange}
        />
      </div>
    </div>
  );
};

// Image upload function
const uploadImage = async (metadata: TokenMetadata) => {
  // Determine a safe filename based on token metadata
  const safeName = metadata.name.toLowerCase().replace(/[^a-z0-9]/g, "_");

  // Get the image type from the data URL
  const contentType =
    metadata.imageBase64?.match(/^data:([A-Za-z-+/]+);base64,/)?.[1] || "";

  // Determine file extension from content type
  let extension = ".jpg"; // Default
  if (contentType.includes("png")) extension = ".png";
  else if (contentType.includes("gif")) extension = ".gif";
  else if (contentType.includes("svg")) extension = ".svg";
  else if (contentType.includes("webp")) extension = ".webp";

  const filename = `${safeName}${extension}`;

  console.log(
    `Uploading image as ${filename} with content type ${contentType}`
  );

  // Get auth token from localStorage
  const authToken = localStorage.getItem("authToken");

  // Prepare headers
  const headers: Record<string, string> = {
    "Content-Type": "application/json",
  };

  if (authToken) {
    headers["Authorization"] = `Bearer ${authToken}`;
  }

  const response = await fetch(import.meta.env.VITE_API_URL + "/api/upload", {
    method: "POST",
    headers,
    credentials: "include",
    body: JSON.stringify({
      image: metadata.imageBase64,
      metadata: {
        name: metadata.name,
        symbol: metadata.symbol,
        description: metadata.description,
        twitter: metadata.links.twitter,
        telegram: metadata.links.telegram,
        website: metadata.links.website,
        discord: metadata.links.discord,
        agentLink: metadata.links.agentLink,
      },
    }),
  });

  if (!response.ok) {
    throw new Error("Failed to upload image");
  }

  return (await response.json()) as UploadResponse;
};

// Function to wait for token creation
const waitForTokenCreation = async ({
  mint,
  name,
  symbol,
  description,
  twitter,
  telegram,
  website,
  discord,
  agentLink,
  imageUrl,
  metadataUrl,
  timeout = 80_000,
}: {
  mint: string;
  name: string;
  symbol: string;
  description: string;
  twitter: string;
  telegram: string;
  website: string;
  discord: string;
  agentLink: string;
  imageUrl: string;
  metadataUrl: string;
  timeout?: number;
}) => {
  return new Promise<void>(async (resolve, reject) => {
    let resolved = false;

    // Set a timeout to reject if we don't get a response
    const timerId = setTimeout(() => {
      if (!resolved) {
        reject(new Error("Token creation timed out"));
      }
    }, timeout);

    try {
      // Wait a few seconds for the transaction to be confirmed
      await new Promise((r) => setTimeout(r, 4000));

      // Try direct token creation
      try {
        console.log(`Creating token record for ${mint}`);

        // Get auth token from localStorage
        const authToken = localStorage.getItem("authToken");

        // Prepare headers
        const headers: Record<string, string> = {
          "Content-Type": "application/json",
        };

        if (authToken) {
          headers["Authorization"] = `Bearer ${authToken}`;
        }

        const createResponse = await fetch(
          import.meta.env.VITE_API_URL + "/api/create-token",
          {
            method: "POST",
            headers,
            credentials: "include",
            body: JSON.stringify({
              tokenMint: mint,
              mint,
              name,
              symbol,
              description,
              twitter,
              telegram,
              website,
              discord,
              agentLink,
              imageUrl,
              metadataUrl,
            }),
          }
        );

        if (createResponse.ok) {
          const data = await createResponse.json();
          if (
            data &&
            typeof data === "object" &&
            "success" in data &&
            data.success === true
          ) {
            console.log(`Token ${mint} created via direct API call`);
            clearTimeout(timerId);
            resolved = true;
            resolve();
            return;
          }
        }
      } catch (createError) {
        console.error("Error creating token:", createError);
      }

      // If direct creation fails, try the check endpoint
      for (let i = 0; i < 3; i++) {
        if (resolved) break;

        console.log(`Checking for token ${mint}, attempt ${i + 1}`);
        try {
          // Get auth token from localStorage
          const authToken = localStorage.getItem("authToken");

          // Prepare headers
          const headers: Record<string, string> = {
            "Content-Type": "application/json",
          };

          if (authToken) {
            headers["Authorization"] = `Bearer ${authToken}`;
          }

          const response = await fetch(
            import.meta.env.VITE_API_URL + "/api/check-token",
            {
              method: "POST",
              headers,
              credentials: "include",
              body: JSON.stringify({
                tokenMint: mint,
                imageUrl,
                metadataUrl,
              }),
            }
          );

          if (response.ok) {
            const data = await response.json();
            if (
              data &&
              typeof data === "object" &&
              "tokenFound" in data &&
              data.tokenFound === true
            ) {
              console.log(`Token ${mint} found via check API`);
              clearTimeout(timerId);
              resolved = true;
              resolve();
              break;
            }
          }
        } catch (checkError) {
          console.error(`Error checking token (attempt ${i + 1}):`, checkError);
        }

        // Wait before trying again
        await new Promise((r) => setTimeout(r, 3000));
      }

      // If we got here and haven't resolved, reject
      if (!resolved) {
        clearTimeout(timerId);
        reject(new Error("Failed to confirm token creation"));
      }
    } catch (error) {
      console.error("Error in token creation process:", error);
      clearTimeout(timerId);
      reject(error);
    }
  });
};

// Main Form Component
export const Create = () => {
  const navigate = useNavigate();
  const { publicKey, signTransaction } = useWallet();
  const [imageFile, setImageFile] = useState<File | null>(null);
  const [isSubmitting, setIsSubmitting] = useState(false);
  const [isGenerating, setIsGenerating] = useState(false);
  const [generatingField, setGeneratingField] = useState<string | null>(null);

  // Simple form state
  const [form, setForm] = useState({
    name: "",
    symbol: "",
    description: "",
    creative: "",
    initial_sol: "",
    links: {
      twitter: "",
      telegram: "",
      website: "",
      discord: "",
    },
  });

  // Error state
  const [errors, setErrors] = useState({
    name: "",
    symbol: "",
    description: "",
    creative: "",
    initial_sol: "",
  });

  // Handle input changes
  const handleChange = (field: string, value: string) => {
    // Handle nested fields (for links)
    if (field.includes(".")) {
      const [parent, child] = field.split(".");
      setForm((prev) => {
        if (parent === "links") {
          return {
            ...prev,
            links: {
              ...prev.links,
              [child]: value,
            },
          };
        }
        return prev;
      });
    } else {
      setForm((prev) => ({
        ...prev,
        [field]: value,
      }));
    }

    // Clear errors immediately when field has a value
    if (field === "name" || field === "symbol" || field === "description") {
      if (value) {
        setErrors((prev) => ({
          ...prev,
          [field]: "",
        }));
      } else {
        setErrors((prev) => ({
          ...prev,
          [field]: `${field.charAt(0).toUpperCase() + field.slice(1)} is required`,
        }));
      }
    }

    // Validate initial_sol
    if (field === "initial_sol" && value) {
      const numValue = parseFloat(value);
      if (numValue < 0 || numValue > MAX_INITIAL_SOL) {
        setErrors((prev) => ({
          ...prev,
          initial_sol: `Max initial SOL is ${MAX_INITIAL_SOL}`,
        }));
      } else {
        setErrors((prev) => ({
          ...prev,
          initial_sol: "",
        }));
      }
    }
  };

  // Create token on-chain
  const createTokenOnChain = async (
    _tokenMetadata: TokenMetadata,
    mintKeypair: Keypair,
    _metadataUrl: string
  ) => {
    if (!signTransaction) {
      throw new Error("Wallet doesn't support signing");
    }

    if (!publicKey) {
      throw new Error("Wallet not connected");
    }

    // Create connection to Solana
    new Connection(
      import.meta.env.VITE_SOLANA_RPC_URL || "https://api.devnet.solana.com",
      "confirmed"
    );

    // For now, we'll bypass actual on-chain token creation since we need the program IDL
    // Instead, we'll just log the mint address and proceed with backend registration
    console.log(
      "Would create token with mint address:",
      mintKeypair.publicKey.toString()
    );

    try {
      // This will bypass the actual on-chain transaction for now
      // In a real implementation, you would integrate with your Solana program

      // Return a placeholder transaction ID
      const placeholderTxId =
        "simulated_" + Math.random().toString(36).substring(2, 15);
      console.log("Simulated transaction ID:", placeholderTxId);
      return placeholderTxId;
    } catch (error) {
      console.error("Error in simulated token creation:", error);
      throw error;
    }

    /* Implementation with actual program integration would go here
    For example:
    
    try {
      // Find program ID - this should be provided from your environment or config
      const programId = new PublicKey(import.meta.env.VITE_PROGRAM_ID);
      
      // Create the transaction, add instructions, sign and submit
      // ...
      
      return txId;
    } catch (error) {
      console.error("Error creating token on-chain:", error);
      throw error;
    }
    */
  };

  // Function to generate metadata
  const generateMetadata = async (fields: string[]) => {
    try {
      setIsGenerating(true);
      setGeneratingField(fields.join(","));

      // Get auth token from localStorage
      const authToken = localStorage.getItem("authToken");

      // Prepare headers
      const headers: Record<string, string> = {
        "Content-Type": "application/json",
      };

      if (authToken) {
        headers["Authorization"] = `Bearer ${authToken}`;
      }

      // Call the generate-metadata endpoint
      const response = await fetch(
        import.meta.env.VITE_API_URL + "/api/generate-metadata",
        {
          method: "POST",
          headers,
          credentials: "include",
          body: JSON.stringify({
            fields,
            existingData: {
              name: form.name,
              symbol: form.symbol,
              description: form.description,
              creative: form.creative,
            },
          }),
        },
      );

      if (!response.ok) {
        throw new Error("Failed to generate metadata");
      }

      const data = (await response.json()) as GenerateMetadataResponse;
      const { metadata } = data;

      // Update form with generated data
      setForm((prev) => ({
        ...prev,
        ...metadata,
      }));

      // If we generated a creative prompt, also generate an image
      if (metadata.creative) {
        // Generate image using the creative prompt
        const imageResponse = await fetch(
          import.meta.env.VITE_API_URL + "/api/generate",
          {
            method: "POST",
            headers,
            credentials: "include",
            body: JSON.stringify({
              prompt: metadata.creative,
              type: "image",
            }),
          },
        );

        if (!imageResponse.ok) {
          throw new Error("Failed to generate image");
        }

        const imageData = (await imageResponse.json()) as GenerateImageResponse;
        const imageUrl = imageData.mediaUrl;

        // Convert image URL to File object
        const imageBlob = await fetch(imageUrl).then((r) => r.blob());
        const imageFile = new File([imageBlob], "generated-image.png", {
          type: "image/png",
        });
        setImageFile(imageFile);
      }
    } catch (error) {
      console.error("Error generating metadata:", error);
      alert(
        error instanceof Error
          ? error.message
          : "Failed to generate metadata. Please try again.",
      );
    } finally {
      setIsGenerating(false);
      setGeneratingField(null);
    }
  };

  // Function to generate all fields
  const generateAll = async () => {
    await generateMetadata(["name", "symbol", "description", "creative"]);
  };

  // Submit form to backend
  const submitFormToBackend = async () => {
    try {
      setIsSubmitting(true);

      // Ensure wallet is connected
      if (!publicKey) {
        throw new Error("Wallet not connected");
      }

      // Generate a new keypair for the token mint
      const mintKeypair = Keypair.generate();
      const tokenMint = mintKeypair.publicKey.toBase58();

      // Convert image to base64 if exists
      let media_base64: string | null = null;
      if (imageFile) {
        media_base64 = await new Promise<string>((resolve) => {
          const reader = new FileReader();
          reader.onloadend = () => resolve(reader.result as string);
          reader.readAsDataURL(imageFile);
        });
      }

      // Create token metadata
      const tokenMetadata: TokenMetadata = {
        name: form.name,
        symbol: form.symbol,
        description: form.description,
        initialSol: parseFloat(form.initial_sol) || 0,
        links: {
          ...form.links,
          agentLink: "", // Add empty agentLink
        },
        imageBase64: media_base64,
        tokenMint,
        decimals: 9,
        supply: 1000000000000000,
        freezeAuthority: publicKey?.toBase58() || "",
        mintAuthority: publicKey?.toBase58() || "",
      };

      // First, upload the image to get permanent URLs
      let imageUrl = "";
      let metadataUrl = "";

      if (media_base64) {
        try {
          console.log("Uploading image...");
          const uploadResult = await uploadImage(tokenMetadata);
          imageUrl = uploadResult.imageUrl;
          metadataUrl = uploadResult.metadataUrl;
          console.log("Image uploaded successfully:", imageUrl);
          console.log("Metadata URL:", metadataUrl);
        } catch (uploadError) {
          console.error("Error uploading image:", uploadError);
          throw new Error("Failed to upload token image");
        }
      }

      // Create token on-chain
      try {
        console.log("Creating token on-chain...");
        await createTokenOnChain(tokenMetadata, mintKeypair, metadataUrl);
        console.log("Token created on-chain successfully");
      } catch (onChainError) {
        console.error("Error creating token on-chain:", onChainError);
        throw new Error("Failed to create token on-chain");
      }

      // Wait for token creation to be confirmed
      try {
        console.log("Waiting for token creation confirmation...");
        await waitForTokenCreation({
          mint: tokenMint,
          name: form.name,
          symbol: form.symbol,
          description: form.description,
          twitter: form.links.twitter,
          telegram: form.links.telegram,
          website: form.links.website,
          discord: form.links.discord,
          agentLink: "", // Add empty agentLink
          imageUrl,
          metadataUrl,
        });
        console.log("Token creation confirmed");
      } catch (waitError) {
        console.error("Error waiting for token creation:", waitError);
        // We still continue to the token page even if this fails
        console.warn("Continuing despite token creation confirmation failure");
      }

      // Redirect to token page using the mint public key
      navigate(`/token/${tokenMint}`);
    } catch (error) {
      console.error("Error creating token:", error);
      alert(
        error instanceof Error
          ? error.message
          : "Failed to create token. Please try again."
      );
    } finally {
      setIsSubmitting(false);
    }
  };

  // Handle form submission
  const handleSubmit = async (e: React.FormEvent) => {
    e.preventDefault();

    // Validate required fields
    const newErrors = { ...errors };
    if (!form.name) newErrors.name = "Name is required";
    if (!form.symbol) newErrors.symbol = "Symbol is required";
    if (!form.description) newErrors.description = "Description is required";

    // Check if there are any errors
    if (
      newErrors.name ||
      newErrors.symbol ||
      newErrors.description ||
      newErrors.initial_sol
    ) {
      setErrors(newErrors);
      return;
    }

    // Submit form to backend
    await submitFormToBackend();
  };

  // Check if form is valid
  const isFormValid =
    !!form.name &&
    !!form.symbol &&
    !!form.description &&
    !errors.name &&
    !errors.symbol &&
    !errors.description &&
    !errors.initial_sol;

  return (
<<<<<<< HEAD
    <div className="flex items-center py-10 md:py-0 justify-center min-h-screen">
      <div className="max-w-[800px] h-fit bg-autofun-background-card border-1 rounded-md border-white/10 p-3">
        <div className="flex flex-col gap-y-4">
          <div className="text-autofun-background-action-highlight font-medium text-[32px]">
            Create Token
          </div>
          <div className="text-[18px] font-normal text-autofun-text-secondary">
            Create your token on auto.fun. Set up your token details, add
            visuals, and connect social channels. You can optionally create or
            link an existing AI agent to your token. You can also personally
            allocate a portion of tokens before launch.{" "}
          </div>
        </div>
        <form
          className="flex font-dm-mono flex-col w-full max-w-3xl m-auto gap-4 py-8 justify-center"
          onSubmit={handleSubmit}
        >
          <div className="grid grid-cols-1 lg:grid-cols-2 gap-3">
            <FormInput
              type="text"
              value={form.name}
              onChange={(e: React.ChangeEvent<HTMLInputElement>) =>
                handleChange("name", e.target.value)
              }
              label="Name"
              maxLength={50}
              rightIndicator={`${form.name.length}/50`}
              error={errors.name}
            />

            <FormInput
              type="text"
              value={form.symbol}
              onChange={(e: React.ChangeEvent<HTMLInputElement>) =>
                handleChange("symbol", e.target.value)
              }
              label="Ticker"
              leftIndicator="$"
              maxLength={8}
              rightIndicator={`${form.symbol.length}/8`}
              error={errors.symbol}
            />
          </div>

          <FormTextArea
            value={form.description}
            onChange={(e: React.ChangeEvent<HTMLTextAreaElement>) =>
              handleChange("description", e.target.value)
=======
    <form
      className="flex flex-col w-full max-w-3xl m-auto gap-7 justify-center"
      onSubmit={handleSubmit}
    >
      <div className="flex justify-end mb-4">
        <DiceButton
          onClick={generateAll}
          isLoading={
            isGenerating &&
            generatingField === "name,symbol,description,creative"
          }
        />
      </div>

      <div className="grid grid-cols-1 lg:grid-cols-2 gap-3">
        <div className="relative">
          <FormInput
            type="text"
            value={form.name}
            onChange={(e: React.ChangeEvent<HTMLInputElement>) =>
              handleChange("name", e.target.value)
            }
            label="Name"
            maxLength={50}
            rightIndicator={`${form.name.length}/50`}
            error={errors.name}
          />
          <div className="absolute right-3 top-8">
            <DiceButton
              onClick={() => generateMetadata(["name"])}
              isLoading={isGenerating && generatingField === "name"}
            />
          </div>
        </div>

        <div className="relative">
          <FormInput
            type="text"
            value={form.symbol}
            onChange={(e: React.ChangeEvent<HTMLInputElement>) =>
              handleChange("symbol", e.target.value)
            }
            label="Ticker"
            leftIndicator="$"
            maxLength={8}
            rightIndicator={`${form.symbol.length}/8`}
            error={errors.symbol}
          />
          <div className="absolute right-3 top-8">
            <DiceButton
              onClick={() => generateMetadata(["symbol"])}
              isLoading={isGenerating && generatingField === "symbol"}
            />
          </div>
        </div>
      </div>

      <div className="relative">
        <FormTextArea
          value={form.description}
          onChange={(e: React.ChangeEvent<HTMLTextAreaElement>) =>
            handleChange("description", e.target.value)
          }
          label="Description"
          rightIndicator={`${form.description.length}/2000`}
          minRows={5}
          maxLength={2000}
          error={errors.description}
        />
        <div className="absolute right-3 top-8">
          <DiceButton
            onClick={() => generateMetadata(["description"])}
            isLoading={isGenerating && generatingField === "description"}
          />
        </div>
      </div>

      <div className="relative">
        <FormTextArea
          value={form.creative}
          onChange={(e: React.ChangeEvent<HTMLTextAreaElement>) =>
            handleChange("creative", e.target.value)
          }
          label="Generation Prompt"
          rightIndicator={`${form.creative.length}/2000`}
          minRows={5}
          maxLength={2000}
          error={errors.creative}
        />
        <div className="absolute right-3 top-8">
          <DiceButton
            onClick={() => generateMetadata(["creative"])}
            isLoading={isGenerating && generatingField === "creative"}
          />
        </div>
      </div>

      <FormImageInput
        label="Token Image"
        onChange={(file) => setImageFile(file)}
      />

      <div className="flex flex-col gap-3">
        <FormInput.Label label="add project socials" isOptional />
        <div className="grid grid-cols-2 gap-x-3 gap-y-6">
          <FormInput
            type="text"
            value={form.links.website}
            onChange={(e: React.ChangeEvent<HTMLInputElement>) =>
              handleChange("links.website", e.target.value)
>>>>>>> 89bb6df3
            }
            label="Token Description"
            rightIndicator={`${form.description.length}/2000`}
            minRows={5}
            maxLength={2000}
            error={errors.description}
          />

          <FormImageInput
            label="Token Image"
            onChange={(file) => setImageFile(file)}
          />

          <FormInput
            type="text"
            value={form.links.agentLink}
            onChange={(e: React.ChangeEvent<HTMLInputElement>) =>
              handleChange("links.agentLink", e.target.value)
            }
            label="Link Agent"
            isOptional
            inputTag={
              <div className="text-[#8c8c8c] pointer-events-none p-[11px] text-base font-normal uppercase leading-normal tracking-widest">
                HTTPS://
              </div>
            }
            rightIndicator={<CopyButton text={form.links.agentLink || ""} />}
          />

          <div className="flex flex-col gap-3">
            <FormInput.Label label="add project socials" isOptional />
            <div className="grid grid-cols-1 md:grid-cols-2 gap-x-3 gap-y-6">
              <FormInput
                type="text"
                value={form.links.website}
                onChange={(e: React.ChangeEvent<HTMLInputElement>) =>
                  handleChange("links.website", e.target.value)
                }
                isOptional
                inputTag={<Icons.Website />}
                placeholder="Insert a link here"
                rightIndicator={<CopyButton text={form.links.website || ""} />}
              />
              <FormInput
                type="text"
                value={form.links.twitter}
                onChange={(e: React.ChangeEvent<HTMLInputElement>) =>
                  handleChange("links.twitter", e.target.value)
                }
                isOptional
                inputTag={<Icons.Twitter />}
                placeholder="Insert a link here"
                rightIndicator={<CopyButton text={form.links.twitter || ""} />}
              />
              <FormInput
                type="text"
                value={form.links.telegram}
                onChange={(e: React.ChangeEvent<HTMLInputElement>) =>
                  handleChange("links.telegram", e.target.value)
                }
                isOptional
                inputTag={<Icons.Telegram />}
                placeholder="Insert a link here"
                rightIndicator={<CopyButton text={form.links.telegram || ""} />}
              />
              <FormInput
                type="text"
                value={form.links.discord}
                onChange={(e: React.ChangeEvent<HTMLInputElement>) =>
                  handleChange("links.discord", e.target.value)
                }
                isOptional
                inputTag={<Icons.Discord />}
                placeholder="Insert a link here"
                rightIndicator={<CopyButton text={form.links.discord || ""} />}
              />
            </div>
          </div>

          <div className="flex flex-col gap-3">
            <FormInput.Label label="buy your coin" isOptional />
            <div className="flex items-center gap-4">
              <input
                type="range"
                min="0"
                max={MAX_INITIAL_SOL}
                step="0.1"
                value={form.initial_sol || "0"}
                onChange={(e) => handleChange("initial_sol", e.target.value)}
                className="flex-1 h-2 bg-[#2e2e2e] appearance-none cursor-pointer accent-[#2fd345]"
              />
              <div className="relative">
                <input
                  type="number"
                  value={form.initial_sol}
                  onChange={(e) => {
                    const value = e.target.value;
                    if (
                      value === "" ||
                      (parseFloat(value) >= 0 &&
                        parseFloat(value) <= MAX_INITIAL_SOL)
                    ) {
                      handleChange("initial_sol", value);
                    }
                  }}
                  min="0"
                  max={MAX_INITIAL_SOL}
                  step="0.1"
                  className="w-27 rounded-md py-2 pr-14 bg-[#2e2e2e] text-[#2fd345] text-xl font-medium text-right"
                />
                <span className="absolute right-3 top-1/2 -translate-y-1/2 text-[#2fd345] text-xl font-medium">
                  SOL
                </span>
              </div>
            </div>
          </div>
<<<<<<< HEAD

          <div className="flex flex-col mt-4 gap-y-6 items-center">
            <div className="border-[1px] border-white/5 w-full"></div>
            {!publicKey ? (
              <WalletButton />
            ) : (
              <button
                type="submit"
                className="bg-[#2fd345] py-3 px-6 font-bold border-2 text-black text-[1.8em] hover:bg-[#27b938] transition-colors disabled:opacity-50 disabled:bg-[#333333] disabled:hover:bg-[#333333]"
                disabled={!isFormValid || isSubmitting}
              >
                {isSubmitting ? "Creating..." : "Launch Token"}
              </button>
            )}
            {!isFormValid && (
              <p className="text-red-500 text-sm">
                Please fill in all required fields
              </p>
            )}
          </div>
        </form>
=======
        ) : (
          <button
            type="submit"
            className="bg-[#2fd345] py-3 px-6 font-bold border-2 text-black text-[1.8em] hover:bg-[#27b938] transition-colors disabled:opacity-50 disabled:bg-[#333333] disabled:hover:bg-[#333333]"
            disabled={!isFormValid || isSubmitting}
          >
            {isSubmitting ? "Creating..." : "LET'S GO"}
          </button>
        )}
        {!isFormValid && (
          <p className="text-red-500 text-sm m-4">
            Please fill in all required fields
          </p>
        )}
>>>>>>> 89bb6df3
      </div>
    </div>
  );
};

export default Create;<|MERGE_RESOLUTION|>--- conflicted
+++ resolved
@@ -6,11 +6,8 @@
 import { Icons } from "../components/icons";
 import WalletButton from "../components/wallet-button";
 import { TokenMetadata } from "../types/form.type";
-<<<<<<< HEAD
 import { EmptyState } from "@/components/empty-state";
-=======
 import { DiceButton } from "../components/dice-button";
->>>>>>> 89bb6df3
 
 // Constants
 const MAX_FILE_SIZE_MB = 5;
@@ -821,56 +818,6 @@
     !errors.initial_sol;
 
   return (
-<<<<<<< HEAD
-    <div className="flex items-center py-10 md:py-0 justify-center min-h-screen">
-      <div className="max-w-[800px] h-fit bg-autofun-background-card border-1 rounded-md border-white/10 p-3">
-        <div className="flex flex-col gap-y-4">
-          <div className="text-autofun-background-action-highlight font-medium text-[32px]">
-            Create Token
-          </div>
-          <div className="text-[18px] font-normal text-autofun-text-secondary">
-            Create your token on auto.fun. Set up your token details, add
-            visuals, and connect social channels. You can optionally create or
-            link an existing AI agent to your token. You can also personally
-            allocate a portion of tokens before launch.{" "}
-          </div>
-        </div>
-        <form
-          className="flex font-dm-mono flex-col w-full max-w-3xl m-auto gap-4 py-8 justify-center"
-          onSubmit={handleSubmit}
-        >
-          <div className="grid grid-cols-1 lg:grid-cols-2 gap-3">
-            <FormInput
-              type="text"
-              value={form.name}
-              onChange={(e: React.ChangeEvent<HTMLInputElement>) =>
-                handleChange("name", e.target.value)
-              }
-              label="Name"
-              maxLength={50}
-              rightIndicator={`${form.name.length}/50`}
-              error={errors.name}
-            />
-
-            <FormInput
-              type="text"
-              value={form.symbol}
-              onChange={(e: React.ChangeEvent<HTMLInputElement>) =>
-                handleChange("symbol", e.target.value)
-              }
-              label="Ticker"
-              leftIndicator="$"
-              maxLength={8}
-              rightIndicator={`${form.symbol.length}/8`}
-              error={errors.symbol}
-            />
-          </div>
-
-          <FormTextArea
-            value={form.description}
-            onChange={(e: React.ChangeEvent<HTMLTextAreaElement>) =>
-              handleChange("description", e.target.value)
-=======
     <form
       className="flex flex-col w-full max-w-3xl m-auto gap-7 justify-center"
       onSubmit={handleSubmit}
@@ -981,7 +928,6 @@
             value={form.links.website}
             onChange={(e: React.ChangeEvent<HTMLInputElement>) =>
               handleChange("links.website", e.target.value)
->>>>>>> 89bb6df3
             }
             label="Token Description"
             rightIndicator={`${form.description.length}/2000`}
@@ -1098,29 +1044,6 @@
               </div>
             </div>
           </div>
-<<<<<<< HEAD
-
-          <div className="flex flex-col mt-4 gap-y-6 items-center">
-            <div className="border-[1px] border-white/5 w-full"></div>
-            {!publicKey ? (
-              <WalletButton />
-            ) : (
-              <button
-                type="submit"
-                className="bg-[#2fd345] py-3 px-6 font-bold border-2 text-black text-[1.8em] hover:bg-[#27b938] transition-colors disabled:opacity-50 disabled:bg-[#333333] disabled:hover:bg-[#333333]"
-                disabled={!isFormValid || isSubmitting}
-              >
-                {isSubmitting ? "Creating..." : "Launch Token"}
-              </button>
-            )}
-            {!isFormValid && (
-              <p className="text-red-500 text-sm">
-                Please fill in all required fields
-              </p>
-            )}
-          </div>
-        </form>
-=======
         ) : (
           <button
             type="submit"
@@ -1135,7 +1058,6 @@
             Please fill in all required fields
           </p>
         )}
->>>>>>> 89bb6df3
       </div>
     </div>
   );
