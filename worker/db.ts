--- conflicted
+++ resolved
@@ -56,8 +56,6 @@
   withdrawnAmounts: text("withdrawn_amounts", { mode: "text" }), // Expected to store { withdrawnSol, withdrawnTokens }
   poolInfo: text("pool_info", { mode: "text" }), // Expected to store pool details (id, lpMint, baseVault, quoteVault)
   lockLpTxId: text("lock_lp_tx_id", { mode: "text" }),
-<<<<<<< HEAD
-=======
   imported: text("imported", { mode: "text" }).default("0"),
   // NEW: Token supply and decimals
   tokenSupply: text("token_supply", { mode: "text" }).default(
@@ -66,7 +64,6 @@
   tokenSupplyUiAmount: integer("token_supply_ui_amount").default(1000000000),
   tokenDecimals: integer("token_decimals").default(6),
   lastSupplyUpdate: text("last_supply_update"),
->>>>>>> aea899bc
 });
 
 // Swap schema
