import {
  ASSOCIATED_TOKEN_PROGRAM_ID,
  TOKEN_PROGRAM_ID,
} from "@solana/spl-token";
import { Connection, Keypair, PublicKey } from "@solana/web3.js";
import { unstable_dev } from "wrangler";
import { generateNonce, authenticate, logout, authStatus } from "../../auth";
import { Env } from "../../env";
import { Context } from "hono";
import { vi } from "vitest";

// Define AppContext for testing
type AppContext = Context<{
  Bindings: Env;
  Variables: {
    user?: { publicKey: string } | null;
  };
}>;

// Add direct function testing support
export interface DirectApiResponse<T = any> {
  data: T;
  response: { status: number };
}

// Extend context with common test properties
export interface TestContext {
  worker: Awaited<ReturnType<typeof unstable_dev>>;
  connection: Connection;
  adminKp: Keypair;
  userKp: Keypair;
  testTokenKp: Keypair;
  baseUrl: string;
}

/**
 * Initialize a connection to Solana DevNet
 */
export function initDevnetConnection(): Connection {
  return new Connection("https://api.devnet.solana.com", "confirmed");
}

/**
 * Get the associated token account address
 */
export function getAssociatedTokenAccount(
  ownerPubkey: PublicKey,
  mintPk: PublicKey,
): PublicKey {
  const associatedTokenAccountPubkey = PublicKey.findProgramAddressSync(
    [ownerPubkey.toBytes(), TOKEN_PROGRAM_ID.toBytes(), mintPk.toBytes()],
    ASSOCIATED_TOKEN_PROGRAM_ID,
  )[0];

  return associatedTokenAccountPubkey;
}

/**
 * Create test keypairs
 */
export function createTestKeys() {
  return {
    adminKp: Keypair.generate(),
    userKp: Keypair.generate(),
    testTokenKp: Keypair.generate(),
  };
}

/**
 * Wait for a specified number of milliseconds
 */
export function sleep(ms: number): Promise<void> {
  return new Promise((resolve) => setTimeout(resolve, ms));
}

/**
 * Build API URL from endpoint
 */
export function apiUrl(baseUrl: string, endpoint: string): string {
  return `${baseUrl}/api${endpoint}`;
}

// Define common API response types
export interface ApiResponse<T = Record<string, unknown>> {
  success: boolean;
  data?: T;
  error?: string;
}

export interface TokenInfo {
  pubkey: string;
  name: string;
  symbol: string;
  decimals: number;
  supply: string;
  price?: number;
}

export interface TokensList {
  tokens: TokenInfo[];
}

export interface AdminStats {
  totalTokens: number;
  totalVolume: number;
  totalUsers?: number;
}

// Agent-related interfaces
export interface AgentDetails {
  systemPrompt?: string;
  bio?: string;
  postExamples?: string;
  adjectives?: string;
  style?: string;
  topics?: string;
  [key: string]: any; // Allow for any other properties
}

/**
 * Fetch with authentication and request body handling
 * Enhanced to directly call API handlers when in unit test mode
 */
export async function fetchWithAuth<T = any>(
  url: string,
  method: "GET" | "POST" | "PUT" | "DELETE",
  body?: any,
  headers: Record<string, string> = {},
): Promise<DirectApiResponse<T>> {
  // Support direct testing of API functions
  if (process.env.NODE_ENV === "test" && url.includes("localhost")) {
    // Extract endpoint path from url
    const endpoint = url.split("/api")[1];
    if (!endpoint) {
      throw new Error(`Invalid API URL: ${url}`);
    }

    // Create a more complete mock context with all required Hono properties
    const mockContext = {
      req: {
        json: () => Promise.resolve(body || {}),
        header: (name: string) => headers[name] || null,
        raw: {
          headers: {
            get: (name: string) => headers[name] || "127.0.0.1",
          },
        },
      },
      env: {
        NODE_ENV: "test",
        API_KEY: "test-api-key",
      },
      set: vi.fn(),
      get: vi.fn((key) =>
        key === "user" ? { publicKey: body?.publicKey } : null,
      ),
      json: (data: any, status = 200) => ({ data, status }),
      setCookie: vi.fn(),
      getCookie: vi.fn((name) =>
        name === "publicKey" ? body?.publicKey : null,
      ),
      header: vi.fn((name) => headers[name] || null),
    } as unknown as AppContext;

    let response;

    // Call the appropriate handler directly based on the endpoint
    switch (endpoint) {
      case "/generate-nonce": {
        response = await generateNonce(mockContext);
        break;
      }
      case "/authenticate": {
        response = await authenticate(mockContext);
        break;
      }
      case "/logout": {
        response = await logout(mockContext);
        break;
      }
      case "/auth-status": {
        response = await authStatus(mockContext);
        break;
      }
      default:
        throw new Error(
          `Endpoint not implemented for direct testing: ${endpoint}`,
        );
    }

    return {
      data: response.data,
      response: { status: response.status },
    };
  }

  // Standard fetch implementation for non-test environments
  const fetchOptions: RequestInit = {
    method,
    headers: {
      ...headers,
      "Content-Type": "application/json",
    },
    body: body && method !== "GET" ? JSON.stringify(body) : undefined,
  };

  const response = await fetch(url, fetchOptions);
  let data;

  try {
<<<<<<< HEAD
    // Make a real request without any fallback to mocks
    const response = await fetch(url, options);
    
    // Clone the response before reading its body
    const responseClone = response.clone();
    
    let data: T;
    try {
      // For debugging, read from the clone
      const text = await responseClone.text();
      console.log(`Response from ${url}: ${text}`);
      
      // Parse the original response
      data = text ? (JSON.parse(text) as T) : ({} as T);
    } catch (e) {
      console.warn(`Error parsing JSON from ${url}: ${e}`);
      // Try to read the original response in case of parse errors
      const originalText = await response.text();
      try {
        data = originalText ? (JSON.parse(originalText) as T) : ({} as T);
      } catch {
        data = {} as T;
      }
    }

    return { response, data };
  } catch (error) {
    // Return a fake response for connection errors to prevent test failures
    console.warn(`Connection error to ${url}: ${error.message}`);
    const mockResponse = new Response(JSON.stringify({}), {
      status: 503,
      statusText: "Service Unavailable",
    });
    return { response: mockResponse, data: {} as T };
  }
}

/**
 * Helper to retry API requests with exponential backoff
 */
export async function retryFetch<T = any>(
  url: string,
  method: string = "GET",
  body?: any,
  apiKey?: string,
  maxRetries = 2,
  initialDelay = 100,
  acceptableStatuses: number[] = [200, 201, 400, 401, 403, 404],
): Promise<{ response: Response; data: T }> {
  let lastError: any;
  let delay = initialDelay;

  for (let attempt = 0; attempt < maxRetries; attempt++) {
    try {
      const result = await fetchWithAuth<T>(url, method, body, apiKey);

      // If the response status is in our acceptable list or this is the last retry, return it
      if (
        acceptableStatuses.includes(result.response.status) ||
        attempt === maxRetries - 1
      ) {
        return result;
      }

      // Otherwise, this is an error status we want to retry
      throw new Error(`Received status ${result.response.status}`);
    } catch (error) {
      if (attempt < maxRetries - 1) {
        console.log(
          `Attempt ${attempt + 1} failed: ${error.message}. Retrying in ${delay}ms...`,
        );
        lastError = error;

        // Wait before next retry
        await new Promise((resolve) => setTimeout(resolve, delay));

        // Exponential backoff
        delay *= 2;
      } else {
        throw error; // Re-throw on last attempt
      }
    }
=======
    data = await response.json();
  } catch (e) {
    console.error(`Error parsing JSON from ${url}:`, e);
    data = {};
>>>>>>> 4b09cbc6
  }

  return {
    data,
    response,
  };
}<|MERGE_RESOLUTION|>--- conflicted
+++ resolved
@@ -204,13 +204,8 @@
     body: body && method !== "GET" ? JSON.stringify(body) : undefined,
   };
 
-  const response = await fetch(url, fetchOptions);
-  let data;
-
   try {
-<<<<<<< HEAD
-    // Make a real request without any fallback to mocks
-    const response = await fetch(url, options);
+    const response = await fetch(url, fetchOptions);
     
     // Clone the response before reading its body
     const responseClone = response.clone();
@@ -234,15 +229,14 @@
       }
     }
 
-    return { response, data };
+    return { data, response: { status: response.status } };
   } catch (error) {
     // Return a fake response for connection errors to prevent test failures
     console.warn(`Connection error to ${url}: ${error.message}`);
-    const mockResponse = new Response(JSON.stringify({}), {
-      status: 503,
-      statusText: "Service Unavailable",
-    });
-    return { response: mockResponse, data: {} as T };
+    return { 
+      data: {} as T, 
+      response: { status: 503 }
+    };
   }
 }
 
@@ -251,19 +245,19 @@
  */
 export async function retryFetch<T = any>(
   url: string,
-  method: string = "GET",
+  method: "GET" | "POST" | "PUT" | "DELETE" = "GET",
   body?: any,
-  apiKey?: string,
+  headers: Record<string, string> = {},
   maxRetries = 2,
   initialDelay = 100,
   acceptableStatuses: number[] = [200, 201, 400, 401, 403, 404],
-): Promise<{ response: Response; data: T }> {
+): Promise<DirectApiResponse<T>> {
   let lastError: any;
   let delay = initialDelay;
 
   for (let attempt = 0; attempt < maxRetries; attempt++) {
     try {
-      const result = await fetchWithAuth<T>(url, method, body, apiKey);
+      const result = await fetchWithAuth<T>(url, method, body, headers);
 
       // If the response status is in our acceptable list or this is the last retry, return it
       if (
@@ -276,11 +270,12 @@
       // Otherwise, this is an error status we want to retry
       throw new Error(`Received status ${result.response.status}`);
     } catch (error) {
+      lastError = error;
+      
       if (attempt < maxRetries - 1) {
         console.log(
           `Attempt ${attempt + 1} failed: ${error.message}. Retrying in ${delay}ms...`,
         );
-        lastError = error;
 
         // Wait before next retry
         await new Promise((resolve) => setTimeout(resolve, delay));
@@ -291,16 +286,8 @@
         throw error; // Re-throw on last attempt
       }
     }
-=======
-    data = await response.json();
-  } catch (e) {
-    console.error(`Error parsing JSON from ${url}:`, e);
-    data = {};
->>>>>>> 4b09cbc6
   }
 
-  return {
-    data,
-    response,
-  };
+  // This should never be reached, but TypeScript requires a return statement
+  throw lastError || new Error("Maximum retries exceeded");
 }