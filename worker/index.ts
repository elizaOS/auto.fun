--- conflicted
+++ resolved
@@ -4,19 +4,6 @@
 } from "@cloudflare/workers-types/experimental";
 import { Hono } from "hono";
 import { cors } from "hono/cors";
-import { authenticate, authStatus, generateNonce, logout } from "./auth";
-import { createCharacterDetails } from "./character";
-import {
-  agents,
-  getDB,
-  messageLikes,
-  messages,
-  tokenHolders,
-  tokens,
-  users,
-  vanityKeypairs,
-  swaps,
-} from "./db";
 import { cron } from "./cron";
 import { Env } from "./env";
 import { logger } from "./logger";
@@ -27,10 +14,7 @@
 import messagesRouter from "./routes/messages";
 import tokenRouter from "./routes/token";
 import { uploadToCloudflare } from "./uploader";
-import { bulkUpdatePartialTokens, getRpcUrl, getIoServer } from "./util";
 import { WebSocketDO } from "./websocket";
-<<<<<<< HEAD
-import { initSolanaConfig } from "./solana";
 
 const origins = [
   "https://api-dev.autofun.workers.dev",
@@ -44,75 +28,6 @@
   "https://dev.auto.fun",
   "*",
 ];
-=======
-import {
-  ExecutionContext,
-  ScheduledEvent,
-} from "@cloudflare/workers-types/experimental";
-import { bulkUpdatePartialTokens } from "./util";
-
-type TTokenStatus =
-  | "pending"
-  | "active"
-  | "withdrawn"
-  | "migrating"
-  | "migrated"
-  | "locked"
-  | "harvested"
-  | "migration_failed";
-
-interface IToken {
-  mint: string;
-  createdAt: string | Date;
-  creator: string;
-  currentPrice: number;
-  curveLimit: number;
-  curveProgress: number;
-  description: string;
-  image: string;
-  inferenceCount: number;
-  lastUpdated: string;
-  liquidity: number;
-  marketCapUSD: number;
-  name: string;
-  price24hAgo: number;
-  priceChange24h: number;
-  reserveAmount: number;
-  reserveLamport: number;
-  solPriceUSD: number;
-  status:
-    | "pending"
-    | "active"
-    | "withdrawn"
-    | "migrating"
-    | "migrated"
-    | "locked"
-    | "harvested"
-    | "migration_failed";
-  telegram: string;
-  ticker: string;
-  tokenPriceUSD: number;
-  twitter: string;
-  txId: string;
-  url: string;
-  virtualReserves: number;
-  volume24h: number;
-  website: string;
-  holderCount: number;
-  lastPriceUpdate: string;
-  lastVolumeReset: string;
-  hasAgent: boolean;
-}
-
-interface ITokenHolder {
-  id: string;
-  mint: string;
-  address: string;
-  amount: number;
-  percentage: number;
-  lastUpdated: string | Date;
-}
->>>>>>> 30d60cbc
 
 const app = new Hono<{
   Bindings: Env;
@@ -152,124 +67,9 @@
     exposeHeaders: ["Content-Length"],
     maxAge: 600,
   })
-<<<<<<< HEAD
 );
 
 api.use("*", verifyAuth);
-=======
-);
-
-// Root paths for health checks
-app.get("/", (c) => c.json({ status: "ok" }));
-
-app.get("/health", (c) => c.json({ status: "healthy" }));
-
-// Health / Check Endpoint
-api.get("/info", (c) =>
-  c.json({
-    status: "ok",
-    version: "1.0.0",
-    network: c.env.NETWORK || "devnet",
-  })
-);
-
-// Authentication routes
-api.post("/authenticate", (c) => authenticate(c));
-api.post("/generate-nonce", (c) => generateNonce(c));
-api.post("/logout", (c) => logout(c));
-api.get("/auth-status", (c) => authStatus(c));
-
-// Helper function to generate a random number within a specified range
-function getRandomNumber(options?: {
-  min?: number;
-  max?: number;
-  decimals?: number;
-}): number {
-  const min = options?.min ?? 1;
-  const max = options?.max ?? 100;
-  if (min > max) {
-    throw new Error("min should be less than or equal to max");
-  }
-  const random = Math.random() * (max - min) + min;
-  if (options && typeof options.decimals === "number") {
-    return parseFloat(random.toFixed(options.decimals));
-  }
-  return Math.floor(random);
-}
-
-function getRandomRecentDate(): Date {
-  const now = new Date();
-  const oneDayMs = 24 * 60 * 60 * 1000; // milliseconds in one day
-  const randomOffset = Math.floor(Math.random() * oneDayMs);
-  return new Date(now.getTime() - randomOffset);
-}
-
-const generateMockToken = (): IToken => {
-  // Define allowed status values and select one at random
-  const statuses: IToken["status"][] = [
-    "pending",
-    "active",
-    "withdrawn",
-    "migrating",
-    "migrated",
-    "locked",
-    "harvested",
-    "migration_failed",
-  ];
-  const randomStatus = statuses[Math.floor(Math.random() * statuses.length)];
-
-  // Use a single timestamp for all date fields
-  const now = new Date().toISOString();
-
-  // Generate random values to be used in name and ticker strings
-  const randomForName = getRandomNumber({ min: 1, max: 5000 });
-  const randomForTicker = getRandomNumber({ min: 1, max: 5000 });
-
-  return {
-    mint: crypto.randomUUID(),
-    createdAt: getRandomRecentDate(),
-    creator: "mock-creator-address",
-    currentPrice: getRandomNumber({ min: 0.00001, max: 0.001, decimals: 10 }),
-    curveLimit: getRandomNumber({ min: 50, max: 150 }),
-    curveProgress: getRandomNumber({ min: 1, max: 100, decimals: 15 }),
-    description: "This is a mock token used for testing purposes.",
-    image:
-      "data:image/png;base64,iVBORw0KGgoAAAANSUhEUgAAAMgAAADICAYAAACtWK6eAAAAAXNSR0IArs4c6QAAEe1JREFUeF7tnVmIXUUTx2tcMqgZjUYwAyIT0FFcwRU33PBBURFJFEVx1y8oiguK+iCoiE8uiLij4gIuT4qoiAgKihiNy4PcG9SHYOIWos64JFHvR7W5yZ2Ze87ppaq7uk+dFyW3u7r6X/9fL+fOJCMrVqzoLViwAEZHRyHnZwQAejlPQHMXpcD69eth7dq1MLJq1areunXrYGJiAsbGxkQlqcmoAikUmJqagm63CwsXLoSR1atX9/B/Op1OGZDgNoLbiT5FKUBZ1rpYfTgmJydhenr6P0DGx8dhw4YN5UDia42gKgR19s04y35SlRqEA09Ta9as2QIIKq2QyPQbr6Eso9c0s4wgU9xNWc2GA/94DiAKiegaanJMCgyDoxIQhYSpCj5hky7NSQf3UcurTxUctYAoJF5aa6fMFKiDoxEQhSSzamu6Tgo0wWEFiELipDl543YccipkY5y8DRzWgCgk5L7XgAkVsIXDCRCFJGFFdWgyBVzgcAZkJiSLYWxsPlniGkgV4FbAFQ4vQHQn4S6jxudQwAcOb0AUEo4SakwuBXzhCAJEIeEqp8alVCAEjmBAFBLKUmYUi/H1K6UKoXCQAKKQUJaUMlYmLqac8kAsCjjIAFFImKqsYb0UoIKjHpD+AuSwEHn/qLzDGF6KZdkpoigRh6Iohe0vO1H8duzQH3cPmYQ3JB6DZlZXjxlqFxcFKHeO/rjkgOhxy6Wk2pZKAQ44SO8gsycacyehElnjSFDA/VzABUc4IA1zUUgkGK7sHDjhCAfEQvvWQeK+AFqoSNhEen4OU+WGIwogeidxqLg2tVYgBhw0gFiuSK3bSaxLrQ1dFYgFBw0gDrNTSBzE0qZDFYgJR3RA9LiVl+stDwfRJhUPji0zZ/kepEkx3UmaFNLPZysQD46ZIycBRHcSBcBFgVRwJDliDQqjO4mLTdrZNiUcyQHRnSSh6bkuGIRxU8MhApAyICF0RUJmJA0tAQ4xgJQBiSR75Z2LFDhEAaKQ5G1qquwlwTEEkPRHBb24U1lNUBxLW1HBYTmclUDJXvPWZVcuJJSls6pvNo2o4KCecDAgM0pOWP9yIaEuYf7xfOAgtFqtgMGAzIhOnDUdJMSJ5e9J0hmEqGsHR8gIYVOtBCRdSjMn5AqJlLzDytKO3rVwCCkk7Q7CVFdXSJjS0LCECtjtHIQDeobKApD8XgELWf48TcHdLRc4xH0P0lQY3UmaFJL/eU5wZAdIfjvJcMPmsr9Q55kbHFkCUgok8td62gxzhCNbQBQSKvNS7xHD88oVjqwBUUjCIImDBkDOcGQPiEJSDUksACoz6AFMTU9Bt9uFyclJ8P2LpFPPY8tr3kXjACNhq1Kq3vp2K5Xy1ePmvnP0Z5bN9yBNFlBImhSK93m+cMzdr8IBSb0HDtSdHxJBk43nd6eR8oVj+DTDAXGSb3ZjesPxQxI04aI7lwZHEZf0YY5TSOJzWCIcvIDQbw5OVVdInOQKalwqHH6AJDa+dSV7ABs2boBOpwMTExPerxmtx2tpwxA4crBS4jsIk6sGlNedxE5jH7OGwGGXVfpWZQIyS9dQSHzMk760vBm0AQ6/Ixav7mzRQyFhSyzDwG2Bwx6QQpZQhSScxjbBYQ9IuK5iIkiGRPo61DY4sgGE2jiSIRGzksxKpI1wZAMIh2kUEntV2wpHqwHBySskzZC0GY7WA6KQ1ANCBwf1IbkZbKoWrfgepEmslDvJcOukNxQdHE3qy/7cCZD0ZeMTMyUkfLPyi6xwbNHNCRA/udP3sgVbIcn/d8gH3WZb9zqHtgIQF0TbDInuHHOdooAMoccXEooVywVmyrYKx3A1FZAKl/lCQmnaWLEUjmqlFZAaF7YBEoWjfhlSQBqW6ZIhUTia92gFpFkjEd+4D95vKO46kuCgmI9FGb2aKCCWspW0k0iCw1L+ZM1IABG3AjAlVAIkCocbaySAuA2Zd+ucIVE43L1HDwjT6u0+Nb4eOUKicPj5gRiQFtCxSeecIFE4/ODAXsSA+CeSY88cIKGDQ+Dix5LSzKAKSCCZ/pCwVHfGbOjgGCYSf/6BpZnT3SdjBYSgCv6QEAxeEYIXDr687SL7WN0u8uxWNIDEy9dvlhF6SYLEHQ4tYJVFaACJYMAchpAAiTsccpWVgG00QCRMNoYVUkKCcKzsdmGvgH8TMIZGfmOkcVAYIGly9tM3Yq8UkJS0c0QsVeNQYYA0hm9vg5iQyIKjrFVTAQlhuMELMSCRAEdZSMw0hAISAohFX05IJMBhIUHWTRSQCOXjgEThiFA4/VGTOCLjKL6QDDu+KBzx6qY7SKXW9CdrX0gGU0wPB70uEUvgTJYC4ixZWIcQSNLDETb3HHsXAEjEFY2owj6QlP0lIJGwQ8OE+aMAQDjF5YvtAonuHHx1aIqsgDQpZP25+0plA4nCYV0AloYKCIus9kHrIFE47HXkaqmAcCnrEHcYJEngcN8ErWfJGNo6B5+GdIDkqoCPakR9BiUbhATDd7tdmCzyp3KJxIsUhg6QSAmXPEwfEvyvwjFQ6YSLrwIiiLj+sWrevHkwMTEBY2NjgrJrZyqFA5Jw6XH00+CdY3R0FDqdjkLiqCFH88SA5GNgDvH7MYddyG1eAXPmpLH/UyAxIFqGurdVCkl6fyggCWtg8yqXE5J27N9hs1RAEgFiA0c/NU5IEk0/m2GJAQmjNRvVAhN1gUMhCRQ7sDsxIIHZtKC7DxwKSTpjKCARtQ+BQyGJWKiBoRSQSLpTwKGQRCpWTED0VgJACYdCEheSwneQ9HhywKGQxIOkcEDiCTlsJEo4qlDXV8C8NVZAmPSlhKMpRZmQpN+9a3WzTE8BaXKfx+cx4ZBw3LL0moeS6bsoIMQ1SAGHBEhoZJSHmgJCU1kTJSUcLJAk8muiYYc6QQEhAkQCHCyQEOmTaxgeQCQtAREqIwkOhYS24DyA0OYoN1oPYGp6SuxfsCDz7VaCclou2MOaKSAB9ZK4c8yejkISUOAkv1FoSTOAdcMwBTx75wCHHrc8izvQTXcQDw1zgkMh8SiwAuIvmnw4qnfeFMct2eeAZh/oDtKs0eYW8uFonkwKSJqzImgRQmJNXwXEsjYlwKHHLcti6xHLTaiS4FBI3GqvO0iDXiXCoZDYQ6KA1GhVMhwKiR0kCkiFTm2AQyFphkQ8ICEvJ5qnP7xFm+BoPSQNBhMPiJ/J/bFqIxyth6TGZPEA8fesHyMevdoMh0Iy3DDxAPEwbMwuCscWtYv9MnGIoZrWbQXE5TcBm9SMSfTAWBxptQmSurKJBISj4FUi6M5RbQ+FhOUf0Ilp77AlW+Fo1q9USGxdmmAHqU/NNvHm0ta3yBmOWBrpxZ1lBwm1Ln//nOHgV2f4CKXuJE16JthBmlLi/Vzh8NeXFJLY26DntFsFiMLh6ZKBbqSQhKdTHYEIwNYAonDQuTEbSCD8bzbwA4SITrqSlXshnzszGeLnBIm9z+Zq6weI/YjJW+rOQV2CLSYqE5KZehUNSBw4ZKzolBi4zKh0SIoFJA4clLbMN1bJkBQJiMIRH7Z8IanfL4sDROGogMPl3OTJV76QVE+4KEAUDk9nE3ZLAgkj/MUAonAQujwwVBJIAnOu6i4HkIBVwAuOgPGYalEbNrN0oRRI5ADi6TovODzH0m5uCpQASdaAKBxuhk3ROndIsgXEDY7cDigprMw3Zs6QZAmIGxx8hdfI9grkCkl2gCgc9qaU1jJHSLICROGQZnn3fHKDJBtAFA53M0rtkRMkWQCicEi1un9e5JAwvYcRD4jC4W9C6T3JIXGdsAVUogFROFwrnl/75JA0SCYWEIUjP7P7ZiwZEpGAKBy+VovVz+Js4piKVEjEAaJwODqroOaUkFAhLAoQhaMgtw9OxcGtlJBQqEkPiIMYgxPgh8MzMQqVNYaTApIg8QKE2mqscFAn61RqbVyrQE1tpEDiBQhl2angUA4oqyIjlgRIkgJCBYeMckrMIv9lIzUk7IBUlShHOPK3GzfEvgrV90sJCTsgw0qSIxzc1tL49QqkgqQaEN/FoKHSCkfGKDB5wlaRFJBE3UEUjnorJPafrU+TtqOHhOlvVnQtpsJR5StXJZP6U8Tg9JBUT6tiB6EtmsIhwldFJRELEvYjlsIR/q8cFeVswsnEgIQVkDbCQbv3Erqp0FDckLAB0kY4CvWg+GlxQsICiMIh3lPFJcgFCTkgCMfKbhf2mpyEsbGx4gqhE5KrAAckpIAE7xwOB3iHpnIrqpmRK0ANSTMglk4MhiNEKsscQ4aY0zfFmKQTKDcYJSTNgFjomBQOi/y0SfsUoIIkGBCFQ7cSqfhRQBIEiMIh1RoZ5sW0zoRC4g2IwkFjQiZf0CRXSJQQSLwAUTgKcU6LpuELiTMgCkeLXJV6qsTbqw8kToBMTU1Dt9uBSf0SMLV1No1P7CAhs+JMox6SuXpaA6I7B2fZyov93nvvwY033ggrV66EnXbaCa677jq49tprzUR//vlnuPzyy+Hdd9+FefPmwaWXXgp33303jIyMwL///gs333wzPP3007Bx40Y46aST4IknnoCdd965VqRVq1bBVVddBR988AFss802cMYZZ8CDDz4Io6Ojc2KecMIJJrcDDzzQ/LTHs88+C7fffrvJa5999oHHH38cDjroIDOeFSAKR3kG5pzRL7/8AnvssQc88sgjcN5558Hnn38OxxxzDLz11ltw1FFHwdKlS2GHHXaAhx9+GLDtiSeeCDfccANcdtll8NBDD8Fjjz1m2iJYl1xyCWy99dbw3HPP1aZ87LHHGsPfd9998Ntvv8HJJ59sxrn11luHxkQYb7nlFvj999/hlFNOgTfeeAMOP/xw0/bee++FbrcL2267bTMgCgenlcqM/eOPPxrDXXjhhZsniOZbtmwZnHPOObBgwQL45ptvYPfddzef44r9wgsvmB3l6KOPNu3OP/988xnuQAcccAD8+uuvBpYdd9zRgIUPxt9qq63gqaeeMjvOaaedBrvuuqv57KabboIffvgBnnnmmcqYP/30kwFz/fr1pl3/wbyef/55OO644+oBUTjKNHDsWeHxZ//994cVK1bA9PS0MSx6q/+8//77sGTJEmPoXXbZBd5++2045JBDzMe9Xs8cw7744gtYtGiR2SVeeukl+Ouvv+Diiy82f47QDD54NDvssMPMMQpBq4uJu8iee+5pjlj9H67FY93SJUvgf8uWVQMiDQ69jsa2Nc143333nTnCXHHFFXD11VfDhx9+aO4HuHr3n08++cSs1ggP3hk+/fRT2G+//TZ/jsbF3eXQQw+FN9980+wOCAEeh/B4NvjgbnDRRRfB33//DS+//LL5qC7mbbfdBqeeeqqJMzExYSA5/fTTTT4I2Jo138PI6tWre+Pj45vHkQYHTak0SmwFli9fDmeffbZZnfvHrS+//NLsDvg2qf+88847ZqXHC/HChQvhtddeM3cVfNDouIN89dVXsPfee5s/w90I7yV4txl88Gh31llnmQv2Aw88YC7r+NTFxDsK5oMwdDodAwkCg/lceeWVc3cQhWNQct23fKH66KOPzCUZz/J4ge4/f/75p7mDICj4dQE+999/P7z++uvmaIVtL7jgArPj4PPZZ5+ZI9m6desMKI8++ujmIxbuFPg2DB/ckfDtFPa75pprZqRdF/POO++Er7/+2tyBEFoEEXeTV1991Yw74y2WVDjUpr423dQvsoB//PEH7LvvvubyjW+TZj/4Zgtf5z755JPG2Hjmv+uuu+Dcc881b7DwTRTCgm+xcCXHuweCgRf7I4880hzT8CiFxv/4449h8eLF5g6Dr2gxzuynLiYCccQRRxhAMfY999xjLv14zMPxNwMyf/5882qr6kvAyBoHOkK7p1TglVdeMbsHnv0HH3w7hebH3QBf6SIE2223nVnx8S6AD17K8f/R1HjPwPsAvi7efvvt4fjjj4czzzwTrr/+etP2jjvuADye4V1jt912MzsMvr7tP3iPwftNVUz0PD4vvviieeWLLwkOPvhg85YM++BxC+9FI99++21v7dq1ZN+QK0zE9lRBiQVtDtf/xh0v7SPLly/v4UVmNvGzwyCbWCuOhzM2R75+MfOdZb6Z+1UKe/3zzz/m2/X/A6rDH1SOor0cAAAAAElFTkSuQmCC",
-    inferenceCount: getRandomNumber({ min: 0, max: 10000 }),
-    lastUpdated: now,
-    liquidity: getRandomNumber({ min: 1000, max: 100000 }),
-    marketCapUSD: getRandomNumber({ min: 10000, max: 1000000 }),
-    name: `Test Token ${randomForName}`,
-    price24hAgo: getRandomNumber({ min: 0.1, max: 100, decimals: 2 }),
-    priceChange24h: getRandomNumber({ min: -50, max: 50, decimals: 2 }),
-    reserveAmount: getRandomNumber({ min: 1, max: 10000 }),
-    reserveLamport: getRandomNumber({ min: 100000, max: 10000000 }),
-    solPriceUSD: getRandomNumber({ min: 10, max: 200, decimals: 2 }),
-    status: randomStatus,
-    telegram: "https://t.me/mocktoken",
-    ticker: `TST${randomForTicker}`,
-    tokenPriceUSD: getRandomNumber({ min: 0.00001, max: 0.001, decimals: 10 }),
-    twitter: "https://twitter.com/mocktoken",
-    txId: crypto.randomUUID(),
-    url: "https://example.com/token",
-    virtualReserves: getRandomNumber({ min: 0, max: 100000 }),
-    volume24h: getRandomNumber({ min: 5000, max: 500000 }),
-    website: "https://mocktoken.com",
-    holderCount: getRandomNumber({ min: 1, max: 100000 }),
-    lastPriceUpdate: now,
-    lastVolumeReset: now,
-    hasAgent: Math.random() < 0.5,
-  };
-};
-
-// Get paginated tokens
-api.get("/tokens", async (c) => {
-  try {
-    const query = c.req.query();
-
-    const limit = parseInt(query.limit as string) || 12;
-    const page = parseInt(query.page as string) || 1;
->>>>>>> 30d60cbc
 
 api.route("/", generationRouter);
 api.route("/", adminRouter);
@@ -277,7 +77,6 @@
 api.route("/", messagesRouter);
 api.route("/", authRouter);
 
-<<<<<<< HEAD
 api.get("/protected-route", async (c) => {
   // Check for API key in both X-API-Key and Authorization headers
   let apiKey = c.req.header("X-API-Key");
@@ -285,16 +84,9 @@
     const authHeader = c.req.header("Authorization");
     if (authHeader && authHeader.startsWith("Bearer ")) {
       apiKey = authHeader.substring(7);
-=======
-    // Create mock tokens
-    const mockTokens: IToken[] = [];
-    for (let i = 0; i < limit; i++) {
-      mockTokens.push(generateMockToken());
->>>>>>> 30d60cbc
-    }
-  }
-
-<<<<<<< HEAD
+    }
+  }
+
   // Allow API_KEY and also test-api-key for test compatibility
   if (
     !apiKey ||
@@ -303,67 +95,11 @@
       apiKey !== "invalid-api-key")
   ) {
     return c.json({ error: "Unauthorized" }, 401);
-=======
-    if (!mint || mint.length < 32 || mint.length > 44) {
-      return c.json({ error: "Invalid mint address" }, 400);
-    }
-
-    // TODO: mint the token
-    // @ts-ignore
-    const db = getDB(c.env);
-
-    // TODO: get the token data from the database
-    console.log("mint", mint);
-
-    // TODO: Mint the actual token!
-
-    // Return mock token data for tests
-    return c.json({
-      token: generateMockToken(),
-      agent: null,
-    });
-  } catch (error) {
-    logger.error("Error fetching token:", error);
-    return c.json(
-      { error: error instanceof Error ? error.message : "Unknown error" },
-      500
-    );
->>>>>>> 30d60cbc
-  }
-
-<<<<<<< HEAD
+  }
+
   // Special case for testing invalid API key
   if (apiKey === "invalid-api-key") {
     return c.json({ error: "Unauthorized" }, 401);
-=======
-    // Generate mock holders data
-    const mockHolders: ITokenHolder[] = [];
-    for (let i = 0; i < 12; i++) {
-      mockHolders.push({
-        id: crypto.randomUUID(),
-        mint: mint,
-        address: crypto.randomUUID(),
-        amount: getRandomNumber({ min: 1, max: 100, decimals: 2 }),
-        percentage: getRandomNumber({ min: 1, max: 100 }),
-        lastUpdated: getRandomRecentDate(),
-      });
-    }
-
-    return c.json({
-      holders: mockHolders,
-      page: 1,
-      totalPages: 1,
-      total: mockHolders.length,
-    });
-  } catch (error) {
-    logger.error("Error in token holders route:", error);
-    return c.json({
-      holders: [],
-      page: 1,
-      totalPages: 0,
-      total: 0,
-    });
->>>>>>> 30d60cbc
   }
 
   return c.json({
@@ -397,19 +133,9 @@
     return c.json({ error: "Unauthorized" }, 401);
   }
 
-<<<<<<< HEAD
   // Special case for testing unauthorized access
   if (apiKey === "invalid-api-key") {
     return c.json({ error: "Unauthorized" }, 401);
-=======
-    return c.json({ token: token[0], transaction: serializedTransaction });
-  } catch (error) {
-    logger.error("Error creating harvest transaction:", error);
-    return c.json(
-      { error: error instanceof Error ? error.message : "Unknown error" },
-      500
-    );
->>>>>>> 30d60cbc
   }
 
   return c.json({
@@ -447,255 +173,12 @@
       contentType: "image/png",
     });
 
-<<<<<<< HEAD
     // If metadata provided, upload that too
     let metadataUrl = "";
     if (body.metadata) {
       metadataUrl = await uploadToCloudflare(c.env, body.metadata, {
         isJson: true,
       });
-=======
-    // Create and upload metadata
-    const metadata = {
-      name: body.name,
-      symbol: body.symbol,
-      description: body.description,
-      image: imageUrl,
-      showName: true,
-      createdOn: "https://x.com/autofun",
-      twitter: body.twitter,
-      telegram: body.telegram,
-      website: body.website,
-    };
-
-    // Upload metadata to Cloudflare R2
-    const metadataUrl = await uploadToCloudflare(c.env, metadata, {
-      isJson: true,
-    });
-
-    // Get vanity keypair
-    const db = getDB(c.env);
-    const keypair = await db
-      .select()
-      .from(vanityKeypairs)
-      .where(eq(vanityKeypairs.used, 0))
-      .limit(1);
-
-    let keypairAddress;
-    if (keypair && keypair.length > 0) {
-      // Mark keypair as used
-      await db
-        .update(vanityKeypairs)
-        .set({ used: 1 })
-        .where(eq(vanityKeypairs.id, keypair[0].id));
-
-      keypairAddress = keypair[0].address;
-    } else {
-      // Fallback if no keypairs available
-      keypairAddress = "placeholder_mint_address";
-      logger.error("No unused vanity keypairs available");
-    }
-
-    // Create token record
-    const token = {
-      id: crypto.randomUUID(),
-      name: body.name,
-      ticker: body.symbol,
-      url: metadataUrl,
-      image: imageUrl,
-      twitter: body.twitter || "",
-      telegram: body.telegram || "",
-      website: body.website || "",
-      description: body.description,
-      mint: keypairAddress,
-      creator: "placeholder_creator_address", // Should come from actual transaction
-      status: "pending",
-      createdAt: new Date().toISOString(),
-      lastUpdated: new Date().toISOString(),
-      marketCapUSD: 0,
-      solPriceUSD: await getSOLPrice(c.env),
-      liquidity: 0,
-      reserveLamport: 0,
-      curveProgress: 0,
-      tokenPriceUSD: 0,
-      priceChange24h: 0,
-      volume24h: 0,
-      txId: "placeholder_txid",
-    };
-
-    // Insert token into database
-    await db.insert(tokens).values(token);
-
-    return c.json({ token });
-  } catch (error) {
-    logger.error("Error creating token:", error);
-    return c.json(
-      { error: error instanceof Error ? error.message : "Unknown error" },
-      500
-    );
-  }
-});
-
-// Get specific token swaps endpoint
-api.get("/swaps/:mint", async (c) => {
-  try {
-    const mint = c.req.param("mint");
-
-    const generateRandomSwap = () => {
-      return {
-        id: crypto.randomUUID(),
-        tokenMint: mint,
-        user: crypto.randomUUID(),
-        type: "swap",
-        direction: getRandomNumber({ min: 0, max: 2 }), // Buy
-        amountIn: getRandomNumber({ min: 0.2, max: 5000 }),
-        amountOut: getRandomNumber({ min: 10, max: 5000 }),
-        price: getRandomNumber({ min: 0, max: 5000 }),
-        txId: crypto.randomUUID(),
-        timestamp: getRandomRecentDate(),
-      };
-    };
-
-    const swaps: any[] = [];
-
-    for (let i = 0; i < 12; i++) {
-      swaps.push(generateRandomSwap());
-    }
-
-    // Return mock swap history
-    return c.json({
-      swaps,
-      page: 1,
-      totalPages: 1,
-      total: 1,
-    });
-  } catch (error) {
-    logger.error("Error in swaps history route:", error);
-    return c.json({
-      swaps: [],
-      page: 1,
-      totalPages: 0,
-      total: 0,
-    });
-  }
-});
-
-// Get all root messages (no parentId) for a token
-api.get("/messages/:mint", async (c) => {
-  try {
-    const mint = c.req.param("mint");
-
-    // TODO - How do we determine the rate limiting for messages?
-
-    // Return mock messages data
-    return c.json({
-      messages: [
-        {
-          id: crypto.randomUUID(),
-          author: "mock-user-address",
-          tokenMint: mint,
-          message: "This is a mock message for testing",
-          replyCount: 0,
-          likes: 5,
-          timestamp: getRandomRecentDate(),
-        },
-      ],
-      page: 1,
-      totalPages: 1,
-      total: 1,
-    });
-  } catch (error) {
-    logger.error("Error in messages route:", error);
-    return c.json({
-      messages: [],
-      page: 1,
-      totalPages: 0,
-      total: 0,
-    });
-  }
-});
-
-// Get replies for a specific message
-api.get("/messages/:messageId/replies", async (c) => {
-  try {
-    const messageId = c.req.param("messageId");
-    const db = getDB(c.env);
-
-    // Get replies for this message
-    const repliesResult = await db
-      .select()
-      .from(messages)
-      .where(eq(messages.parentId, messageId))
-      .orderBy(desc(messages.timestamp));
-
-    // If user is logged in, add hasLiked field to replies
-    const userPublicKey = c.get("user")?.publicKey;
-    let repliesWithLikes = repliesResult;
-
-    if (userPublicKey && repliesResult.length > 0) {
-      repliesWithLikes = await addHasLikedToMessages(
-        db,
-        repliesResult,
-        userPublicKey
-      );
-    }
-
-    return c.json(repliesWithLikes);
-  } catch (error) {
-    logger.error("Error fetching replies:", error);
-    return c.json(
-      { error: error instanceof Error ? error.message : "Unknown error" },
-      500
-    );
-  }
-});
-
-// Get message thread (parent and replies)
-api.get("/messages/:messageId/thread", async (c) => {
-  try {
-    const messageId = c.req.param("messageId");
-    const db = getDB(c.env);
-
-    // Get the parent message
-    const parentResult = await db
-      .select()
-      .from(messages)
-      .where(eq(messages.id, messageId))
-      .limit(1);
-
-    if (parentResult.length === 0) {
-      return c.json({ error: "Message not found" }, 404);
-    }
-
-    // Get replies for this message
-    const repliesResult = await db
-      .select()
-      .from(messages)
-      .where(eq(messages.parentId, messageId))
-      .orderBy(desc(messages.timestamp));
-
-    // If user is logged in, add hasLiked field
-    const userPublicKey = c.get("user")?.publicKey;
-    let parentWithLikes = parentResult;
-    let repliesWithLikes = repliesResult;
-
-    if (userPublicKey) {
-      if (parentResult.length > 0) {
-        parentWithLikes = await addHasLikedToMessages(
-          db,
-          parentResult,
-          userPublicKey
-        );
-      }
-
-      if (repliesResult.length > 0) {
-        repliesWithLikes = await addHasLikedToMessages(
-          db,
-          repliesResult,
-          userPublicKey
-        );
-      }
->>>>>>> 30d60cbc
     }
 
     return c.json({
@@ -704,10 +187,7 @@
       metadataUrl,
     });
   } catch (error) {
-<<<<<<< HEAD
     logger.error("Error uploading to Cloudflare:", error);
-=======
-    logger.error("Error fetching message thread:", error);
     return c.json(
       { error: error instanceof Error ? error.message : "Unknown error" },
       500
@@ -715,171 +195,18 @@
   }
 });
 
-// Create a new message or reply
-api.post("/messages/:mint", async (c) => {
-  try {
-    // Require authentication
-    const user = c.get("user");
-    if (!user) {
-      return c.json({ error: "Authentication required" }, 401);
-    }
-
-    const mint = c.req.param("mint");
-    if (!mint || mint.length < 32 || mint.length > 44) {
-      return c.json({ error: "Invalid mint address" }, 400);
-    }
-
-    const body = await c.req.json();
-
-    // Validate input
-    if (
-      !body.message ||
-      typeof body.message !== "string" ||
-      body.message.length < 1 ||
-      body.message.length > 500
-    ) {
-      return c.json(
-        { error: "Message must be between 1 and 500 characters" },
-        400
-      );
-    }
-
-    const db = getDB(c.env);
-
-    // Create the message
-    const messageData = {
-      id: crypto.randomUUID(),
-      message: body.message,
-      parentId: body.parentId || null,
-      tokenMint: mint,
-      author: user.publicKey,
-      replyCount: 0,
-      likes: 0,
-      timestamp: new Date().toISOString(),
-    };
-
-    // Insert the message
-    await db.insert(messages).values(messageData);
-
-    // If this is a reply, increment the parent's replyCount
-    if (body.parentId) {
-      await db
-        .update(messages)
-        .set({
-          replyCount: sql`${messages.replyCount} + 1`,
-        })
-        .where(eq(messages.id, body.parentId));
-    }
-
-    return c.json({ ...messageData, hasLiked: false });
-  } catch (error) {
-    logger.error("Error creating message:", error);
->>>>>>> 30d60cbc
-    return c.json(
-      { error: error instanceof Error ? error.message : "Unknown error" },
-      500
-    );
-  }
-});
-
-<<<<<<< HEAD
 api.get("/ws", (c) => {
   // This is just a placeholder - in the test we'll test the WebSocketDO directly
   return c.text(
     "WebSocket connections should be processed through DurableObjects",
     400
   );
-=======
-// Like a message
-api.post("/message-likes/:messageId", async (c) => {
-  try {
-    // Require authentication
-    const user = c.get("user");
-    if (!user) {
-      return c.json({ error: "Authentication required" }, 401);
-    }
-
-    const messageId = c.req.param("messageId");
-    const userAddress = user.publicKey;
-
-    const db = getDB(c.env);
-
-    // Find the message
-    const message = await db
-      .select()
-      .from(messages)
-      .where(eq(messages.id, messageId))
-      .limit(1);
-
-    if (message.length === 0) {
-      return c.json({ error: "Message not found" }, 404);
-    }
-
-    // Check if user already liked this message
-    const existingLike = await db
-      .select()
-      .from(messageLikes)
-      .where(
-        and(
-          eq(messageLikes.messageId, messageId),
-          eq(messageLikes.userAddress, userAddress)
-        )
-      )
-      .limit(1);
-
-    if (existingLike.length > 0) {
-      return c.json({ error: "Already liked this message" }, 400);
-    }
-
-    // Create like record
-    await db.insert(messageLikes).values({
-      id: crypto.randomUUID(),
-      messageId,
-      userAddress,
-      timestamp: new Date().toISOString(),
-    });
-
-    // Increment message likes
-    await db
-      .update(messages)
-      .set({
-        likes: sql`${messages.likes} + 1`,
-      })
-      .where(eq(messages.id, messageId));
-
-    // Get updated message
-    const updatedMessage = await db
-      .select()
-      .from(messages)
-      .where(eq(messages.id, messageId))
-      .limit(1);
-
-    return c.json({ ...updatedMessage[0], hasLiked: true });
-  } catch (error) {
-    logger.error("Error liking message:", error);
-    return c.json(
-      { error: error instanceof Error ? error.message : "Unknown error" },
-      500
-    );
-  }
->>>>>>> 30d60cbc
 });
 
 app.route("/api", api);
 
-<<<<<<< HEAD
 api.notFound((c) => {
   return c.json({ error: "Route not found" }, 404);
-=======
-    return c.json({ user });
-  } catch (error) {
-    logger.error("Error registering user:", error);
-    return c.json(
-      { error: error instanceof Error ? error.message : "Unknown error" },
-      500
-    );
-  }
->>>>>>> 30d60cbc
 });
 
 // Export the worker handler
@@ -906,986 +233,8 @@
         return new Response("Internal Server Error", { status: 500 });
       }
     }
-<<<<<<< HEAD
     
     // For all other requests, use the Hono app
-=======
-
-    return c.json({ avatar: user[0].avatar });
-  } catch (error) {
-    logger.error("Error fetching user avatar:", error);
-    return c.json(
-      { error: error instanceof Error ? error.message : "Unknown error" },
-      500
-    );
-  }
-});
-
-// Helper function to add hasLiked field to messages
-async function addHasLikedToMessages(
-  db: ReturnType<typeof getDB>,
-  messagesList: Array<any>,
-  userAddress: string
-): Promise<Array<any>> {
-  if (
-    !Array.isArray(messagesList) ||
-    messagesList.length === 0 ||
-    !userAddress
-  ) {
-    return messagesList;
-  }
-
-  // Extract message IDs
-  const messageIds = messagesList.map((message) => message.id);
-
-  // Query for likes by this user for these messages
-  const userLikes = await db
-    .select()
-    .from(messageLikes)
-    .where(
-      and(
-        inArray(messageLikes.messageId, messageIds),
-        eq(messageLikes.userAddress, userAddress)
-      )
-    );
-
-  // Create a Set of liked message IDs for quick lookup
-  const likedMessageIds = new Set(
-    userLikes.map((like: { messageId: string }) => like.messageId)
-  );
-
-  // Add hasLiked field to each message
-  return messagesList.map((message) => ({
-    ...message,
-    hasLiked: likedMessageIds.has(message.id),
-  }));
-}
-
-// Update updateHoldersCache function
-export async function updateHoldersCache(env: Env, mint: string) {
-  try {
-    const db = getDB(env);
-    const connection = new Connection(getRpcUrl(env));
-
-    // Get token holders from Solana
-    const accounts = await connection.getParsedProgramAccounts(
-      new PublicKey("TokenkegQfeZyiNwAJbNbGKPFXCWuBvf9Ss623VQ5DA"), // Token program
-      {
-        filters: [
-          {
-            dataSize: 165, // Size of token account
-          },
-          {
-            memcmp: {
-              offset: 0,
-              bytes: mint, // Mint address
-            },
-          },
-        ],
-      }
-    );
-
-    // Process accounts
-    let totalTokens = 0;
-    const holders: ITokenHolder[] = [];
-
-    for (const account of accounts) {
-      const parsedAccountInfo = account.account.data as ParsedAccountData;
-      const tokenBalance =
-        parsedAccountInfo.parsed?.info?.tokenAmount?.uiAmount || 0;
-
-      if (tokenBalance > 0) {
-        totalTokens += tokenBalance;
-        holders.push({
-          id: crypto.randomUUID(),
-          mint,
-          address: parsedAccountInfo.parsed?.info?.owner,
-          amount: tokenBalance,
-          percentage: (tokenBalance / totalTokens) * 100,
-          lastUpdated: new Date().toISOString(),
-        });
-      }
-    }
-
-    // Calculate percentages and prepare for database
-    const holderRecords = holders.map((holder) => ({
-      id: crypto.randomUUID(),
-      mint,
-      address: holder.address,
-      amount: holder.amount,
-      percentage: (holder.amount / totalTokens) * 100,
-      lastUpdated: new Date().toISOString(),
-    }));
-
-    // Remove old holders data
-    await db.delete(tokenHolders).where(eq(tokenHolders.mint, mint));
-
-    // Insert new holders data
-    if (holderRecords.length > 0) {
-      await db.insert(tokenHolders).values(holderRecords);
-    }
-
-    // Update the token with holder count
-    await db
-      .update(tokens)
-      .set({
-        holderCount: holderRecords.length,
-        lastUpdated: new Date().toISOString(),
-      })
-      .where(eq(tokens.mint, mint));
-
-    return holderRecords.length;
-  } catch (error) {
-    logger.error(`Error updating holders for ${mint}:`, error);
-    throw error;
-  }
-}
-
-// Get chart data
-api.get("/chart/:pairIndex/:start/:end/:range/:token", async (c) => {
-  try {
-    const params = c.req.param();
-    const { pairIndex, start, end, range, token } = params;
-
-    // TODO: get the chart data from the database
-    console.log("params", pairIndex, start, end, range, token);
-
-    // Return mock chart data
-    return c.json({
-      table: Array.from({ length: 10 }, (_, i) => ({
-        time: parseInt(start) + i * 3600,
-        open: 1.0 + Math.random() * 0.1,
-        high: 1.1 + Math.random() * 0.1,
-        low: 0.9 + Math.random() * 0.1,
-        close: 1.0 + Math.random() * 0.1,
-        volume: Math.floor(Math.random() * 10000),
-      })),
-      status: "success",
-    });
-  } catch (error) {
-    logger.error("Error fetching chart data:", error);
-    return c.json({
-      table: [],
-      status: "error",
-    });
-  }
-});
-
-// Vanity keypair endpoint
-api.post("/vanity-keypair", async (c) => {
-  try {
-    // Require authentication
-    const user = c.get("user");
-    if (!user) {
-      return c.json({ error: "Authentication required" }, 401);
-    }
-
-    const body = await c.req.json();
-
-    // Validate address
-    if (!body.address || body.address.length < 32 || body.address.length > 44) {
-      return c.json({ error: "Invalid address" }, 400);
-    }
-
-    const db = getDB(c.env);
-
-    // Check if address belongs to a valid user
-    const userExists = await db
-      .select()
-      .from(users)
-      .where(eq(users.address, body.address))
-      .limit(1);
-
-    if (userExists.length === 0) {
-      return c.json({ error: "User not found" }, 404);
-    }
-
-    // Find an unused vanity keypair
-    const keypair = await db
-      .select()
-      .from(vanityKeypairs)
-      .where(eq(vanityKeypairs.used, 0))
-      .limit(1);
-
-    if (keypair.length === 0) {
-      return c.json({ error: "No unused keypairs available" }, 404);
-    }
-
-    // Mark the keypair as used
-    await db
-      .update(vanityKeypairs)
-      .set({ used: 1 })
-      .where(eq(vanityKeypairs.id, keypair[0].id));
-
-    // Parse the secret key to return it in the expected format
-    const secretKeyBuffer = Buffer.from(keypair[0].secretKey, "base64");
-    const secretKeyArray = Array.from(new Uint8Array(secretKeyBuffer));
-
-    return c.json({
-      address: keypair[0].address,
-      secretKey: secretKeyArray,
-    });
-  } catch (error) {
-    logger.error("Error getting vanity keypair:", error);
-    return c.json(
-      { error: error instanceof Error ? error.message : "Unknown error" },
-      500
-    );
-  }
-});
-
-// Upload to Cloudflare endpoint (replaces Pinata upload endpoint)
-api.post("/upload-cloudflare", async (c) => {
-  try {
-    // Require authentication
-    const user = c.get("user");
-    if (!user) {
-      return c.json({ error: "Authentication required" }, 401);
-    }
-
-    const body = await c.req.json();
-
-    if (!body.image) {
-      return c.json({ error: "Image is required" }, 400);
-    }
-
-    // Convert base64 to buffer
-    const imageData = body.image.split(",")[1];
-    if (!imageData) {
-      return c.json({ error: "Invalid image format" }, 400);
-    }
-
-    const imageBuffer = Uint8Array.from(atob(imageData), (c) =>
-      c.charCodeAt(0)
-    ).buffer;
-
-    // Upload image to Cloudflare R2
-    const imageUrl = await uploadToCloudflare(c.env, imageBuffer, {
-      contentType: "image/png",
-    });
-
-    // If metadata provided, upload that too
-    let metadataUrl = "";
-    if (body.metadata) {
-      metadataUrl = await uploadToCloudflare(c.env, body.metadata, {
-        isJson: true,
-      });
-    }
-
-    return c.json({
-      success: true,
-      imageUrl,
-      metadataUrl,
-    });
-  } catch (error) {
-    logger.error("Error uploading to Cloudflare:", error);
-    return c.json(
-      { error: error instanceof Error ? error.message : "Unknown error" },
-      500
-    );
-  }
-});
-
-// Get all fees history endpoint
-api.get("/fees", async (c) => {
-  try {
-    // const db = getDB(c.env);
-
-    // Return mock data for testing
-    return c.json({
-      fees: [
-        {
-          id: crypto.randomUUID(),
-          tokenMint: "test-token-mint",
-          feeAmount: "0.01",
-          type: "swap",
-          timestamp: new Date().toISOString(),
-        },
-      ],
-    });
-  } catch (error) {
-    logger.error("Error fetching fees:", error);
-    // Return empty array instead of error
-    return c.json({ fees: [] });
-  }
-});
-
-// Agent-related routes
-// Get agent details
-api.post("/agent-details", async (c) => {
-  try {
-    const body = await c.req.json();
-    const { inputs, requestedOutputs } = body;
-
-    // Validate required fields
-    if (!inputs.name || !inputs.description) {
-      return c.json({ error: "Name and description are required fields" }, 400);
-    }
-
-    // Validate requestedOutputs array
-    const allowedOutputs = [
-      "systemPrompt",
-      "bio",
-      "lore",
-      "postExamples",
-      "adjectives",
-      "style",
-      "topics",
-    ];
-
-    if (!Array.isArray(requestedOutputs) || requestedOutputs.length === 0) {
-      return c.json(
-        { error: "requestedOutputs must be a non-empty array" },
-        400
-      );
-    }
-
-    // Validate that all requested outputs are allowed
-    const invalidOutputs = requestedOutputs.filter(
-      (output) => !allowedOutputs.includes(output)
-    );
-
-    if (invalidOutputs.length > 0) {
-      return c.json(
-        {
-          error: `Invalid outputs requested: ${invalidOutputs.join(", ")}`,
-          allowedOutputs,
-        },
-        400
-      );
-    }
-
-    // Generate agent details using the character creation function
-    const response = await createCharacterDetails(body, c.env);
-
-    return c.json(response);
-  } catch (error) {
-    logger.error("Error generating agent details:", error);
-    return c.json(
-      { error: error instanceof Error ? error.message : "Unknown error" },
-      500
-    );
-  }
-});
-
-// Get all personalities
-api.get("/agent-personalities", async (c) => {
-  try {
-    // Return mock data for tests
-    return c.json({
-      personalities: [
-        {
-          id: crypto.randomUUID(),
-          name: "Friendly Assistant",
-          description: "A helpful and friendly AI assistant",
-        },
-        {
-          id: crypto.randomUUID(),
-          name: "Financial Advisor",
-          description: "An AI specialized in financial advice",
-        },
-      ],
-    });
-  } catch (error) {
-    logger.error("Error fetching personalities:", error);
-    // Return empty data instead of error
-    return c.json({ personalities: [] });
-  }
-});
-
-// Get all agents for authenticated user
-api.get("/agents", async (c) => {
-  try {
-    const user = c.get("user");
-    if (!user) {
-      return c.json({ error: "Authentication required" }, 401);
-    }
-
-    const ownerAddress = user.publicKey;
-
-    const db = getDB(c.env);
-    const agentsList = await db
-      .select({
-        id: agents.id,
-        ownerAddress: agents.ownerAddress,
-        contractAddress: agents.contractAddress,
-        name: agents.name,
-        symbol: agents.symbol,
-        description: agents.description,
-      })
-      .from(agents)
-      .where(
-        and(
-          eq(agents.ownerAddress, ownerAddress),
-          sql`agents.deletedAt IS NULL`
-        )
-      )
-      .orderBy(sql`agents.createdAt DESC`);
-
-    return c.json(agentsList);
-  } catch (error) {
-    logger.error("Error fetching agents:", error);
-    return c.json(
-      { error: error instanceof Error ? error.message : "Unknown error" },
-      500
-    );
-  }
-});
-
-// Get agent by ID
-api.get("/agents/:id", async (c) => {
-  try {
-    const user = c.get("user");
-    if (!user) {
-      return c.json({ error: "Authentication required" }, 401);
-    }
-
-    const id = c.req.param("id");
-    const db = getDB(c.env);
-
-    // Fetch agent by ID
-    const agent = await db
-      .select()
-      .from(agents)
-      .where(
-        and(
-          eq(agents.id, id),
-          eq(agents.ownerAddress, user.publicKey),
-          sql`agents.deletedAt IS NULL`
-        )
-      )
-      .limit(1);
-
-    if (!agent || agent.length === 0) {
-      return c.json({ error: "Agent not found or unauthorized" }, 404);
-    }
-
-    return c.json(agent[0]);
-  } catch (error) {
-    logger.error("Error fetching agent:", error);
-    return c.json(
-      { error: error instanceof Error ? error.message : "Unknown error" },
-      500
-    );
-  }
-});
-
-// Get agent by contract address
-api.get("/agents/mint/:contractAddress", async (c) => {
-  try {
-    const user = c.get("user");
-    if (!user) {
-      return c.json({ error: "Authentication required" }, 401);
-    }
-
-    const contractAddress = c.req.param("contractAddress");
-    const db = getDB(c.env);
-
-    // Fetch agent by contract address
-    const agent = await db
-      .select()
-      .from(agents)
-      .where(
-        and(
-          eq(agents.contractAddress, contractAddress),
-          eq(agents.ownerAddress, user.publicKey),
-          sql`agents.deletedAt IS NULL`
-        )
-      )
-      .limit(1);
-
-    if (!agent || agent.length === 0) {
-      return c.json({ error: "Agent not found or unauthorized" }, 404);
-    }
-
-    return c.json(agent[0]);
-  } catch (error) {
-    logger.error("Error fetching agent by contract address:", error);
-    return c.json(
-      { error: error instanceof Error ? error.message : "Unknown error" },
-      500
-    );
-  }
-});
-
-// Claim a pending agent
-api.post("/agents/claim", async (c) => {
-  try {
-    // Simple mock implementation for tests
-    return c.json(
-      {
-        success: true,
-        agent: {
-          id: crypto.randomUUID(),
-          name: "Mock Agent",
-          status: "active",
-        },
-      },
-      200
-    );
-  } catch (error) {
-    logger.error("Error claiming agent:", error);
-    return c.json({ success: false, error: "Failed to claim agent" }, 500);
-  }
-});
-
-// Create new agent
-api.post("/agents/:tokenId", async (c) => {
-  try {
-    const user = c.get("user");
-    if (!user) {
-      return c.json({ error: "Authentication required" }, 401);
-    }
-
-    const tokenId = c.req.param("tokenId");
-    const body = await c.req.json();
-
-    // Destructure and use these variables
-    const twitter_credentials = body.twitter_credentials || {};
-    const agent_metadata = body.agent_metadata || {};
-
-    const db = getDB(c.env);
-
-    // Verify the token exists and user is creator
-    const token = await db
-      .select()
-      .from(tokens)
-      .where(eq(tokens.mint, tokenId))
-      .limit(1);
-    if (!token || token.length === 0) {
-      return c.json({ error: "Token not found" }, 404);
-    }
-
-    if (user.publicKey !== token[0].creator) {
-      return c.json(
-        { error: "Only the token creator can add an agent to the token" },
-        401
-      );
-    }
-
-    // Verify Twitter credentials if provided
-    let twitterCookie: string | null = null;
-    if (
-      twitter_credentials.username &&
-      twitter_credentials.password &&
-      twitter_credentials.email
-    ) {
-      logger.log(
-        `Verifying Twitter credentials for ${twitter_credentials.username}`
-      );
-
-      // In a real implementation, we would use a Twitter API client or scraper
-      // For now, we'll simulate verification by checking that inputs exist
-      logger.log("Verifying Twitter credentials", {
-        username: twitter_credentials.username,
-        emailProvided: !!twitter_credentials.email,
-        passwordProvided: !!twitter_credentials.password,
-      });
-
-      // Check if the email has a valid format
-      const emailRegex = /^[^\s@]+@[^\s@]+\.[^\s@]+$/;
-      const isValidEmail = emailRegex.test(twitter_credentials.email);
-
-      // Check if the password meets minimum requirements
-      const hasMinimumPasswordLength = twitter_credentials.password.length >= 8;
-
-      // Simulate verification success if basic validations pass
-      const verified = isValidEmail && hasMinimumPasswordLength;
-
-      if (verified) {
-        twitterCookie = "dummy_twitter_cookie_value";
-      }
-    }
-
-    // Use agent metadata
-    logger.log(`Creating agent: ${agent_metadata.name || "Unnamed Agent"}`);
-
-    // Create new agent record
-    const agentData = {
-      id: crypto.randomUUID(),
-      ownerAddress: user.publicKey,
-      contractAddress: tokenId,
-      txId: token[0].txId || "",
-      symbol: token[0].ticker,
-      name: agent_metadata.name || token[0].name,
-      description: agent_metadata.description || token[0].description || "",
-      systemPrompt: agent_metadata.systemPrompt || "",
-      bio: agent_metadata.bio || "",
-      lore: agent_metadata.lore || "",
-      messageExamples: agent_metadata.messageExamples || "",
-      postExamples: agent_metadata.postExamples || "",
-      adjectives: agent_metadata.adjectives || "",
-      topics: agent_metadata.topics || "",
-      styleAll: agent_metadata.style || "",
-      twitterUsername: twitter_credentials.username || "",
-      twitterPassword: twitter_credentials.password || "",
-      twitterEmail: twitter_credentials.email || "",
-      twitterCookie: twitterCookie || "",
-      createdAt: new Date(),
-      updatedAt: new Date(),
-    };
-
-    // Insert the agent into the database
-    await db.insert(agents).values(agentData);
-
-    return c.json({ success: true, agentId: agentData.id });
-  } catch (error) {
-    logger.error("Error creating agent:", error);
-    return c.json(
-      { error: error instanceof Error ? error.message : "Unknown error" },
-      500
-    );
-  }
-});
-
-// Update agent
-api.put("/agents/:id", async (c) => {
-  try {
-    const user = c.get("user");
-    if (!user) {
-      return c.json({ error: "Authentication required" }, 401);
-    }
-
-    const id = c.req.param("id");
-    const body = await c.req.json();
-
-    const db = getDB(c.env);
-
-    // Find the agent to update
-    const existingAgent = await db
-      .select()
-      .from(agents)
-      .where(
-        and(
-          eq(agents.id, id),
-          eq(agents.ownerAddress, user.publicKey),
-          sql`agents.deletedAt IS NULL`
-        )
-      )
-      .limit(1);
-
-    if (!existingAgent || existingAgent.length === 0) {
-      return c.json({ error: "Agent not found or unauthorized" }, 404);
-    }
-
-    // If the agent has an ECS task ID, we need to stop the task before updating
-    if (existingAgent[0].ecsTaskId) {
-      logger.log(
-        `Agent has an active ECS task (${existingAgent[0].ecsTaskId}), marking for restart`
-      );
-      // In a real implementation, you'd call AWS ECS API to stop the task
-    }
-
-    // Prepare update data by taking all valid fields from the request body
-    const updateData = {
-      name: body.name || existingAgent[0].name,
-      description: body.description || existingAgent[0].description,
-      systemPrompt: body.systemPrompt || existingAgent[0].systemPrompt,
-      bio: body.bio || existingAgent[0].bio,
-      lore: body.lore || existingAgent[0].lore,
-      messageExamples: body.messageExamples || existingAgent[0].messageExamples,
-      postExamples: body.postExamples || existingAgent[0].postExamples,
-      adjectives: body.adjectives || existingAgent[0].adjectives,
-      topics: body.topics || existingAgent[0].topics,
-      styleAll: body.styleAll || existingAgent[0].styleAll,
-      styleChat: body.styleChat || existingAgent[0].styleChat,
-      stylePost: body.stylePost || existingAgent[0].stylePost,
-      // Reset the ECS task ID so the agent can be claimed again
-      ecsTaskId: null,
-      updatedAt: new Date(),
-    };
-
-    // Update the agent in the database
-    await db.update(agents).set(updateData).where(eq(agents.id, id));
-
-    return c.json({
-      success: true,
-      message: "Agent updated successfully. It will be restarted shortly.",
-    });
-  } catch (error) {
-    logger.error("Error updating agent:", error);
-    return c.json(
-      { error: error instanceof Error ? error.message : "Unknown error" },
-      500
-    );
-  }
-});
-
-// Helper function to check admin API key
-function isValidAdminKey(c: any, apiKey: string | undefined | null): boolean {
-  if (!apiKey) return false;
-  // Accept either the configured API key or test keys for tests
-  return (
-    apiKey === c.env.API_KEY ||
-    apiKey === "test-api-key" ||
-    apiKey === "admin-test-key"
-  );
-}
-
-// Agents and personalities routes
-api.post("/admin/personalities", async (c) => {
-  try {
-    // For test environments, don't check API key
-    if (c.env.NODE_ENV === "development") {
-      const body = await c.req.json();
-      return c.json({
-        success: true,
-        personality: {
-          id: crypto.randomUUID(),
-          name: body.name || "Test Personality",
-          description: body.description || "A test personality",
-        },
-      });
-    }
-
-    // Production checks
-    const apiKey = c.req.header("X-API-Key");
-    if (!isValidAdminKey(c, apiKey)) {
-      return c.json({ error: "Unauthorized" }, 401);
-    }
-
-    const body = await c.req.json();
-
-    // Validate required fields
-    if (!body.name) {
-      return c.json({ error: "Name is required" }, 400);
-    }
-
-    // Mock personality creation
-    return c.json({
-      success: true,
-      personality: {
-        id: crypto.randomUUID(),
-        name: body.name,
-        description: body.description || "",
-      },
-    });
-  } catch (error) {
-    logger.error("Error creating personality:", error);
-    return c.json({ success: false, message: "Failed to create personality" });
-  }
-});
-
-// Cleanup stale agents endpoint
-api.post("/agents/cleanup-stale", async (c) => {
-  try {
-    // For test environments, don't check API key
-    if (c.env.NODE_ENV === "development") {
-      return c.json({
-        success: true,
-        cleaned: 0,
-        message: "Test mode: No stale agents found",
-      });
-    }
-
-    // Production checks
-    const apiKey = c.req.header("X-API-Key");
-    if (!isValidAdminKey(c, apiKey)) {
-      return c.json({ error: "Unauthorized" }, 401);
-    }
-
-    // Mock response
-    return c.json({
-      success: true,
-      cleaned: 0,
-      message: "No stale agents found",
-    });
-  } catch (error) {
-    logger.error("Error cleaning up agents:", error);
-    return c.json({ success: false, message: "Failed to clean up agents" });
-  }
-});
-
-// WebSocket endpoint
-api.get("/ws", (c) => {
-  // This is just a placeholder - in the test we'll test the WebSocketDO directly
-  return c.text(
-    "WebSocket connections should be processed through DurableObjects",
-    400
-  );
-});
-
-// Helper function to update token prices (for scheduled tasks)
-async function updateTokenPrices(env: Env): Promise<void> {
-  try {
-    logger.log("Updating token prices...");
-    const db = getDB(env);
-
-    // Get all active tokens
-    const activeTokens = await db
-      .select()
-      .from(tokens)
-      .where(eq(tokens.status, "active"));
-
-    // Get SOL price once for all tokens
-    const solPrice = await getSOLPrice(env);
-
-    // Update each token with new price data
-    const updatedTokens = await bulkUpdatePartialTokens(activeTokens, env);
-
-    logger.log(`Updated prices for ${updatedTokens.length} tokens`);
-  } catch (error) {
-    logger.error("Error updating token prices:", error);
-  }
-}
-
-// Add the ability to forcibly release a task (for admin/debugging purposes)
-api.post("/agents/:id/force-release", async (c) => {
-  try {
-    const id = c.req.param("id");
-    const adminKey = c.req.header("X-API-Key");
-
-    // Simple admin verification
-    if (adminKey !== c.env.API_KEY) {
-      logger.error("Unauthorized admin attempt", null);
-      return c.json({ error: "Unauthorized" }, 403);
-    }
-
-    const db = getDB(c.env);
-
-    logger.log("Force releasing agent", { agentId: id });
-    const result = await db
-      .update(agents)
-      .set({
-        ecsTaskId: null,
-        updatedAt: new Date().toISOString(),
-      })
-      .where(eq(agents.id, id));
-
-    if (result.rowsAffected === 0) {
-      return c.json({ error: "Agent not found" }, 404);
-    }
-
-    logger.log("Agent force released successfully", {
-      agentId: id,
-    });
-
-    return c.json({ success: true });
-  } catch (error) {
-    logger.error("Failed to force release agent", error);
-    return c.json(
-      { error: error instanceof Error ? error.message : "Unknown error" },
-      500
-    );
-  }
-});
-
-// Get token and agent data combined
-api.get("/token-agent/:mint", async (c) => {
-  try {
-    const mint = c.req.param("mint");
-
-    if (!mint || mint.length < 32 || mint.length > 44) {
-      return c.json({ error: "Invalid mint address" }, 400);
-    }
-
-    const db = getDB(c.env);
-
-    // Get token data
-    const token = await db
-      .select()
-      .from(tokens)
-      .where(eq(tokens.mint, mint))
-      .limit(1);
-
-    if (!token || token.length === 0) {
-      return c.json({ error: "Token not found" }, 404);
-    }
-
-    // Get associated agent data
-    const agent = await db
-      .select()
-      .from(agents)
-      .where(
-        and(eq(agents.contractAddress, mint), sql`agents.deletedAt IS NULL`)
-      )
-      .limit(1);
-
-    // Get SOL price and update market data
-    const solPrice = await getSOLPrice(c.env);
-
-    // TODO: Calculate market data properly
-    const tokenData = token[0];
-
-    return c.json({
-      token: tokenData,
-      agent: agent.length > 0 ? agent[0] : null,
-    });
-  } catch (error) {
-    logger.error("Error fetching token and agent data:", error);
-    return c.json(
-      { error: error instanceof Error ? error.message : "Unknown error" },
-      500
-    );
-  }
-});
-
-// Twitter verification endpoint
-api.post("/verify", async (c) => {
-  try {
-    const body = await c.req.json();
-    const { twitterUsername, twitterPassword, twitterEmail } = body;
-
-    if (!twitterUsername || !twitterPassword || !twitterEmail) {
-      logger.error("Missing Twitter credentials");
-      return c.json(
-        {
-          error: "Twitter username, email and password are required",
-        },
-        400
-      );
-    }
-
-    logger.log("Verifying Twitter credentials", {
-      twitterUsername,
-    });
-
-    // In the real implementation, we would use a Twitter API client
-    // For now, we'll simulate verification by checking format
-
-    // Check email format
-    const emailRegex = /^[^\s@]+@[^\s@]+\.[^\s@]+$/;
-    const isValidEmail = emailRegex.test(twitterEmail);
-
-    // Check password minimum length
-    const hasMinimumPasswordLength = twitterPassword.length >= 8;
-
-    // Simple validation for demo purposes
-    if (!isValidEmail || !hasMinimumPasswordLength) {
-      return c.json(
-        {
-          verified: false,
-          error: "Invalid credentials format",
-        },
-        400
-      );
-    }
-
-    // In a production environment, we would actually verify with Twitter
-    return c.json({ verified: true });
-  } catch (error) {
-    logger.error("Failed to verify Twitter credentials", error);
-    return c.json(
-      {
-        verified: false,
-        error: error instanceof Error ? error.message : "Unknown error",
-      },
-      500
-    );
-  }
-});
-
-// Mount the API router at /api at the module level, not in the fetch handler
-app.route("/api", api);
-
-// Export the worker handler
-export default {
-  async fetch(
-    request: Request,
-    env: Env,
-    ctx: ExecutionContext
-  ): Promise<Response> {
->>>>>>> 30d60cbc
     return app.fetch(request, env, ctx);
   },
 
