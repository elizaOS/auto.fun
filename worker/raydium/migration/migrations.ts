import { TokenData } from "../types/tokenData";
import { eq, and } from "drizzle-orm";
import { getDB, tokens } from "../../db";
import { Env } from "../../env";
import { updateTokenInDB } from "../../cron";
import { getWebSocketClient } from "../../websocket-client";
import { retryOperation } from "../utils";
import { logger } from "../../logger";
import { updateTokenSupplyFromChain } from "../../tokenSupplyHelpers";
import { TokenMigrator } from "../migration/migrateToken";
import { RaydiumVault } from "../types/raydium_vault";
import * as raydium_vault_IDL from "../raydium_vault.json";
import { Autofun } from "../../target/types/autofun";
import * as IDL from "../../target/idl/autofun.json";
import { AnchorProvider, Program } from "@coral-xyz/anchor";
import { Connection, Keypair } from "@solana/web3.js";
import { Wallet } from "../../tokenSupplyHelpers/customWallet";


export interface LockResult {
  txId: string;
}

export interface MigrationStepResult {
  txId: string;
  extraData?: Record<string, any>;
}

export type MigrationStepFn = (
  token: TokenData,
) => Promise<MigrationStepResult>;

export interface MigrationStep {
  name: string;
  description?: string;
  fn: MigrationStepFn;
  eventName?: string;
}

export async function getToken(
  env: Env,
  mint: string,
): Promise<TokenData | null> {
  const db = getDB(env);
  const tokenRecords = await db
    .select()
    .from(tokens)
    .where(eq(tokens.mint, mint))
    .limit(1)
    .execute();

  if (tokenRecords.length > 0) {
    const tokenDb = tokenRecords[0];
    let tokenSupply = tokenDb.tokenSupply;
    let tokenSupplyUiAmount = tokenDb.tokenSupplyUiAmount;
    let tokenDecimals = tokenDb.tokenDecimals;
    let lastSupplyUpdate = tokenDb.lastSupplyUpdate;

    if (tokenDb.tokenDecimals === undefined) {
      const supplyResult = await updateTokenSupplyFromChain(env, tokenDb.mint);
      tokenSupply = supplyResult.tokenSupply;
      tokenSupplyUiAmount = supplyResult.tokenSupplyUiAmount;
      tokenDecimals = supplyResult.tokenDecimals;
      lastSupplyUpdate = supplyResult.lastSupplyUpdate;
    }

    const token: TokenData = {
      id: tokenDb.id,
      name: tokenDb.name,
      ticker: tokenDb.ticker,
      url: tokenDb.url,
      image: tokenDb.image,
      twitter: tokenDb.twitter ?? undefined,
      telegram: tokenDb.telegram ?? undefined,
      farcaster: tokenDb.farcaster ?? undefined,
      website: tokenDb.website ?? undefined,
      discord: tokenDb.discord ?? undefined,
      description: tokenDb.description ?? undefined,
      mint: tokenDb.mint,
      creator: tokenDb.creator,
      nftMinted: tokenDb.nftMinted ?? undefined,
      lockId: tokenDb.lockId ?? undefined,
      lockedAmount: tokenDb.lockedAmount ?? undefined,
      lockedAt: tokenDb.lockedAt ?? undefined,
      harvestedAt: tokenDb.harvestedAt ?? undefined,
      status: tokenDb.status,
      createdAt: tokenDb.createdAt,
      lastUpdated: tokenDb.lastUpdated,
      completedAt: tokenDb.completedAt ?? undefined,
      withdrawnAt: tokenDb.withdrawnAt ?? undefined,
      migratedAt: tokenDb.migratedAt ?? undefined,
      marketId: tokenDb.marketId ?? undefined,
      baseVault: tokenDb.baseVault ?? undefined,
      quoteVault: tokenDb.quoteVault ?? undefined,
      reserveAmount: tokenDb.reserveAmount ?? undefined,
      reserveLamport: tokenDb.reserveLamport ?? undefined,
      virtualReserves: tokenDb.virtualReserves ?? undefined,
      liquidity: tokenDb.liquidity ?? undefined,
      currentPrice: tokenDb.currentPrice ?? undefined,
      marketCapUSD: tokenDb.marketCapUSD ?? undefined,
      tokenPriceUSD: tokenDb.tokenPriceUSD ?? undefined,
      solPriceUSD: tokenDb.solPriceUSD ?? undefined,
      curveProgress: tokenDb.curveProgress ?? undefined,
      curveLimit: tokenDb.curveLimit ?? undefined,
      priceChange24h: tokenDb.priceChange24h ?? undefined,
      price24hAgo: tokenDb.price24hAgo ?? undefined,
      volume24h: tokenDb.volume24h ?? undefined,
      inferenceCount: tokenDb.inferenceCount ?? undefined,
      lastVolumeReset: tokenDb.lastVolumeReset ?? undefined,
      lastPriceUpdate: tokenDb.lastPriceUpdate ?? undefined,
      holderCount: tokenDb.holderCount ?? undefined,
      txId: tokenDb.txId ?? undefined,
      withdrawnAmounts: tokenDb.withdrawnAmounts
        ? JSON.parse(tokenDb.withdrawnAmounts)
        : undefined,
      poolInfo: tokenDb.poolInfo ? JSON.parse(tokenDb.poolInfo) : undefined,
      migration:
        typeof tokenDb.migration === "string"
          ? JSON.parse(tokenDb.migration)
          : (tokenDb.migration ?? {}),
      tokenSupply: tokenDb.tokenSupply ?? undefined,
      tokenSupplyUiAmount: tokenDb.tokenSupplyUiAmount ?? undefined,
      tokenDecimals: tokenDb.tokenDecimals ?? undefined,
      lastSupplyUpdate: tokenDb.lastSupplyUpdate ?? undefined,
    };
    return token;
  }
  return null;
}

export async function executeMigrationStep(
  env: Env,
  token: TokenData,
  step: MigrationStep,
  retryCount: number = 3,
  delay: number = 2000,
): Promise<MigrationStepResult> {
  logger.log(`[Migrate] Starting ${step.name} for token ${token.mint}`);

  const result = await retryOperation(() => step.fn(token), retryCount, delay);

  // Update token migration
  token.migration = token.migration ?? {};
  token.migration[step.name] = {
    status: "success",
    txId: result.txId,
    updatedAt: new Date().toISOString(),
  };
  Object.assign(token, result.extraData);
  console.log(`${step.name} result:`, result);
  // Update the DB record
  const tokenData: Partial<TokenData> = {
    mint: token.mint,
    migration: token.migration,
    lastUpdated: new Date().toISOString(),
    status: "migrating",
    ...result.extraData,
  };

  await updateTokenInDB(env, tokenData);
  await saveMigrationState(env, token, step.name);

  const ws = getWebSocketClient(env);
  if (step.eventName) {
    ws.to(`token-${token.mint}`).emit(step.eventName, token);
  }

  logger.log(
    `[Migrate] ${step.name} successful for token ${token.mint} txId: ${result.txId}`,
  );
  return result;
}

export async function acquireMigrationLock(
  env: Env,
  token: TokenData,
): Promise<boolean> {
  const migration = token.migration ? token.migration : {};
  if (migration.lock) {
    return false;
  }
  migration.lock = true;
  token.migration = migration;

  await updateTokenInDB(env, {
    mint: token.mint,
    migration: token.migration,
    lastUpdated: new Date().toISOString(),
  });

  return true;
}
export async function releaseMigrationLock(
  env: Env,
  token: TokenData,
): Promise<void> {
  const migration = token.migration ? token.migration : {};
  if (migration.lock) {
    delete migration.lock;
  }
  token.migration = migration;

  await updateTokenInDB(env, {
    mint: token.mint,
    migration: token.migration,
    lastUpdated: new Date().toISOString(),
  });
}
export async function saveMigrationState(
  env: Env,
  token: TokenData,
  step: string,
) {
  const db = getDB(env);
  const updatedMigration = {
    ...token.migration,
    lastStep: step,
  };

  await db
    .update(tokens)
    .set({
      migration: JSON.stringify(updatedMigration),
      lastUpdated: new Date().toISOString(),
    })
    .where(eq(tokens.mint, token.mint));
}

export async function getMigrationState(env: Env, token: TokenData) {
  const db = getDB(env);

  const tokenRecords = await db
    .select()
    .from(tokens)
    .where(eq(tokens.mint, token.mint))
    .limit(1)
    .execute();

  if (tokenRecords.length > 0) {
    const tokenRecord = tokenRecords[0];
    const migration =
      typeof tokenRecord.migration === "string"
        ? JSON.parse(tokenRecord.migration)
        : tokenRecord.migration;

    if (migration && tokenRecord.status !== "locked") {
      return migration;
    }
  }
  return null;
}

<<<<<<< HEAD
export async function getMigratingTokens(env: Env) {
  // Get all tokens that are in the migration process (status migrating) but have migration as null
=======

export async function checkMigratingTokens(env: Env, limit: number) {
>>>>>>> 4402217e
  try {
    const db = getDB(env);
    const migratingTokens = await db
      .select()
      .from(tokens)
<<<<<<< HEAD
      .where(and(eq(tokens.status, "migrating")))
      .execute();
    //
=======
      .where(and(
        eq(tokens.status, "migrating"),
      ))
      .execute();


    const connection = new Connection(
      env.NETWORK === "devnet"
        ? env.DEVNET_SOLANA_RPC_URL
        : env.MAINNET_SOLANA_RPC_URL,
    );
    const wallet = Keypair.fromSecretKey(
      Uint8Array.from(JSON.parse(env.WALLET_PRIVATE_KEY)),
    );
    const provider = new AnchorProvider(
      connection,
      new Wallet(wallet),
      AnchorProvider.defaultOptions(),
    );
    const program = new Program<RaydiumVault>(
      raydium_vault_IDL as any,
      provider,
    );
    const autofunProgram = new Program<Autofun>(IDL as any, provider);

    const tokenMigrator = new TokenMigrator(
      env,
      connection,
      new Wallet(wallet),
      program,
      autofunProgram,
      provider,
    );

    // Filter out tokens that have migration as null or empty object or migration.status is not locked 
    const filteredTokens = migratingTokens.filter((token) => {
      const migration = token.migration ? JSON.parse(token.migration) : null;
      return (
        migration &&
        (typeof migration === "object" || migration.status !== "locked")
      );
    });
    // Limit the number of tokens to the specified limit
    const finalList = filteredTokens.slice(0, limit);

    for (const token of finalList) {
      const tokenM = await getToken(env, token.mint);
      await tokenMigrator.migrateToken(tokenM!);
    }

>>>>>>> 4402217e
  } catch (error) {
    logger.error(`Error fetching migrating tokens: ${error}`);
    throw new Error("Failed to fetch migrating tokens");
  }
<<<<<<< HEAD
=======

>>>>>>> 4402217e
}<|MERGE_RESOLUTION|>--- conflicted
+++ resolved
@@ -15,7 +15,6 @@
 import { AnchorProvider, Program } from "@coral-xyz/anchor";
 import { Connection, Keypair } from "@solana/web3.js";
 import { Wallet } from "../../tokenSupplyHelpers/customWallet";
-
 
 export interface LockResult {
   txId: string;
@@ -250,28 +249,14 @@
   return null;
 }
 
-<<<<<<< HEAD
-export async function getMigratingTokens(env: Env) {
-  // Get all tokens that are in the migration process (status migrating) but have migration as null
-=======
-
 export async function checkMigratingTokens(env: Env, limit: number) {
->>>>>>> 4402217e
   try {
     const db = getDB(env);
     const migratingTokens = await db
       .select()
       .from(tokens)
-<<<<<<< HEAD
       .where(and(eq(tokens.status, "migrating")))
       .execute();
-    //
-=======
-      .where(and(
-        eq(tokens.status, "migrating"),
-      ))
-      .execute();
-
 
     const connection = new Connection(
       env.NETWORK === "devnet"
@@ -301,7 +286,7 @@
       provider,
     );
 
-    // Filter out tokens that have migration as null or empty object or migration.status is not locked 
+    // Filter out tokens that have migration as null or empty object or migration.status is not locked
     const filteredTokens = migratingTokens.filter((token) => {
       const migration = token.migration ? JSON.parse(token.migration) : null;
       return (
@@ -316,14 +301,8 @@
       const tokenM = await getToken(env, token.mint);
       await tokenMigrator.migrateToken(tokenM!);
     }
-
->>>>>>> 4402217e
   } catch (error) {
     logger.error(`Error fetching migrating tokens: ${error}`);
     throw new Error("Failed to fetch migrating tokens");
   }
-<<<<<<< HEAD
-=======
-
->>>>>>> 4402217e
 }