import { logger } from "../../logger";
import { Connection, PublicKey, Keypair } from "@solana/web3.js";
import { updateTokenInDB } from "../../cron";
import {
  CREATE_CPMM_POOL_PROGRAM,
  CREATE_CPMM_POOL_FEE_ACC,
  DEVNET_PROGRAM_ID,
  getCpmmPdaAmmConfigId,
  DEV_LOCK_CPMM_AUTH,
  mul,
  LOCK_CPMM_AUTH,
} from "@raydium-io/raydium-sdk-v2";
import { Program, BN, AnchorProvider } from "@coral-xyz/anchor";
import { initSdk, txVersion } from "../raydium-config";
import { withdrawTx, execWithdrawTx } from "../withdraw";
import { NATIVE_MINT } from "@solana/spl-token";
import { Env } from "../../env";
import { depositToRaydiumVault } from "../raydiumVault";
import { sendNftTo } from "../utils";
import { retryOperation } from "../utils";
import { RaydiumVault } from "../types/raydium_vault";
import { getWebSocketClient } from "../../websocket-client";
import { Autofun } from "../../target/types/autofun";
import { TokenData } from "../types/tokenData";
import {
  getMigrationState,
  MigrationStep,
  executeMigrationStep,
  acquireMigrationLock,
  releaseMigrationLock,
  LockResult,
} from "./migrations";
<<<<<<< HEAD
import { Wallet } from "@coral-xyz/anchor/dist/cjs/provider";
import { skip } from "node:test";
import { sign } from "crypto";
=======
// import { Wallet } from "@coral-xyz/anchor/dist/cjs/provider";
import { Wallet } from "../../tokenSupplyHelpers/customWallet";

>>>>>>> 3d3cf77b

export class TokenMigrator {
  constructor(
    public env: Env,
    public connection: Connection,
    public wallet: Wallet,
    public program: Program<RaydiumVault>,
    public autofunProgram: Program<Autofun>,
    public provider: AnchorProvider,
  ) { }
  FEE_PERCENTAGE = 10; // 10% fee for pool creation


  async scheduleNextInvocation(token: TokenData): Promise<void> {
    // Use VITE_API_URL from env (or fallback)
    const workerUrl = this.env.VITE_API_URL || "http://127.0.0.1:8787";

    // Construct headers with Authorization token
    const headers = {
      "Content-Type": "application/json",
      "Authorization": `Bearer ${this.env.JWT_SECRET}`, // Use JWT_SECRET from env
    };

    try {
      const response = await fetch(`${workerUrl}/migration/resume`, {
        method: "POST",
        headers,
        body: JSON.stringify(token),
      });
      if (!response.ok) {
        console.error("Failed to schedule next invocation:", await response.text());
      }
    } catch (error) {
      console.error("Error scheduling next invocation:", error);
    }
  }

  async callResumeWorker(token: TokenData) {
    try {
      await releaseMigrationLock(this.env, token);
      await this.migrateToken(token);
    } catch (error) {
      logger.error(
        `[Migrate] Error releasing lock for token ${token.mint}: ${error}`,
      );
    }
  }


  private getMigrationSteps(): MigrationStep[] {
    return [
      {
        name: "withdraw",
        eventName: "migrationStarted",
        fn: this.performWithdraw.bind(this),
      },
      {
        name: "createPool",
        eventName: "poolCreated",
        fn: this.performCreatePool.bind(this),
      },
      {
        name: "lockLP",
        eventName: "lpLocked",
        fn: this.performLockLP.bind(this),
      },
      {
        name: "sendNft",
        fn: (token: any) =>
          this.sendNftToManagerMultisig(
            token,
            token.nftMinted?.split(",")[1] ?? "",
            this.wallet.payer as Keypair,
            new PublicKey(this.env.MANAGER_MULTISIG_ADDRESS!),
          ).then((result) => result),
      },
      {
        name: "depositNft",
        eventName: "nftDeposited",
        fn: (token: any) =>
          this.depositNftToRaydiumVault(
            token,
            (token.nftMinted ?? "").split(",")[0],
            new PublicKey(token.creator),
          ).then((result) => result),
      },
      {
        name: "finalize",
        fn: this.finalizeMigration.bind(this),
      },
    ];
  }

  async migrateToken(token: TokenData): Promise<void> {
    try {
      console.log(`[Migrate] Starting migration for token ${token.mint}`);
      if (token.migration) {
        const migrationData =
          typeof token.migration === "string"
            ? JSON.parse(token.migration)
            : token.migration;
        if (migrationData.lock) {
          logger.log(
            `[Migrate] Migration already in progress for token ${token.mint}. Deferring additional execution.`,
          );
          return;
        }
      }
      token.migration = token.migration || {};
      // const ws = getWebSocketClient(this.env);
      // const lockAcquired = await acquireMigrationLock(this.env, token);
      // if (!lockAcquired) {
      //   logger.log(
      //     `[Migrate] Unable to acquire lock for token ${token.mint}. Deferring to resume operation.`,
      //   );
      //   await this.callResumeWorker(token);
      //   return;
      // }

      const steps = this.getMigrationSteps();
<<<<<<< HEAD
      for (const step of steps) {
        if (token.migration[step.name]?.status === "success") {
          logger.log(
            `[Migrate] ${step.name} already processed for token ${token.mint}`,
          );
          continue;
        }
        // execute the step with retry logic, update DB, process event, save step.
        await executeMigrationStep(this.env, token, step);
=======
      const currentStep = token.migration.lastStep
        ? steps.find((step) => step.name === token.migration?.lastStep)
        : undefined;

      // If all steps are done, finalize and update token.
      if (currentStep && currentStep?.name === "finalize") {
        token.status = "locked";
        token.lockedAt = new Date().toISOString();
        await updateTokenInDB(this.env, {
          mint: token.mint,
          status: "locked",
          lockedAt: token.lockedAt,
          lastUpdated: new Date().toISOString(),
        });
        await releaseMigrationLock(this.env, token);
>>>>>>> 3d3cf77b
      }
      const step = currentStep || steps[0];
      logger.log(
        `[Migrate] ${step.name} already processed for token ${token.mint}`,
      );
      await executeMigrationStep(this.env, token, step);
      // call scheduleNextInvocation to schedule the next step if not done yet.
      if (step.name !== "finalize") {
        logger.log(`[Migrate] Scheduling next invocation for token ${token.mint}`);
        await this.scheduleNextInvocation(token);
        await releaseMigrationLock(this.env, token);
        return
      } else {
        // All steps are complete; final status update.
        token.status = "locked";
        token.lockedAt = new Date().toISOString();
        await updateTokenInDB(this.env, {
          mint: token.mint,
          status: "locked",
          lockedAt: token.lockedAt,
          lastUpdated: new Date().toISOString(),
        });
        const ws = getWebSocketClient(this.env);
        ws.to(`token-${token.mint}`).emit("updateToken", token);
        logger.log(`[Migrate] Migration finalized for token ${token.mint}`);
        await releaseMigrationLock(this.env, token);
        return;
      }


    } catch (error) {
      logger.error(`[Migrate] Migration failed for token ${token.mint}:`);
      console.error(error);
      await updateTokenInDB(this.env, {
        mint: token.mint,
        // status: "migration_failed",
        status: "migrating",
        lastUpdated: new Date().toISOString(),
      });
      // this.callResumeWorker(token);
    }
  }

  async performWithdraw(token: any): Promise<{
    txId: string;
    extraData: {
      withdrawnAmounts: { withdrawnSol: number; withdrawnTokens: number };
    };
  }> {
    logger.log(`[Withdraw] Withdrawing funds for token ${token.mint}`);
    const transaction = await withdrawTx(
      this.wallet.publicKey,
      new PublicKey(token.mint),
      this.connection,
      this.autofunProgram,
    );

    transaction.instructions = [...transaction.instructions];

    const { signature: txId, logs } = await execWithdrawTx(
      transaction,
      this.connection,
      this.wallet,
    );
    const withdrawnAmounts = this.parseWithdrawLogs(logs);
    return { txId, extraData: { withdrawnAmounts } };
  }

  private parseWithdrawLogs(withdrawLogs: string[]): {
    withdrawnSol: number;
    withdrawnTokens: number;
  } {
    let withdrawnSol = 0;
    let withdrawnTokens = 0;
    withdrawLogs.forEach((log) => {
      if (log.includes("withdraw lamports:")) {
        withdrawnSol = Number(
          log.replace("Program log: withdraw lamports:", "").trim(),
        );
      }
      if (log.includes("withdraw token:")) {
        withdrawnTokens = Number(
          log.replace("Program log: withdraw token:", "").trim(),
        );
      }
    });
    return { withdrawnSol, withdrawnTokens };
  }

  async performCreatePool(
    token: any,
  ): Promise<{ txId: string; extraData: { marketId: string; poolInfo: any } }> {
    const raydium = await initSdk({ env: this.env, loadToken: false });
    const mintA = await raydium.token.getTokenInfo(token.mint);
    const mintB = await raydium.token.getTokenInfo(NATIVE_MINT);

    const feeConfigs = await raydium.api.getCpmmConfigs();
    if (raydium.cluster === "devnet") {
      feeConfigs.forEach((config: any) => {
        config.id = getCpmmPdaAmmConfigId(
          DEVNET_PROGRAM_ID.CREATE_CPMM_POOL_PROGRAM,
          config.index,
        ).publicKey.toBase58();
      });
    }
    const feeConfig =
      raydium.cluster === "devnet" ? feeConfigs[0] : feeConfigs[1];

    const withdrawnAmounts = token.withdrawnAmounts;
    if (!withdrawnAmounts)
      throw new Error("No withdrawn amounts found for pool creation");

    const mintConstantFee = new BN(6 * 1e9); // 6 SOL

    const withdrawnTokensBN = new BN(withdrawnAmounts.withdrawnTokens);
    console.log("withdrawnSol", withdrawnAmounts.withdrawnSol);
    const withdrawnSolBN = new BN(withdrawnAmounts.withdrawnSol);
<<<<<<< HEAD
=======

>>>>>>> 3d3cf77b

    // const solFeeAmount = withdrawnSolBN.sub(mintConstantFee);
    const solFeeAmount = new BN(0);

    const remainingTokens = withdrawnTokensBN;
    const remainingSol = withdrawnSolBN.sub(solFeeAmount);
    console.log("remainingSol", remainingSol.toString());

    logger.log(`[Pool] Creating pool for token ${token.mint}`);
    const poolCreation = await raydium.cpmm.createPool({
      programId:
        raydium.cluster === "devnet"
          ? DEVNET_PROGRAM_ID.CREATE_CPMM_POOL_PROGRAM
          : CREATE_CPMM_POOL_PROGRAM,
      poolFeeAccount:
        raydium.cluster === "devnet"
          ? DEVNET_PROGRAM_ID.CREATE_CPMM_POOL_FEE_ACC
          : CREATE_CPMM_POOL_FEE_ACC,
      mintA,
      mintB,
      mintAAmount: remainingTokens,
      mintBAmount: remainingSol,
      startTime: new BN(0),
      feeConfig,
      associatedOnly: true,
      ownerInfo: { useSOLBalance: true },
      txVersion,
    });

    const { txId } = await poolCreation.execute({ sendAndConfirm: true });
    const poolAddresses = {
      id: poolCreation.extInfo.address.poolId.toString(),
      lpMint: poolCreation.extInfo.address.lpMint.toString(),
      baseVault: poolCreation.extInfo.address.vaultA.toString(),
      quoteVault: poolCreation.extInfo.address.vaultB.toString(),
    };

    return {
      txId,
      extraData: {
        marketId: poolAddresses.id,
        poolInfo: poolAddresses,
      },
    };
  }

  async lockPrimaryLP(
    raydium: any,
    poolInfo: any,
    poolKeys: any,
    primaryAmount: any,
  ): Promise<{ txId: string; nftMint: string }> {
    console.log("Performing primary LP lock", primaryAmount.toString());
    const { execute: lockExecutePrimary, extInfo: lockExtInfoPrimary } =
      await raydium.cpmm.lockLp({
        poolInfo,
        // poolKeys, //devnet only
        lpAmount: primaryAmount,
        withMetadata: true,
        txVersion,
        computeBudgetConfig: {
          units: 300000,
          microLamports: 0.0001 * 1e9,
        },
        // programId:
        //   raydium.cluster === "devnet"
        //     ? DEVNET_PROGRAM_ID.CREATE_CPMM_POOL_PROGRAM
        //     : CREATE_CPMM_POOL_PROGRAM,
        // authProgram:
        //   raydium.cluster === "devnet" ? DEV_LOCK_CPMM_AUTH : LOCK_CPMM_AUTH,
      });
    const { txId: lockTxIdPrimary } = (await retryOperation(
      () => lockExecutePrimary({ skipPreflight: false }),
      3,
      2000,
    )) as LockResult;
    const nftMintPrimary = lockExtInfoPrimary.nftMint.toString();
    logger.log(`[Lock] Primary LP lock txId: ${lockTxIdPrimary}`);

    return { txId: lockTxIdPrimary, nftMint: nftMintPrimary };
  }

  async lockSecondaryLP(
    raydium: any,
    poolInfo: any,
    poolKeys: any,
    secondaryAmount: any,
  ): Promise<{ txId: string; nftMint: string }> {
    console.log("Performing Secondat LP lock", secondaryAmount.toString());

    const { execute: lockExecuteSecondary, extInfo: lockExtInfoSecondary } =
      await raydium.cpmm.lockLp({
        poolInfo,
        // poolKeys,
        lpAmount: secondaryAmount,
        withMetadata: true,
        txVersion,
        computeBudgetConfig: {
          units: 300000,
          microLamports: 0.0001 * 1e9,
        },
        // programId:
        //   raydium.cluster === "devnet"
        //     ? DEVNET_PROGRAM_ID.CREATE_CPMM_POOL_PROGRAM
        //     : CREATE_CPMM_POOL_PROGRAM,
        // authProgram:
        //   raydium.cluster === "devnet" ? DEV_LOCK_CPMM_AUTH : LOCK_CPMM_AUTH,
      });
    const { txId: lockTxIdSecondary } = (await retryOperation(
      () => lockExecuteSecondary({ skipPreflight: false }),
      3,
      2000,
    )) as LockResult;
    const nftMintSecondary = lockExtInfoSecondary.nftMint.toString();
    logger.log(`[Lock] Secondary LP lock txId: ${lockTxIdSecondary}`);

    return { txId: lockTxIdSecondary, nftMint: nftMintSecondary };
  }

  async performLockLP(token: any): Promise<{
    txId: string;
    extraData: { lockLpTxId: string; nftMinted: string };
  }> {
    const raydium = await initSdk({ env: this.env, loadToken: false });
    const poolId = token.marketId;
    const poolInfoResult = await this.fetchPoolInfoWithRetry(raydium, poolId);
    console.log("poolInfoResult", poolInfoResult);
    const poolInfo = poolInfoResult.poolInfo;
    const poolKeys = poolInfoResult.poolKeys;

    await raydium.account.fetchWalletTokenAccounts();
    const lpMintStr = poolInfo.lpMint.address;
    const lpAccount = raydium.account.tokenAccounts.find(
      (a: any) => a.mint.toBase58() === lpMintStr,
    );
    if (!lpAccount) {
      throw new Error(`No LP balance found for pool: ${poolInfo.id}`);
    }

    const PRIMARY_LOCK_PERCENTAGE = Number(
      process.env.PRIMARY_LOCK_PERCENTAGE || "90",
    );
    const SECONDARY_LOCK_PERCENTAGE = Number(
      process.env.SECONDARY_LOCK_PERCENTAGE || "10",
    );
    if (PRIMARY_LOCK_PERCENTAGE + SECONDARY_LOCK_PERCENTAGE !== 100) {
      throw new Error("Lock percentages must sum to 100");
    }
    const totalLPAmount = lpAccount.amount;
    const primaryAmount = totalLPAmount.muln(PRIMARY_LOCK_PERCENTAGE).divn(100);
    const secondaryAmount = totalLPAmount
      .muln(SECONDARY_LOCK_PERCENTAGE)
      .divn(100);

    const primaryLock = await this.lockPrimaryLP(
      raydium,
      poolInfo,
      poolKeys,
      primaryAmount,
    );
    const secondaryLock = await this.lockSecondaryLP(
      raydium,
      poolInfo,
      poolKeys,
      secondaryAmount,
    );

    const aggregatedTxId = `${primaryLock.txId},${secondaryLock.txId}`;
    const aggregatedNftMint = `${primaryLock.nftMint},${secondaryLock.nftMint}`;

    const tokenData: Partial<TokenData> = {
      mint: token.mint,
      lockId: aggregatedTxId,
      nftMinted: aggregatedNftMint,
      lockedAmount: totalLPAmount.toString(),
      status: "locked",
      lastUpdated: new Date().toISOString(),
      lockedAt: new Date().toISOString(),
    };
    await updateTokenInDB(this.env, tokenData);

    return {
      txId: aggregatedTxId,
      extraData: { lockLpTxId: aggregatedTxId, nftMinted: aggregatedNftMint },
    };
  }

  // send the 10% to the manager multisig
  async sendNftToManagerMultisig(
    token: any,
    nftMinted: string,
    signerWallet: Keypair,
    multisig: PublicKey,
  ): Promise<{ txId: string; extraData: object }> {
    console.log("Sending NFT to manager multisig", nftMinted);
    if (!signerWallet) {
      signerWallet = Keypair.fromSecretKey(
        Uint8Array.from(JSON.parse(this.env.WALLET_PRIVATE_KEY!)),
      );
    }
    const txSignature = await sendNftTo(
      signerWallet,
      multisig,
      new PublicKey(nftMinted), // 10% NFT
      this.connection,
    );

    logger.log(
      `[Send] Sending NFT to manager multisig for token ${token.mint} with NFT ${nftMinted}`,
    );
    return { txId: txSignature, extraData: {} };
  }
  // send the 90% to our raydium vault
  async depositNftToRaydiumVault(
    token: any,
    nftMinted: string,
    claimer_address: PublicKey,
  ): Promise<{ txId: string; extraData: object }> {
    console.log("Depositing NFT to Raydium vault", nftMinted);
    const signerWallet =
      this.wallet.payer ??
      Keypair.fromSecretKey(
        Uint8Array.from(JSON.parse(this.env.WALLET_PRIVATE_KEY!)),
      );
    const txSignature = await depositToRaydiumVault(
      this.provider,
      signerWallet,
      this.program,
      new PublicKey(nftMinted), // 90% NFT
      claimer_address,
    );

    logger.log(
      `[Deposit] Depositing NFT to Raydium vault for token ${token.mint} with NFT ${nftMinted}`,
    );
    return { txId: txSignature, extraData: {} };
  }

  async finalizeMigration(token: any): Promise<{ txId: string }> {
    return { txId: "finalized" };
  }

  private async fetchPoolInfoWithRetry(
    raydium: any,
    poolId: string,
  ): Promise<{ poolInfo: any; poolKeys: any }> {
    const MAX_RETRIES = 3;
    let retryCount = 0;
    let poolInfo: any = null;
    let poolKeys: any;
    while (!poolInfo && retryCount < MAX_RETRIES) {
      try {
        if (raydium.cluster === "devnet") {
          const data = await raydium.cpmm.getPoolInfoFromRpc(poolId);
          poolInfo = data.poolInfo;
          poolKeys = data.poolKeys;
        } else {
          const data = await raydium.api.fetchPoolById({ ids: poolId });
          if (!data || data.length === 0) {
            throw new Error("Pool info not found");
          }
          poolInfo = data[0];
        }
      } catch (error) {
        retryCount++;
        if (retryCount === MAX_RETRIES) {
          throw error;
        }
        await new Promise((res) => setTimeout(res, 10000)); // wait 10 seconds before retrying
      }
    }
    return { poolInfo, poolKeys };
  }
}<|MERGE_RESOLUTION|>--- conflicted
+++ resolved
@@ -30,15 +30,7 @@
   releaseMigrationLock,
   LockResult,
 } from "./migrations";
-<<<<<<< HEAD
-import { Wallet } from "@coral-xyz/anchor/dist/cjs/provider";
-import { skip } from "node:test";
-import { sign } from "crypto";
-=======
-// import { Wallet } from "@coral-xyz/anchor/dist/cjs/provider";
 import { Wallet } from "../../tokenSupplyHelpers/customWallet";
-
->>>>>>> 3d3cf77b
 
 export class TokenMigrator {
   constructor(
@@ -48,18 +40,17 @@
     public program: Program<RaydiumVault>,
     public autofunProgram: Program<Autofun>,
     public provider: AnchorProvider,
-  ) { }
+  ) {}
   FEE_PERCENTAGE = 10; // 10% fee for pool creation
-
 
   async scheduleNextInvocation(token: TokenData): Promise<void> {
     // Use VITE_API_URL from env (or fallback)
-    const workerUrl = this.env.VITE_API_URL || "http://127.0.0.1:8787";
+    const workerUrl = this.env.API_URL || "http://127.0.0.1:8787";
 
     // Construct headers with Authorization token
     const headers = {
       "Content-Type": "application/json",
-      "Authorization": `Bearer ${this.env.JWT_SECRET}`, // Use JWT_SECRET from env
+      Authorization: `Bearer ${this.env.JWT_SECRET}`, // Use JWT_SECRET from env
     };
 
     try {
@@ -69,7 +60,10 @@
         body: JSON.stringify(token),
       });
       if (!response.ok) {
-        console.error("Failed to schedule next invocation:", await response.text());
+        console.error(
+          "Failed to schedule next invocation:",
+          await response.text(),
+        );
       }
     } catch (error) {
       console.error("Error scheduling next invocation:", error);
@@ -86,7 +80,6 @@
       );
     }
   }
-
 
   private getMigrationSteps(): MigrationStep[] {
     return [
@@ -159,17 +152,6 @@
       // }
 
       const steps = this.getMigrationSteps();
-<<<<<<< HEAD
-      for (const step of steps) {
-        if (token.migration[step.name]?.status === "success") {
-          logger.log(
-            `[Migrate] ${step.name} already processed for token ${token.mint}`,
-          );
-          continue;
-        }
-        // execute the step with retry logic, update DB, process event, save step.
-        await executeMigrationStep(this.env, token, step);
-=======
       const currentStep = token.migration.lastStep
         ? steps.find((step) => step.name === token.migration?.lastStep)
         : undefined;
@@ -185,7 +167,6 @@
           lastUpdated: new Date().toISOString(),
         });
         await releaseMigrationLock(this.env, token);
->>>>>>> 3d3cf77b
       }
       const step = currentStep || steps[0];
       logger.log(
@@ -194,10 +175,12 @@
       await executeMigrationStep(this.env, token, step);
       // call scheduleNextInvocation to schedule the next step if not done yet.
       if (step.name !== "finalize") {
-        logger.log(`[Migrate] Scheduling next invocation for token ${token.mint}`);
+        logger.log(
+          `[Migrate] Scheduling next invocation for token ${token.mint}`,
+        );
         await this.scheduleNextInvocation(token);
         await releaseMigrationLock(this.env, token);
-        return
+        return;
       } else {
         // All steps are complete; final status update.
         token.status = "locked";
@@ -214,8 +197,6 @@
         await releaseMigrationLock(this.env, token);
         return;
       }
-
-
     } catch (error) {
       logger.error(`[Migrate] Migration failed for token ${token.mint}:`);
       console.error(error);
@@ -303,10 +284,6 @@
     const withdrawnTokensBN = new BN(withdrawnAmounts.withdrawnTokens);
     console.log("withdrawnSol", withdrawnAmounts.withdrawnSol);
     const withdrawnSolBN = new BN(withdrawnAmounts.withdrawnSol);
-<<<<<<< HEAD
-=======
-
->>>>>>> 3d3cf77b
 
     // const solFeeAmount = withdrawnSolBN.sub(mintConstantFee);
     const solFeeAmount = new BN(0);
