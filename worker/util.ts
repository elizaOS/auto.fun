import { BN, Program } from "@coral-xyz/anchor";
import { fetchDigitalAsset } from "@metaplex-foundation/mpl-token-metadata";
import { publicKey, Umi } from "@metaplex-foundation/umi";
import {
  ASSOCIATED_TOKEN_PROGRAM_ID,
  TOKEN_PROGRAM_ID,
} from "@solana/spl-token";
import {
  ComputeBudgetProgram,
  Connection,
  ParsedAccountData,
  PublicKey,
  SystemProgram,
  SYSVAR_RENT_PUBKEY,
  Transaction,
  TransactionInstruction,
} from "@solana/web3.js";
import { desc, eq, sql } from "drizzle-orm";
import { CacheService } from "./cache";
import { SEED_BONDING_CURVE, SEED_CONFIG } from "./constant";
import { getDB, Token, tokenHolders, tokens } from "./db";
import { Env } from "./env";
import { calculateTokenMarketData, getSOLPrice } from "./mcap";
import { initSolanaConfig, getProgram } from "./solana";
import { Autofun } from "./target/types/autofun";
import { getWebSocketClient } from "./websocket-client";
<<<<<<< HEAD
import { ExternalToken } from "./externalToken";

const SEED_BONDING_CURVE = "bonding_curve";

=======
import { Wallet } from "./tokenSupplyHelpers/customWallet";
>>>>>>> b96b24cf
/**
 * Converts a decimal fee (e.g., 0.05 for 5%) to basis points (5% = 500 basis points)
 */
function convertToBasisPoints(feePercent: number): number {
  if (feePercent >= 1) {
    return feePercent;
  }
  return Math.floor(feePercent * 10000);
}

/**
 * Calculates the amount of SOL received when selling tokens
 */
function calculateAmountOutSell(
  reserveLamport: number,
  amount: number,
  _tokenDecimals: number,
  platformSellFee: number,
  reserveToken: number
): number {
  const feeBasisPoints = convertToBasisPoints(platformSellFee);
  const amountBN = new BN(amount);

  // Apply fee: adjusted_amount = amount * (10000 - fee_basis_points) / 10000
  const adjustedAmount = amountBN
    .mul(new BN(10000 - feeBasisPoints))
    .div(new BN(10000));

  // For selling tokens: amount_out = reserve_lamport * adjusted_amount / (reserve_token + adjusted_amount)
  const numerator = new BN(reserveLamport).mul(adjustedAmount);
  const denominator = new BN(reserveToken).add(adjustedAmount);

  return numerator.div(denominator).toNumber();
}

function calculateAmountOutBuy(
  reserveToken: number,
  amount: number,
  _solDecimals: number,
  reserveLamport: number,
  platformBuyFee: number
): number {
  const feeBasisPoints = convertToBasisPoints(platformBuyFee);
  const amountBN = new BN(amount);

  // Apply fee: adjusted_amount = amount * (10000 - fee_basis_points) / 10000
  const adjustedAmount = amountBN
    .mul(new BN(10000 - feeBasisPoints))
    .div(new BN(10000));

  const numerator = new BN(reserveToken).mul(adjustedAmount);
  const denominator = new BN(reserveLamport).add(adjustedAmount);

  return numerator.div(denominator).toNumber();
}

// Type definition for token metadata from JSON
export interface TokenMetadataJson {
  name: string;
  symbol: string;
  description: string;
  image: string;
  twitter?: string;
  telegram?: string;
  farcaster?: string;
  website?: string;
  discord?: string;
}

const FEE_BASIS_POINTS = 10000;

// Helper function to get WebSocket server for emitting events
export const getIoServer = (env?: Partial<Env>) => {
  // Create a mock env with needed properties
  const fullEnv = {
    NETWORK: env?.NETWORK || "mainnet",
  } as Env;
  return getWebSocketClient(fullEnv);
};

/**
 * Fetches metadata with exponential backoff retry
 */
export const fetchMetadataWithBackoff = async (
  umi: Umi,
  tokenAddress: string,
  env?: Env
) => {
  // If env is provided, try to get from cache first
  if (env) {
    const cacheService = new CacheService(env);
    const cached = await cacheService.getMetadata(tokenAddress);
    if (cached) return cached;
  }

  const maxRetries = 15;
  const baseDelay = 500;
  const maxDelay = 30000;

  for (let i = 0; i < maxRetries; i++) {
    try {
      const metadata = await fetchDigitalAsset(umi, publicKey(tokenAddress));

      // Cache the result if env is provided
      if (env) {
        const cacheService = new CacheService(env);
        await cacheService.setMetadata(tokenAddress, metadata, 3600); // Cache for 1 hour
      }

      return metadata;
    } catch (error: any) {
      if (i === maxRetries - 1) throw error;
      const delay = Math.min(
        baseDelay * Math.pow(2, i) + Math.random() * 1000,
        maxDelay
      );
      await new Promise((resolve) => setTimeout(resolve, delay));
    }
  }
};

export async function getTxIdAndCreatorFromTokenAddress(
  tokenAddress: string,
  env?: Env
) {
  console.log(`tokenAddress: ${tokenAddress}`);

  // Get a Solana config with the right environment
  const solanaConfig = initSolanaConfig(env);

  const transactionHistory =
    await solanaConfig.connection.getSignaturesForAddress(
      new PublicKey(tokenAddress)
    );

  if (transactionHistory.length > 0) {
    const tokenCreationTxId =
      transactionHistory[transactionHistory.length - 1].signature;
    const transactionDetails =
      await solanaConfig.connection.getTransaction(tokenCreationTxId);

    if (
      transactionDetails &&
      transactionDetails.transaction &&
      transactionDetails.transaction.message
    ) {
      // The creator address is typically the first account in the transaction's account keys
      const creatorAddress =
        transactionDetails.transaction.message.accountKeys[0].toBase58();
      return { tokenCreationTxId, creatorAddress };
    }
  }

  throw new Error(`No transaction found for token address: ${tokenAddress}`);
}

/**
 * Creates a new token record with all required data
 */
export async function createNewTokenData(
  txId: string,
  tokenAddress: string,
  creatorAddress: string,
  env?: Env
): Promise<Partial<Token>> {
  try {
    // Get a Solana config with the right environment
    const solanaConfig = initSolanaConfig(env);

    console.log("solanaConfig", solanaConfig);

    const metadata = await fetchMetadataWithBackoff(
      solanaConfig.umi,
      tokenAddress,
      env
    );
    logger.log(`Fetched metadata for token ${tokenAddress}:`);

    const [bondingCurvePda] = PublicKey.findProgramAddressSync(
      [Buffer.from(SEED_BONDING_CURVE), new PublicKey(tokenAddress).toBytes()],
      solanaConfig.programId
    );
    if (!solanaConfig.wallet) {
      throw new Error("Wallet not found in Solana config");
    }
    const program = getProgram(
      solanaConfig.connection,
      new Wallet(solanaConfig.wallet)
    );
    // Fetch the account data directly using the connection instead of Anchor program
    const bondingCurveAccount =
      await program.account.bondingCurve.fetchNullable(bondingCurvePda);

    let additionalMetadata: TokenMetadataJson | null = null;
    try {
      const response = await fetch(metadata.metadata.uri);
      additionalMetadata = (await response.json()) as TokenMetadataJson;
    } catch (error) {
      logger.error(
        `Failed to fetch IPFS metadata from URI: ${metadata.metadata.uri}`,
        error
      );
    }

    // Get TOKEN_DECIMALS from env if available, otherwise use default
    const TOKEN_DECIMALS = env?.DECIMALS ? Number(env.DECIMALS) : 6;

    const solPrice = env ? await getSOLPrice(env) : await getSOLPrice();

    if (!bondingCurveAccount) {
      throw new Error(
        `Bonding curve account not found for token ${tokenAddress}`
      );
    }
    console.log("bondingCurveAccount", bondingCurveAccount);
    console.log("reserveToken", Number(bondingCurveAccount.reserveToken));
    console.log("reserveLamport", Number(bondingCurveAccount.reserveLamport));
    console.log("curveLimit", Number(bondingCurveAccount.curveLimit));

    const currentPrice =
      Number(bondingCurveAccount.reserveToken) > 0
        ? Number(bondingCurveAccount.reserveLamport) /
        1e9 /
        (Number(bondingCurveAccount.reserveToken) /
          Math.pow(10, TOKEN_DECIMALS))
        : 0;
    console.log("currentPrice", currentPrice);

    const tokenPriceInSol = currentPrice / Math.pow(10, TOKEN_DECIMALS);
    console.log("tokenPriceInSol", tokenPriceInSol);
    const tokenPriceUSD =
      currentPrice > 0
        ? tokenPriceInSol * solPrice * Math.pow(10, TOKEN_DECIMALS)
        : 0;
    console.log("tokenPriceUSD", tokenPriceUSD);

    // Get TOKEN_SUPPLY from env if available, otherwise use default
    const tokenSupply = env?.TOKEN_SUPPLY
      ? Number(env.TOKEN_SUPPLY)
      : 1000000000000000;
    const marketCapUSD =
      (tokenSupply / Math.pow(10, TOKEN_DECIMALS)) * tokenPriceUSD;
    console.log("marketCapUSD", marketCapUSD);

    // Get virtual reserves from env if available, otherwise use default
    const virtualReserves = env?.VIRTUAL_RESERVES
      ? Number(env.VIRTUAL_RESERVES)
      : 100000000;

    // Get curve limit from env if available, otherwise use default
    const curveLimit = env?.CURVE_LIMIT
      ? Number(env.CURVE_LIMIT)
      : 113000000000;

    const tokenData: Partial<Token> = {
      id: tokenAddress, // Use mint as primary key
      name: metadata.metadata.name,
      ticker: metadata.metadata.symbol,
      url: metadata.metadata.uri,
      image: additionalMetadata?.image || "",
      twitter: additionalMetadata?.twitter || "",
      telegram: additionalMetadata?.telegram || "",
      farcaster: additionalMetadata?.farcaster || "",
      website: additionalMetadata?.website || "",
      description: additionalMetadata?.description || "",
      mint: tokenAddress,
      creator: creatorAddress,
      reserveAmount: Number(bondingCurveAccount.reserveToken),
      reserveLamport: Number(bondingCurveAccount.reserveLamport),
      virtualReserves: virtualReserves,
      liquidity:
        (Number(bondingCurveAccount.reserveLamport) / 1e9) * solPrice +
        (Number(bondingCurveAccount.reserveToken) /
          Math.pow(10, TOKEN_DECIMALS)) *
        tokenPriceUSD,
      currentPrice:
        Number(bondingCurveAccount.reserveLamport) /
        1e9 /
        (Number(bondingCurveAccount.reserveToken) /
          Math.pow(10, TOKEN_DECIMALS)),
      marketCapUSD: marketCapUSD,
      tokenPriceUSD: tokenPriceUSD,
      solPriceUSD: solPrice,
      curveProgress:
        ((Number(bondingCurveAccount.reserveLamport) - virtualReserves) /
          (curveLimit - virtualReserves)) *
        100,
      curveLimit: curveLimit,
      status: "active",
      priceChange24h: 0,
      price24hAgo: tokenPriceUSD,
      volume24h: 0,
      inferenceCount: 0,
      holderCount: 0,
      marketId: null,
      txId,
      tokenSupply: tokenSupply.toString(),
      tokenSupplyUiAmount: tokenSupply / Math.pow(10, TOKEN_DECIMALS),
      tokenDecimals: TOKEN_DECIMALS,
      lastSupplyUpdate: new Date(),
      createdAt: new Date(),
      lastUpdated: new Date(),
    };

    getIoServer(env).to("global").emit("newToken", tokenData);

    return tokenData;
  } catch (error) {
    logger.error("Error processing new token log:", error);
    throw new Error("Error processing new token log: " + error);
  }
}

/**
 * Updates a list of token objects with calculated market data
 * @param tokens Array of token objects from database
 * @param env Cloudflare worker environment
 * @returns Array of tokens with updated market data
 */
export async function bulkUpdatePartialTokens(
  tokens: Token[],
  env: Env
): Promise<Token[]> {
  if (!tokens || tokens.length === 0) {
    return [];
  }

  // Get SOL price once for all tokens
  const solPrice = await getSOLPrice(env);

  // Process each token in parallel
<<<<<<< HEAD
  const updatedTokensPromises = tokens.map((token) => {
    if (token.status === "locked" || token.status === "migrating") {
      const ext = new ExternalToken(env, token.mint);
      return ext.updateMarketData();
    } else {
      return calculateTokenMarketData(token, solPrice, env);
    }
  });
=======
  const updatedTokensPromises = tokens.map((token) =>
    calculateTokenMarketData(token, solPrice, env)
  );
>>>>>>> b96b24cf

  // Wait for all updates to complete
  return Promise.all(updatedTokensPromises);
}

export const createConfigTx = async (
  admin: PublicKey,

  newConfig: any,

  connection: Connection,
  program: Program<Autofun>
) => {
  const [configPda, _] = PublicKey.findProgramAddressSync(
    [Buffer.from(SEED_CONFIG)],
    program.programId
  );

  console.log("configPda: ", configPda.toBase58());

  // Create compute budget instructions
  const modifyComputeUnits = ComputeBudgetProgram.setComputeUnitLimit({
    units: 300000, // Increase compute units
  });

  const addPriorityFee = ComputeBudgetProgram.setComputeUnitPrice({
    microLamports: 50000, // Add priority fee
  });

  // Get the transaction
  const configTx = await program.methods
    .configure(newConfig)
    .accounts({
      payer: admin,
    })
    .transaction();

  // Add compute budget instructions at the beginning
  configTx.instructions = [
    modifyComputeUnits,
    addPriorityFee,
    ...configTx.instructions,
  ];

  configTx.feePayer = admin;
  configTx.recentBlockhash = (await connection.getLatestBlockhash()).blockhash;

  return configTx;
};

export const swapTx = async (
  user: PublicKey,
  token: PublicKey,
  amount: number,
  style: number,
  slippageBps: number = 100,
  connection: Connection,
  program: Program<Autofun>
) => {
  const [configPda, _] = PublicKey.findProgramAddressSync(
    [Buffer.from(SEED_CONFIG)],
    program.programId
  );
  const configAccount = await program.account.config.fetch(configPda);
  const [bondingCurvePda] = PublicKey.findProgramAddressSync(
    [Buffer.from(SEED_BONDING_CURVE), token.toBytes()],
    program.programId
  );
  const curve = await program.account.bondingCurve.fetch(bondingCurvePda);

  // Apply platform fee
  const feePercent =
    style === 1
      ? Number(configAccount.platformSellFee)
      : Number(configAccount.platformBuyFee);
  const adjustedAmount = Math.floor(
    (amount * (FEE_BASIS_POINTS - feePercent)) / FEE_BASIS_POINTS
  );

  // Calculate expected output
  let estimatedOutput;

  console.log("curve.reserveToken.toNumber()", curve.reserveToken.toNumber());
  console.log("adjustedAmount", adjustedAmount);
  console.log(
    "curve.reserveLamport.toNumber()",
    curve.reserveLamport.toNumber()
  );
  console.log("feePercent", feePercent);

  if (style === 0) {
    // Buy
    estimatedOutput = calculateAmountOutBuy(
      curve.reserveToken.toNumber(),
      adjustedAmount,
      curve.reserveLamport.toNumber(),
      feePercent,
      300
    );
  } else {
    // Sell
    estimatedOutput = calculateAmountOutSell(
      curve.reserveLamport.toNumber(),
      adjustedAmount,
      feePercent,
      curve.reserveToken.toNumber(),
      300
    );
  }

  // Apply slippage to estimated output
  const minOutput = new BN(
    Math.floor((estimatedOutput * (10000 - slippageBps)) / 10000)
  );

  const deadline = Math.floor(Date.now() / 1000) + 120;

  const tx = await program.methods
    .swap(new BN(amount), style, minOutput, new BN(deadline))
    .accounts({
      teamWallet: configAccount.teamWallet,
      user,
      tokenMint: token,
    })
    .transaction();

  tx.feePayer = user;
  tx.recentBlockhash = (await connection.getLatestBlockhash()).blockhash;

  return tx;
};

export const withdrawTx = async (
  user: PublicKey,
  token: PublicKey,

  connection: Connection,
  program: Program<Autofun>
) => {
  const tx = await program.methods
    .withdraw()
    .accounts({
      admin: user,
      tokenMint: token,
    })
    .transaction();

  tx.feePayer = user;
  tx.recentBlockhash = (await connection.getLatestBlockhash()).blockhash;

  return tx;
};

// Get RPC URL based on the environment
export const getRpcUrl = (env: any, forceMainnet: boolean = false) => {
  // Extract the base URL and ensure we use the correct API key
  let baseUrl;

  if (forceMainnet || env.NETWORK === "devnet") {
    baseUrl = "https://devnet.helius-rpc.com/";
  } else {
    // Default to mainnet
    baseUrl = "https://mainnet.helius-rpc.com/";
  }

  // Use API key from environment, ensuring it's applied correctly
  const apiKey =
    env.NETWORK === "devnet"
      ? env.DEVNET_SOLANA_RPC_URL?.split("api-key=")[1] ||
      "67ea9085-1406-4db8-8872-38ac77950d7a"
      : env.MAINNET_SOLANA_RPC_URL?.split("api-key=")[1] ||
      "67ea9085-1406-4db8-8872-38ac77950d7a";

  const result = `${baseUrl}?api-key=${apiKey}`;

  logger.log(
    `getRpcUrl called with NETWORK=${env.NETWORK}, returning: ${result}`
  );
  return result;
};

// Get mainnet RPC URL regardless of environment setting
export const getMainnetRpcUrl = (env: any) => {
  // Extract base URL and API key
  const baseUrl = "https://mainnet.helius-rpc.com/";
  const apiKey =
    env.MAINNET_SOLANA_RPC_URL?.split("api-key=")[1] ||
    env.VITE_MAINNET_RPC_URL?.split("api-key=")[1] ||
    "67ea9085-1406-4db8-8872-38ac77950d7a";

  const mainnetUrl = `${baseUrl}?api-key=${apiKey}`;

  logger.log(`getMainnetRpcUrl returning: ${mainnetUrl}`);
  return mainnetUrl;
};

// Get devnet RPC URL regardless of environment setting
export const getDevnetRpcUrl = (env: any) => {
  // Extract base URL and API key
  const baseUrl = "https://devnet.helius-rpc.com/";
  const apiKey =
    env.DEVNET_SOLANA_RPC_URL?.split("api-key=")[1] ||
    env.VITE_DEVNET_RPC_URL?.split("api-key=")[1] ||
    "67ea9085-1406-4db8-8872-38ac77950d7a";

  const devnetUrl = `${baseUrl}?api-key=${apiKey}`;

  logger.log(`getDevnetRpcUrl returning: ${devnetUrl}`);
  return devnetUrl;
};

// Generate a logger that works with Cloudflare Workers
export const logger = {
  log: (...args: any[]) => console.log(...args),
  error: (...args: any[]) => console.error(...args),
  warn: (...args: any[]) => console.warn(...args),
  info: (...args: any[]) => console.log(...args),
};

// Execute a transaction
export const execTx = async (
  transaction: Transaction,
  connection: Connection,
  payer: any,
  commitment: "confirmed" | "finalized" = "confirmed"
) => {
  try {
    //  Sign the transaction with payer wallet
    const signedTx = await payer.signTransaction(transaction);

    // Serialize, send and confirm the transaction
    const rawTransaction = signedTx.serialize();

    logger.log(await connection.simulateTransaction(signedTx));

    const txid = await connection.sendRawTransaction(rawTransaction, {
      skipPreflight: true,
      maxRetries: 2,
      preflightCommitment: "processed",
    });

    logger.log(
      `https://solscan.io/tx/${txid}?cluster=custom&customUrl=${connection.rpcEndpoint}`
    );

    const confirmed = await connection.confirmTransaction(txid, commitment);

    if (confirmed.value.err) {
      logger.error("err ", confirmed.value.err);
    }

    return txid;
  } catch (e) {
    console.log(e);
  }
};

export async function execWithdrawTx(
  tx: Transaction,
  connection: Connection,
  wallet: any,
  maxRetries = 1
): Promise<{ signature: string; logs: string[] }> {
  let lastError: Error | null = null;

  for (let i = 0; i < maxRetries; i++) {
    try {
      const signedTx = await wallet.signTransaction(tx);

      // Simulate before sending
      const simulation = await connection.simulateTransaction(signedTx);
      if (simulation.value.err) {
        throw new Error(
          `Transaction simulation failed: ${JSON.stringify(simulation.value.err)}`
        );
      }

      logger.log(simulation);
      const logs = simulation.value.logs || [];

      const signature = await connection.sendRawTransaction(
        signedTx.serialize(),
        {
          skipPreflight: true,
          maxRetries: 2,
          preflightCommitment: "confirmed",
        }
      );

      if (!signature) {
        throw new Error("Transaction failed to send");
      }

      // Wait for confirmation
      const confirmation = await connection.confirmTransaction(
        {
          signature,
          blockhash: tx.recentBlockhash!,
          lastValidBlockHeight: (await connection.getLatestBlockhash())
            .lastValidBlockHeight,
        },
        "confirmed"
      );

      // Check if we got ProgramFailedToComplete but program actually succeeded
      if (
        confirmation.value.err === "ProgramFailedToComplete" ||
        (confirmation.value.err &&
          JSON.stringify(confirmation.value.err).includes(
            "ProgramFailedToComplete"
          ))
      ) {
        // Get transaction logs to verify actual execution
        const txInfo = await connection.getTransaction(signature, {
          maxSupportedTransactionVersion: 0,
        });

        if (
          txInfo?.meta?.logMessages?.some((log) =>
            log.includes(`Program success`)
          )
        ) {
          logger.log(
            "Transaction succeeded despite ProgramFailedToComplete error"
          );
          return { signature, logs: txInfo.meta.logMessages };
        }
      } else if (confirmation.value.err) {
        throw new Error(
          `Transaction failed: ${JSON.stringify(confirmation.value.err)}`
        );
      }

      logger.log("Transaction succeeded");

      return { signature, logs: logs };
    } catch (error: any) {
      lastError = error;
      logger.error(`Withdrawal execution attempt ${i + 1} failed:`, error);

      if (
        !error.message?.includes("ProgramFailedToComplete") &&
        (error.message?.includes("Transaction was not confirmed") ||
          error.message?.includes("Block height exceeded"))
      ) {
        await new Promise((resolve) =>
          setTimeout(resolve, Math.min(1000 * Math.pow(2, i), 15000))
        );
        continue;
      }

      throw error;
    }
  }

  throw lastError || new Error("Max retries exceeded");
}

export const createAssociatedTokenAccountInstruction = (
  associatedTokenAddress: PublicKey,
  payer: PublicKey,
  walletAddress: PublicKey,
  splTokenMintAddress: PublicKey
) => {
  const keys = [
    { pubkey: payer, isSigner: true, isWritable: true },
    { pubkey: associatedTokenAddress, isSigner: false, isWritable: true },
    { pubkey: walletAddress, isSigner: false, isWritable: false },
    { pubkey: splTokenMintAddress, isSigner: false, isWritable: false },
    {
      pubkey: SystemProgram.programId,
      isSigner: false,
      isWritable: false,
    },
    { pubkey: TOKEN_PROGRAM_ID, isSigner: false, isWritable: false },
    {
      pubkey: SYSVAR_RENT_PUBKEY,
      isSigner: false,
      isWritable: false,
    },
  ];
  return new TransactionInstruction({
    keys,
    programId: ASSOCIATED_TOKEN_PROGRAM_ID,
    data: Buffer.from([]),
  });
};

export const getAssociatedTokenAccount = (
  ownerPubkey: PublicKey,
  mintPk: PublicKey
): PublicKey => {
  const associatedTokenAccountPubkey = PublicKey.findProgramAddressSync(
    [
      ownerPubkey.toBytes(),
      TOKEN_PROGRAM_ID.toBytes(),
      mintPk.toBytes(), // mint address
    ],
    ASSOCIATED_TOKEN_PROGRAM_ID
  )[0];

  return associatedTokenAccountPubkey;
};

export const getATokenAccountsNeedCreate = async (
  connection: Connection,
  walletAddress: PublicKey,
  owner: PublicKey,
  nfts: PublicKey[]
) => {
  const instructions: TransactionInstruction[] = [];
  const destinationAccounts: PublicKey[] = [];
  for (const mint of nfts) {
    const destinationPubkey = getAssociatedTokenAccount(owner, mint);
    let response = await connection.getAccountInfo(destinationPubkey);
    if (!response) {
      const createATAIx = createAssociatedTokenAccountInstruction(
        destinationPubkey,
        walletAddress,
        owner,
        mint
      );
      instructions.push(createATAIx);
    }
    destinationAccounts.push(destinationPubkey);
    if (walletAddress != owner) {
      const userAccount = getAssociatedTokenAccount(walletAddress, mint);
      response = await connection.getAccountInfo(userAccount);
      if (!response) {
        const createATAIx = createAssociatedTokenAccountInstruction(
          userAccount,
          walletAddress,
          walletAddress,
          mint
        );
        instructions.push(createATAIx);
      }
    }
  }
  return {
    instructions,
    destinationAccounts,
  };
};

export function splitIntoLines(text?: string): string[] | undefined {
  if (!text) return undefined;
  return text
    .split("\n")
    .map((line) => line.trim().replace("\n", ""))
    .filter((line) => line.length > 0);
}

export async function updateHoldersCache(env: Env, mint: string) {
  try {
    const db = getDB(env);
    const connection = new Connection(getRpcUrl(env));

    // Get token holders from Solana
    const accounts = await connection.getParsedProgramAccounts(
      new PublicKey("TokenkegQfeZyiNwAJbNbGKPFXCWuBvf9Ss623VQ5DA"), // Token program
      {
        filters: [
          {
            dataSize: 165, // Size of token account
          },
          {
            memcmp: {
              offset: 0,
              bytes: mint, // Mint address
            },
          },
        ],
      }
    );

    logger.log(`Found ${accounts.length} token accounts for mint ${mint}`);

    // Process accounts
    let totalTokens = 0;
    const holders: any[] = [];

    for (const account of accounts) {
      const parsedAccountInfo = account.account.data as ParsedAccountData;
      const tokenBalance =
        parsedAccountInfo.parsed?.info?.tokenAmount?.uiAmount || 0;

      if (tokenBalance > 0) {
        totalTokens += tokenBalance;
        holders.push({
          address: parsedAccountInfo.parsed?.info?.owner,
          amount: tokenBalance,
        });
      }
    }

    // Calculate percentages and prepare for database
    const holderRecords = holders.map((holder) => ({
      id: crypto.randomUUID(),
      mint,
      address: holder.address,
      amount: holder.amount,
      percentage: (holder.amount / totalTokens) * 100,
      lastUpdated: new Date(),
    }));

    // Remove old holders data
    await db.delete(tokenHolders).where(eq(tokenHolders.mint, mint));

    // Insert new holders data in batches of 100 to avoid SQLite parameter limits
    if (holderRecords.length > 0) {
      const BATCH_SIZE = 100;
      for (let i = 0; i < holderRecords.length; i += BATCH_SIZE) {
        const batch = holderRecords.slice(i, i + BATCH_SIZE);
        await db.insert(tokenHolders).values(batch).onConflictDoNothing();
      }
    }

    // Update the token with holder count
    await db
      .update(tokens)
      .set({
        holderCount: holderRecords.length,
        lastUpdated: new Date(),
      })
      .where(eq(tokens.mint, mint));

    // Try to emit websocket update for holders
    try {
      // Get the WebSocket client
      const wsClient = getWebSocketClient(env);

      // Emit event to notify of holder update
      await wsClient.emit(`token-${mint}`, "newHolder", holderRecords);

      logger.log(`Emitted holders update for token ${mint}`);
    } catch (wsError) {
      // Don't fail if WebSocket fails
      logger.error(`Error emitting WebSocket event: ${wsError}`);
    }

    return holderRecords.length;
  } catch (error) {
    logger.error(`Error updating holders for ${mint}:`, error);
    throw error;
  }
}

/**
 * Gets the maximum values needed for featured sorting
 *
 * @param db Database instance
 * @returns Object containing maxVolume and maxHolders values for normalization
 */
export async function getFeaturedMaxValues(db: any) {
  // Get max values for normalization with a subquery
  try {
    const maxValues = await db
      .select({
        maxVolume: sql`MAX(COALESCE(${tokens.volume24h}, 0))`,
        maxHolders: sql`MAX(COALESCE(${tokens.holderCount}, 0))`,
      })
      .from(tokens)
      .where(sql`${tokens.status} != 'pending'`);

    // Extract max values, default to 1 to avoid division by zero
    return {
      maxVolume: Number(maxValues[0]?.maxVolume) || 1,
      maxHolders: Number(maxValues[0]?.maxHolders) || 1,
    };
  } catch (error) {
    console.error("Error getting max values for featured sort:", error);
    return { maxVolume: 1, maxHolders: 1 }; // Default values on error
  }
}

/**
 * Creates a SQL expression for calculating the weighted featured score
 *
 * @param maxVolume Maximum volume value for normalization
 * @param maxHolders Maximum holder count for normalization
 * @returns SQL expression for calculating the weighted score
 */
export function getFeaturedScoreExpression(
  maxVolume: number,
  maxHolders: number
) {
  // Use provided max values, defaulting to 1 to avoid division by zero
  const normalizedMaxVolume = maxVolume || 1;
  const normalizedMaxHolders = maxHolders || 1;

  // Return the weighted score SQL expression
  return sql`(
    (COALESCE(${tokens.volume24h}, 0) / ${normalizedMaxVolume} * 0.7) + 
    (COALESCE(${tokens.holderCount}, 0) / ${normalizedMaxHolders} * 0.3)
  )`;
}

/**
 * Calculates the weighted score for a token using JavaScript
 * This function matches the SQL logic for consistency
 *
 * @param token Token object with volume24h and holderCount properties
 * @param maxVolume Maximum volume value for normalization
 * @param maxHolders Maximum holder count for normalization
 * @returns Calculated weighted score
 */
export function calculateFeaturedScore(
  token: { volume24h?: number | null; holderCount?: number | null },
  maxVolume: number,
  maxHolders: number
): number {
  const normalizedMaxVolume = maxVolume || 1;
  const normalizedMaxHolders = maxHolders || 1;

  const volume = token.volume24h || 0;
  const holders = token.holderCount || 0;

  return (
    (volume / normalizedMaxVolume) * 0.7 +
    (holders / normalizedMaxHolders) * 0.3
  );
}

/**
 * Applies a weighted sort for the "featured" tokens
 * Uses 70% weight on volume24h and 30% weight on holderCount
 *
 * @param tokensQuery Current tokens query that needs sorting applied
 * @param maxVolume Maximum volume value for normalization
 * @param maxHolders Maximum holder count for normalization
 * @param sortOrder Sort direction ("asc" or "desc")
 * @returns Updated tokens query with the weighted sorting applied
 */
export function applyFeaturedSort(
  tokensQuery: any,
  maxVolume: number,
  maxHolders: number,
  sortOrder: string
) {
  const featuredScore = getFeaturedScoreExpression(maxVolume, maxHolders);

  if (sortOrder.toLowerCase() === "desc") {
    return tokensQuery.orderBy(desc(featuredScore));
  } else {
    return tokensQuery.orderBy(featuredScore);
  }
<<<<<<< HEAD
}

export async function processSwapEvent(
  env: Env,
  swap: any,
  shouldEmitGlobal: boolean = true,
): Promise<void> {
  try {
    // Get WebSocket client
    const wsClient = getWebSocketClient(env);

    // Get DB connection to fetch token data and calculate featuredScore
    const db = getDB(env);

    // Get the token data for this swap
    const tokenData = await db
      .select()
      .from(tokens)
      .where(eq(tokens.mint, swap.tokenMint))
      .limit(1);

    // Prepare swap data for emission
    const enrichedSwap = { ...swap };

    // Add featuredScore if we have token data
    if (tokenData && tokenData.length > 0) {
      // Get max values for normalization
      const { maxVolume, maxHolders } = await getFeaturedMaxValues(db);

      // Calculate featured score
      const featuredScore = calculateFeaturedScore(
        tokenData[0] as any,
        maxVolume,
        maxHolders,
      );

      // Add token data with featuredScore to the swap
      enrichedSwap.tokenData = {
        ...tokenData[0],
        featuredScore,
      };
    }

    // Emit to token-specific room
    await wsClient.emit(`token-${swap.tokenMint}`, "newSwap", enrichedSwap);

    // Only log in debug mode or for significant events
    if (process.env.DEBUG_WEBSOCKET) {
      logger.log(`Emitted swap event for token ${swap.tokenMint}`);
    }

    // Optionally emit to global room for activity feed
    if (shouldEmitGlobal) {
      await wsClient.emit("global", "newSwap", enrichedSwap);

      if (process.env.DEBUG_WEBSOCKET) {
        logger.log("Emitted swap event to global feed");
      }
    }

    return;
  } catch (error) {
    logger.error("Error processing swap event:", error);
    throw error;
  }
}

// Helper function to process token info after finding it on a network
export async function processTokenInfo(
  c: any,
  mintPublicKey: PublicKey,
  tokenInfo: AccountInfo<Buffer>,
  connection: Connection,
  requestor: string,
) {
  // Check program ID to verify this is an SPL token
  const TOKEN_PROGRAM_ID = new PublicKey(
    "TokenkegQfeZyiNwAJbNbGKPFXCWuBvf9Ss623VQ5DA",
  );
  const TOKEN_2022_PROGRAM_ID = new PublicKey(
    "TokenzQdBNbLqP5VEhdkAS6EPFLC1PHnBqCXEpPxuEb",
  );

  const isSplToken = tokenInfo.owner.equals(TOKEN_PROGRAM_ID);
  const isSPL2022 = tokenInfo.owner.equals(TOKEN_2022_PROGRAM_ID);

  if (!isSplToken && !isSPL2022) {
    return c.json(
      {
        error: "Not a valid SPL token. Owner: " + tokenInfo.owner.toString(),
      },
      400,
    );
  }

  logger.log(`[search-token] Token owner: ${tokenInfo.owner.toString()}`);
  logger.log(`[search-token] Token is SPL-2022: ${isSPL2022}`);

  // Get mint info - decimals and authorities
  const mintInfo = await connection.getParsedAccountInfo(mintPublicKey);
  logger.log(
    `[search-token] Mint info: ${JSON.stringify(mintInfo.value?.data)}`,
  );

  // Extract basic token info
  const parsedData = (mintInfo.value?.data as any)?.parsed;
  const decimals = parsedData?.info?.decimals || 9;
  const mintAuthority = parsedData?.info?.mintAuthority || null;

  logger.log(`[search-token] Decimals: ${decimals}`);
  logger.log(`[search-token] Mint authority: ${mintAuthority}`);

  // Initialize variables for token data
  let tokenName = "";
  let tokenSymbol = "";
  let uri = "";
  let imageUrl = "";
  let description = "";
  let updateAuthority: string | null = null;
  let foundMetadata = false;

  // For SPL-2022 tokens, check for token metadata extension first
  if (isSPL2022 && parsedData?.info?.extensions) {
    logger.log(`[search-token] Checking SPL-2022 extensions for metadata`);

    // Find the tokenMetadata extension if it exists
    const metadataExt = parsedData.info.extensions.find(
      (ext: any) => ext.extension === "tokenMetadata",
    );

    if (metadataExt && metadataExt.state) {
      logger.log(
        `[search-token] Found tokenMetadata extension: ${JSON.stringify(metadataExt.state)}`,
      );

      // Extract metadata directly from the extension
      tokenName = metadataExt.state.name || "";
      tokenSymbol = metadataExt.state.symbol || "";
      uri = metadataExt.state.uri || "";
      updateAuthority = metadataExt.state.updateAuthority || null;

      logger.log(
        `[search-token] SPL-2022 metadata - Name: ${tokenName}, Symbol: ${tokenSymbol}`,
      );
      logger.log(`[search-token] SPL-2022 metadata - URI: ${uri}`);
      logger.log(
        `[search-token] SPL-2022 metadata - Update Authority: ${updateAuthority}`,
      );

      foundMetadata = true;

      // Now fetch additional metadata from the URI if available
      if (uri) {
        logger.log(`[search-token] Fetching metadata from URI: ${uri}`);
        const uriResponse = await fetch(uri);

        if (uriResponse.ok) {
          const uriText = await uriResponse.text();
          logger.log(`[search-token] URI response: ${uriText}`);

          try {
            const uriData = JSON.parse(uriText);
            logger.log(
              `[search-token] Parsed URI data: ${JSON.stringify(uriData)}`,
            );

            // Extract image and description if available
            if (uriData.image) {
              imageUrl = uriData.image;
              logger.log(`[search-token] Found image URL in URI: ${imageUrl}`);
            }

            if (uriData.description) {
              description = uriData.description;
              logger.log(
                `[search-token] Found description in URI: ${description}`,
              );
            }
          } catch (parseError) {
            logger.error(
              `[search-token] Error parsing URI JSON: ${parseError}`,
            );
          }
        } else {
          logger.error(
            `[search-token] Failed to fetch URI: ${uriResponse.status} ${uriResponse.statusText}`,
          );
        }
      }
    } else {
      logger.log(
        `[search-token] No tokenMetadata extension found in SPL-2022 token`,
      );
    }
  }

  // Only try to get Metaplex metadata if we didn't find it in SPL-2022 extensions
  if (!foundMetadata) {
    // Get metadata PDA
    const METADATA_PROGRAM_ID = new PublicKey(
      "metaqbxxUerdq28cj1RbAWkYQm3ybzjb6a8bt518x1s",
    );
    const [metadataAddress] = PublicKey.findProgramAddressSync(
      [
        Buffer.from("metadata"),
        METADATA_PROGRAM_ID.toBuffer(),
        mintPublicKey.toBuffer(),
      ],
      METADATA_PROGRAM_ID,
    );

    logger.log(
      `[search-token] Metadata address: ${metadataAddress.toString()}`,
    );

    // Get metadata account data - direct read from chain with no fallbacks
    const metadataAccount = await connection.getAccountInfo(metadataAddress);
    if (!metadataAccount || metadataAccount.data.length === 0) {
      // For SPL-2022 tokens, we already checked extensions so this is just a warning
      // For regular SPL tokens, this is an error
      if (isSPL2022) {
        logger.log(
          `[search-token] No Metaplex metadata found for SPL-2022 token: ${mintPublicKey.toString()}`,
        );
      } else {
        logger.error(
          `[search-token] No metadata found for token: ${mintPublicKey.toString()}`,
        );
        return c.json({ error: "No metadata found for this token" }, 404);
      }
    } else {
      // We found Metaplex metadata
      logger.log(
        `[search-token] Metadata account found, data length: ${metadataAccount.data.length} bytes`,
      );
      logger.log(
        `[search-token] Raw metadata (hex): ${Buffer.from(metadataAccount.data).toString("hex")}`,
      );

      // Direct metadata extraction
      updateAuthority = new PublicKey(
        metadataAccount.data.slice(1, 33),
      ).toString();
      logger.log(`[search-token] Update authority: ${updateAuthority}`);

      // Calculate offsets for variable-length fields
      let offset = 1 + 32 + 32; // Skip version byte + update authority + mint

      // Extract name length and value
      const nameLength = metadataAccount.data[offset];
      offset += 1;
      const nameData = metadataAccount.data.slice(offset, offset + nameLength);
      tokenName = nameData.toString("utf8").replace(/\0/g, "").trim();
      logger.log(
        `[search-token] Token name: ${tokenName} (${nameLength} bytes)`,
      );
      offset += nameLength;

      // Extract symbol - needs to account for padding between fields
      offset += 3; // Skip padding bytes before length
      const symbolLength = metadataAccount.data[offset];
      offset += 1;
      const symbolData = metadataAccount.data.slice(
        offset,
        offset + symbolLength,
      );
      tokenSymbol = symbolData.toString("utf8").replace(/\0/g, "").trim();
      logger.log(
        `[search-token] Token symbol: ${tokenSymbol} (${symbolLength} bytes)`,
      );
      offset += symbolLength;

      // Extract URI
      offset += 3; // Skip padding bytes before length
      const uriLength = metadataAccount.data[offset];
      offset += 1;
      const uriData = metadataAccount.data.slice(offset, offset + uriLength);
      uri = uriData.toString("utf8").replace(/\0/g, "").trim();
      logger.log(`[search-token] Metadata URI: ${uri} (${uriLength} bytes)`);

      foundMetadata = true;

      // Now fetch additional metadata from the URI if available
      if (uri) {
        logger.log(`[search-token] Fetching metadata from URI: ${uri}`);
        const uriResponse = await fetch(uri);

        if (uriResponse.ok) {
          const uriText = await uriResponse.text();
          logger.log(`[search-token] URI response: ${uriText}`);

          try {
            const uriData = JSON.parse(uriText);
            logger.log(
              `[search-token] Parsed URI data: ${JSON.stringify(uriData)}`,
            );

            // Extract image and description if available
            if (uriData.image) {
              imageUrl = uriData.image;
              logger.log(`[search-token] Found image URL in URI: ${imageUrl}`);
            }

            if (uriData.description) {
              description = uriData.description;
              logger.log(
                `[search-token] Found description in URI: ${description}`,
              );
            }
          } catch (parseError) {
            logger.error(
              `[search-token] Error parsing URI JSON: ${parseError}`,
            );
          }
        } else {
          logger.error(
            `[search-token] Failed to fetch URI: ${uriResponse.status} ${uriResponse.statusText}`,
          );
        }
      }
    }
  }

  // If we still didn't find metadata from either source, throw error
  if (!foundMetadata && !isSPL2022) {
    return c.json({ error: "No metadata found for this token" }, 404);
  }

  // For SPL-2022 tokens, we still consider them valid even without metadata
  // since they might not use the tokenMetadata extension

  // Check if we're in development mode
  const isLocalDev = c.env.LOCAL_DEV === "true" || c.env.LOCAL_DEV === true;

  // Determine if requestor is the creator/authority
  // In development mode, always allow any token to be imported
  const isCreator = isLocalDev
    ? true
    : updateAuthority === requestor || mintAuthority === requestor;

  logger.log(`[search-token] Is local development mode? ${isLocalDev}`);
  logger.log(`[search-token] LOCAL_DEV value: ${c.env.LOCAL_DEV}`);
  logger.log(`[search-token] Is requestor the creator? ${isCreator}`);
  logger.log(`[search-token] Request wallet: ${requestor}`);
  logger.log(`[search-token] Update authority: ${updateAuthority}`);
  logger.log(`[search-token] Mint authority: ${mintAuthority}`);

  // Debug log for final creator check result
  if (isLocalDev) {
    logger.log(
      `[search-token] Bypassing creator check in development mode. Anyone can import this token.`,
    );
  } else if (isCreator) {
    logger.log(
      `[search-token] Creator check passed - requestor is the token creator.`,
    );
  } else {
    logger.log(
      `[search-token] Creator check failed - requestor is not the token creator.`,
    );
  }

  // If we don't have names yet (possible for SPL-2022 without tokenMetadata), use defaults
  if (!tokenName) {
    tokenName = `Token ${mintPublicKey.toString().slice(0, 8)}`;
  }
  if (!tokenSymbol) {
    tokenSymbol = mintPublicKey.toString().slice(0, 4).toUpperCase();
  }

  // Return the token data
  const tokenData = {
    name: tokenName,
    symbol: tokenSymbol,
    description: description || `Token ${tokenName} (${tokenSymbol})`,
    mint: mintPublicKey.toString(),
    updateAuthority: updateAuthority,
    mintAuthority: mintAuthority || null,
    creator: updateAuthority || mintAuthority || null,
    isCreator: isCreator,
    metadataUri: uri,
    image: imageUrl,
    tokenType: isSPL2022 ? "spl-2022" : "spl-token",
    decimals: decimals,
    needsWalletSwitch: !isCreator,
  };

  logger.log(`[search-token] Final token data: ${JSON.stringify(tokenData)}`);

  return c.json(tokenData);
}

// Helper to check token balance directly on blockchain
export async function checkBlockchainTokenBalance(
  c,
  mint,
  address,
  checkMultipleNetworks = false,
) {
  // Initialize return data
  let balance = 0;
  let foundNetwork = ""; // Renamed to avoid confusion with loop variable
  // Get explicit mainnet and devnet URLs
  const mainnetUrl = getMainnetRpcUrl(c.env);
  const devnetUrl = getDevnetRpcUrl(c.env);

  // Log detailed connection info and environment settings
  logger.log(`IMPORTANT DEBUG INFO FOR TOKEN BALANCE CHECK:`);
  logger.log(`Address: ${address}`);
  logger.log(`Mint: ${mint}`);
  logger.log(`CheckMultipleNetworks: ${checkMultipleNetworks}`);
  logger.log(`LOCAL_DEV setting: ${c.env.LOCAL_DEV}`);
  logger.log(`ENV.NETWORK setting: ${c.env.NETWORK || "not set"}`);
  logger.log(`Mainnet URL: ${mainnetUrl}`);
  logger.log(`Devnet URL: ${devnetUrl}`);

  // Determine which networks to check - ONLY mainnet and devnet if in local mode
  const networksToCheck = checkMultipleNetworks
    ? [
      { name: "mainnet", url: mainnetUrl },
      { name: "devnet", url: devnetUrl },
    ]
    : [
      {
        name: c.env.NETWORK || "devnet",
        url: c.env.NETWORK === "mainnet" ? mainnetUrl : devnetUrl,
      },
    ];

  logger.log(
    `Will check these networks: ${networksToCheck.map((n) => `${n.name} (${n.url})`).join(", ")}`,
  );

  // Try each network until we find a balance
  for (const network of networksToCheck) {
    try {
      logger.log(
        `Checking ${network.name} (${network.url}) for token balance...`,
      );
      const connection = new Connection(network.url, "confirmed");

      // Convert string addresses to PublicKey objects
      const mintPublicKey = new PublicKey(mint);
      const userPublicKey = new PublicKey(address);

      logger.log(
        `Getting token accounts for ${address} for mint ${mint} on ${network.name}`,
      );

      // Fetch token accounts with a simple RPC call
      const response = await connection.getTokenAccountsByOwner(
        userPublicKey,
        { mint: mintPublicKey },
        { commitment: "confirmed" },
      );

      // Log the number of accounts found
      logger.log(
        `Found ${response.value.length} token accounts on ${network.name}`,
      );

      // If we have accounts, calculate total balance
      if (response && response.value && response.value.length > 0) {
        let networkBalance = 0;

        // Log each account
        for (let i = 0; i < response.value.length; i++) {
          const { pubkey } = response.value[i];
          logger.log(`Account ${i + 1}: ${pubkey.toString()}`);
        }

        // Get token balances from all accounts
        for (const { pubkey } of response.value) {
          try {
            const accountInfo = await connection.getTokenAccountBalance(pubkey);
            if (accountInfo.value) {
              const amount = accountInfo.value.amount;
              const decimals = accountInfo.value.decimals;
              const tokenAmount = Number(amount) / Math.pow(10, decimals);
              networkBalance += tokenAmount;
              logger.log(
                `Account ${pubkey.toString()} has ${tokenAmount} tokens`,
              );
            }
          } catch (balanceError) {
            logger.error(
              `Error getting token account balance: ${balanceError}`,
            );
            // Continue with other accounts
          }
        }

        // If we found tokens on this network, use this balance
        if (networkBalance > 0) {
          balance = networkBalance;
          foundNetwork = network.name;
          logger.log(
            `SUCCESS: Found balance of ${balance} tokens on ${foundNetwork}`,
          );
          break; // Stop checking other networks once we find a balance
        } else {
          logger.log(
            `No balance found on ${network.name} despite finding accounts`,
          );
        }
      } else {
        logger.log(`No token accounts found on ${network.name}`);
      }
    } catch (netError) {
      logger.error(
        `Error checking ${network.name} for token balance: ${netError}`,
      );
      // Continue to next network
    }
  }

  // Return the balance information
  logger.log(
    `Final result: Balance=${balance}, Network=${foundNetwork || "none"}`,
  );
  return c.json({
    balance,
    percentage: 0, // We don't know the percentage when checking directly
    isCreator: false, // We don't know if creator when checking directly
    mint,
    address,
    network: foundNetwork || c.env.NETWORK || "unknown",
    onChain: true,
  });
}

// Function to process a token update and emit WebSocket events
export async function processTokenUpdateEvent(
  env: Env,
  tokenData: any,
  shouldEmitGlobal: boolean = false,
): Promise<void> {
  try {
    // Get WebSocket client
    const wsClient = getWebSocketClient(env);

    // Get DB connection and calculate featuredScore
    const db = getDB(env);
    const { maxVolume, maxHolders } = await getFeaturedMaxValues(db);

    // Create enriched token data with featuredScore
    const enrichedTokenData = {
      ...tokenData,
      featuredScore: calculateFeaturedScore(tokenData, maxVolume, maxHolders),
    };

    // Always emit to token-specific room
    await wsClient.emit(
      `token-${tokenData.mint}`,
      "updateToken",
      enrichedTokenData,
    );

    if (process.env.DEBUG_WEBSOCKET) {
      logger.log(`Emitted token update event for ${tokenData.mint}`);
    }

    // Optionally emit to global room for activity feed
    if (shouldEmitGlobal) {
      await wsClient.emit("global", "updateToken", {
        ...enrichedTokenData,
        timestamp: new Date(),
      });

      if (process.env.DEBUG_WEBSOCKET) {
        logger.log("Emitted token update event to global feed");
      }
    }

    return;
  } catch (error) {
    logger.error("Error processing token update event:", error);
    // Don't throw to avoid breaking other functionality
  }
}

export async function updateHoldersCache(
  env: Env,
  mint: string,
  imported: boolean = false,
): Promise<number> {
  try {
    // Use the utility function to get the RPC URL with proper API key
    const connection = new Connection(getRpcUrl(env, imported));
    const db = getDB(env);

    // *** START INSERT: Check if the token exists before proceeding ***
    const tokenExists = await db
      .select({ id: tokens.id })
      .from(tokens)
      .where(eq(tokens.mint, mint))
      .limit(1);

    if (!tokenExists || tokenExists.length === 0) {
      logger.warn(
        `[updateHoldersCache] Token with mint ${mint} not found in the database. Skipping holder update.`,
      );
      return 0; // Return 0 as no holders can be updated
    }
    // *** END INSERT ***

    // Get all token accounts for this mint using getParsedProgramAccounts
    // This method is more reliable for finding all holders
    const accounts = await connection.getParsedProgramAccounts(
      new PublicKey("TokenkegQfeZyiNwAJbNbGKPFXCWuBvf9Ss623VQ5DA"), // Token program
      {
        filters: [
          {
            dataSize: 165, // Size of token account
          },
          {
            memcmp: {
              offset: 0,
              bytes: mint, // Mint address
            },
          },
        ],
      },
    );

    if (!accounts || accounts.length === 0) {
      logger.log(`No accounts found for token ${mint}`);
      return 0;
    }

    logger.log(`Found ${accounts.length} token accounts for mint ${mint}`);

    // Process accounts to extract holder information
    let totalTokens = 0;
    const holders: TokenHolder[] = [];

    // Process each account to get holder details
    for (const account of accounts) {
      try {
        const parsedAccountInfo = account.account.data as ParsedAccountData;
        const tokenBalance =
          parsedAccountInfo.parsed?.info?.tokenAmount?.uiAmount || 0;

        // Skip accounts with zero balance
        if (tokenBalance <= 0) continue;

        const ownerAddress = parsedAccountInfo.parsed?.info?.owner || "";

        // Skip accounts without owner
        if (!ownerAddress) continue;

        // Add to total tokens for percentage calculation
        totalTokens += tokenBalance;

        holders.push({
          id: crypto.randomUUID(),
          mint,
          address: ownerAddress,
          amount: tokenBalance,
          percentage: 0, // Will calculate after we have the total
          lastUpdated: new Date().toISOString(),
        });
      } catch (error: any) {
        logger.error(`Error processing account for ${mint}:`, error);
        // Continue with other accounts even if one fails
        continue;
      }
    }

    // Calculate percentages now that we have the total
    if (totalTokens > 0) {
      for (const holder of holders) {
        holder.percentage = (holder.amount / totalTokens) * 100;
      }
    }

    // Sort holders by amount (descending)
    holders.sort((a, b) => b.amount - a.amount);

    // logger.log(`Processing ${holders.length} holders for token ${mint}`);

    // Clear existing holders and insert new ones
    // logger.log(`Clearing existing holders for token ${mint}`);
    await db.delete(tokenHolders).where(eq(tokenHolders.mint, mint));

    // For large number of holders, we need to limit what we insert
    // to avoid overwhelming the database
    const MAX_HOLDERS_TO_SAVE = 500; // Reasonable limit for most UI needs
    const holdersToSave =
      holders.length > MAX_HOLDERS_TO_SAVE
        ? holders.slice(0, MAX_HOLDERS_TO_SAVE)
        : holders;

    // logger.log(`Will insert ${holdersToSave.length} holders (from ${holders.length} total) for token ${mint}`);

    if (holdersToSave.length > 0) {
      // Use a very small batch size to avoid SQLite parameter limits
      const BATCH_SIZE = 10;

      // Insert in batches to avoid overwhelming the database
      for (let i = 0; i < holdersToSave.length; i += BATCH_SIZE) {
        try {
          const batch = holdersToSave.slice(i, i + BATCH_SIZE);

          console.log("batch", batch);

          const batchNumber = Math.floor(i / BATCH_SIZE) + 1;
          const totalBatches = Math.ceil(holdersToSave.length / BATCH_SIZE);

          // logger.log(`Inserting batch ${batchNumber}/${totalBatches} (${batch.length} holders) for token ${mint}`);

          await db.insert(tokenHolders).values(batch);

          // logger.log(`Successfully inserted batch ${batchNumber}/${totalBatches} for token ${mint}`);
        } catch (insertError) {
          logger.error(`Error inserting batch for token ${mint}:`, insertError);
          // Continue with next batch even if this one fails
        }
      }

      try {
        const wsClient = getWebSocketClient(env);
        // Only emit a limited set of holders to avoid overwhelming WebSockets
        const limitedHolders = holdersToSave.slice(0, 50);
        wsClient.emit(`token-${mint}`, "newHolder", limitedHolders);
        // logger.log(`Emitted WebSocket update with ${limitedHolders.length} holders`);
      } catch (wsError) {
        logger.error(`WebSocket error when emitting holder update:`, wsError);
        // Don't fail if WebSocket fails
      }
    }

    // Update token holder count with the ACTUAL total count
    // even if we've only stored a subset
    await db
      .update(tokens)
      .set({
        holderCount: holders.length, // Use full count, not just what we saved
        lastUpdated: new Date().toISOString(),
      })
      .where(eq(tokens.mint, mint));

    // Emit WebSocket event to notify of holder update
    try {
      // Get updated token data
      const tokenData = await db
        .select()
        .from(tokens)
        .where(eq(tokens.mint, mint))
        .limit(1);

      if (tokenData && tokenData.length > 0) {
        // Emit event with updated holder count
        await processTokenUpdateEvent(env, {
          ...tokenData[0],
          event: "holdersUpdated",
          holderCount: holders.length, // Use full count here too
          timestamp: new Date().toISOString(),
        });

        // logger.log(`Emitted holder update event for token ${mint} with ${holders.length} holders count`);
      }
    } catch (wsError) {
      // Don't fail if WebSocket fails
      logger.error(`WebSocket error when emitting holder update: ${wsError}`);
    }

    return holders.length; // Return full count, not just what we saved
  } catch (error) {
    logger.error(`Error updating holders for token ${mint}:`, error);
    return 0; // Return 0 instead of throwing to avoid crashing the endpoint
  }
=======
>>>>>>> b96b24cf
}<|MERGE_RESOLUTION|>--- conflicted
+++ resolved
@@ -17,21 +17,18 @@
 } from "@solana/web3.js";
 import { desc, eq, sql } from "drizzle-orm";
 import { CacheService } from "./cache";
-import { SEED_BONDING_CURVE, SEED_CONFIG } from "./constant";
 import { getDB, Token, tokenHolders, tokens } from "./db";
 import { Env } from "./env";
 import { calculateTokenMarketData, getSOLPrice } from "./mcap";
 import { initSolanaConfig, getProgram } from "./solana";
 import { Autofun } from "./target/types/autofun";
 import { getWebSocketClient } from "./websocket-client";
-<<<<<<< HEAD
 import { ExternalToken } from "./externalToken";
 
-const SEED_BONDING_CURVE = "bonding_curve";
-
-=======
+export const SEED_BONDING_CURVE = "bonding_curve";
+export const SEED_CONFIG = "config";
+
 import { Wallet } from "./tokenSupplyHelpers/customWallet";
->>>>>>> b96b24cf
 /**
  * Converts a decimal fee (e.g., 0.05 for 5%) to basis points (5% = 500 basis points)
  */
@@ -363,20 +360,9 @@
   const solPrice = await getSOLPrice(env);
 
   // Process each token in parallel
-<<<<<<< HEAD
-  const updatedTokensPromises = tokens.map((token) => {
-    if (token.status === "locked" || token.status === "migrating") {
-      const ext = new ExternalToken(env, token.mint);
-      return ext.updateMarketData();
-    } else {
-      return calculateTokenMarketData(token, solPrice, env);
-    }
-  });
-=======
   const updatedTokensPromises = tokens.map((token) =>
     calculateTokenMarketData(token, solPrice, env)
   );
->>>>>>> b96b24cf
 
   // Wait for all updates to complete
   return Promise.all(updatedTokensPromises);
@@ -1024,779 +1010,4 @@
   } else {
     return tokensQuery.orderBy(featuredScore);
   }
-<<<<<<< HEAD
-}
-
-export async function processSwapEvent(
-  env: Env,
-  swap: any,
-  shouldEmitGlobal: boolean = true,
-): Promise<void> {
-  try {
-    // Get WebSocket client
-    const wsClient = getWebSocketClient(env);
-
-    // Get DB connection to fetch token data and calculate featuredScore
-    const db = getDB(env);
-
-    // Get the token data for this swap
-    const tokenData = await db
-      .select()
-      .from(tokens)
-      .where(eq(tokens.mint, swap.tokenMint))
-      .limit(1);
-
-    // Prepare swap data for emission
-    const enrichedSwap = { ...swap };
-
-    // Add featuredScore if we have token data
-    if (tokenData && tokenData.length > 0) {
-      // Get max values for normalization
-      const { maxVolume, maxHolders } = await getFeaturedMaxValues(db);
-
-      // Calculate featured score
-      const featuredScore = calculateFeaturedScore(
-        tokenData[0] as any,
-        maxVolume,
-        maxHolders,
-      );
-
-      // Add token data with featuredScore to the swap
-      enrichedSwap.tokenData = {
-        ...tokenData[0],
-        featuredScore,
-      };
-    }
-
-    // Emit to token-specific room
-    await wsClient.emit(`token-${swap.tokenMint}`, "newSwap", enrichedSwap);
-
-    // Only log in debug mode or for significant events
-    if (process.env.DEBUG_WEBSOCKET) {
-      logger.log(`Emitted swap event for token ${swap.tokenMint}`);
-    }
-
-    // Optionally emit to global room for activity feed
-    if (shouldEmitGlobal) {
-      await wsClient.emit("global", "newSwap", enrichedSwap);
-
-      if (process.env.DEBUG_WEBSOCKET) {
-        logger.log("Emitted swap event to global feed");
-      }
-    }
-
-    return;
-  } catch (error) {
-    logger.error("Error processing swap event:", error);
-    throw error;
-  }
-}
-
-// Helper function to process token info after finding it on a network
-export async function processTokenInfo(
-  c: any,
-  mintPublicKey: PublicKey,
-  tokenInfo: AccountInfo<Buffer>,
-  connection: Connection,
-  requestor: string,
-) {
-  // Check program ID to verify this is an SPL token
-  const TOKEN_PROGRAM_ID = new PublicKey(
-    "TokenkegQfeZyiNwAJbNbGKPFXCWuBvf9Ss623VQ5DA",
-  );
-  const TOKEN_2022_PROGRAM_ID = new PublicKey(
-    "TokenzQdBNbLqP5VEhdkAS6EPFLC1PHnBqCXEpPxuEb",
-  );
-
-  const isSplToken = tokenInfo.owner.equals(TOKEN_PROGRAM_ID);
-  const isSPL2022 = tokenInfo.owner.equals(TOKEN_2022_PROGRAM_ID);
-
-  if (!isSplToken && !isSPL2022) {
-    return c.json(
-      {
-        error: "Not a valid SPL token. Owner: " + tokenInfo.owner.toString(),
-      },
-      400,
-    );
-  }
-
-  logger.log(`[search-token] Token owner: ${tokenInfo.owner.toString()}`);
-  logger.log(`[search-token] Token is SPL-2022: ${isSPL2022}`);
-
-  // Get mint info - decimals and authorities
-  const mintInfo = await connection.getParsedAccountInfo(mintPublicKey);
-  logger.log(
-    `[search-token] Mint info: ${JSON.stringify(mintInfo.value?.data)}`,
-  );
-
-  // Extract basic token info
-  const parsedData = (mintInfo.value?.data as any)?.parsed;
-  const decimals = parsedData?.info?.decimals || 9;
-  const mintAuthority = parsedData?.info?.mintAuthority || null;
-
-  logger.log(`[search-token] Decimals: ${decimals}`);
-  logger.log(`[search-token] Mint authority: ${mintAuthority}`);
-
-  // Initialize variables for token data
-  let tokenName = "";
-  let tokenSymbol = "";
-  let uri = "";
-  let imageUrl = "";
-  let description = "";
-  let updateAuthority: string | null = null;
-  let foundMetadata = false;
-
-  // For SPL-2022 tokens, check for token metadata extension first
-  if (isSPL2022 && parsedData?.info?.extensions) {
-    logger.log(`[search-token] Checking SPL-2022 extensions for metadata`);
-
-    // Find the tokenMetadata extension if it exists
-    const metadataExt = parsedData.info.extensions.find(
-      (ext: any) => ext.extension === "tokenMetadata",
-    );
-
-    if (metadataExt && metadataExt.state) {
-      logger.log(
-        `[search-token] Found tokenMetadata extension: ${JSON.stringify(metadataExt.state)}`,
-      );
-
-      // Extract metadata directly from the extension
-      tokenName = metadataExt.state.name || "";
-      tokenSymbol = metadataExt.state.symbol || "";
-      uri = metadataExt.state.uri || "";
-      updateAuthority = metadataExt.state.updateAuthority || null;
-
-      logger.log(
-        `[search-token] SPL-2022 metadata - Name: ${tokenName}, Symbol: ${tokenSymbol}`,
-      );
-      logger.log(`[search-token] SPL-2022 metadata - URI: ${uri}`);
-      logger.log(
-        `[search-token] SPL-2022 metadata - Update Authority: ${updateAuthority}`,
-      );
-
-      foundMetadata = true;
-
-      // Now fetch additional metadata from the URI if available
-      if (uri) {
-        logger.log(`[search-token] Fetching metadata from URI: ${uri}`);
-        const uriResponse = await fetch(uri);
-
-        if (uriResponse.ok) {
-          const uriText = await uriResponse.text();
-          logger.log(`[search-token] URI response: ${uriText}`);
-
-          try {
-            const uriData = JSON.parse(uriText);
-            logger.log(
-              `[search-token] Parsed URI data: ${JSON.stringify(uriData)}`,
-            );
-
-            // Extract image and description if available
-            if (uriData.image) {
-              imageUrl = uriData.image;
-              logger.log(`[search-token] Found image URL in URI: ${imageUrl}`);
-            }
-
-            if (uriData.description) {
-              description = uriData.description;
-              logger.log(
-                `[search-token] Found description in URI: ${description}`,
-              );
-            }
-          } catch (parseError) {
-            logger.error(
-              `[search-token] Error parsing URI JSON: ${parseError}`,
-            );
-          }
-        } else {
-          logger.error(
-            `[search-token] Failed to fetch URI: ${uriResponse.status} ${uriResponse.statusText}`,
-          );
-        }
-      }
-    } else {
-      logger.log(
-        `[search-token] No tokenMetadata extension found in SPL-2022 token`,
-      );
-    }
-  }
-
-  // Only try to get Metaplex metadata if we didn't find it in SPL-2022 extensions
-  if (!foundMetadata) {
-    // Get metadata PDA
-    const METADATA_PROGRAM_ID = new PublicKey(
-      "metaqbxxUerdq28cj1RbAWkYQm3ybzjb6a8bt518x1s",
-    );
-    const [metadataAddress] = PublicKey.findProgramAddressSync(
-      [
-        Buffer.from("metadata"),
-        METADATA_PROGRAM_ID.toBuffer(),
-        mintPublicKey.toBuffer(),
-      ],
-      METADATA_PROGRAM_ID,
-    );
-
-    logger.log(
-      `[search-token] Metadata address: ${metadataAddress.toString()}`,
-    );
-
-    // Get metadata account data - direct read from chain with no fallbacks
-    const metadataAccount = await connection.getAccountInfo(metadataAddress);
-    if (!metadataAccount || metadataAccount.data.length === 0) {
-      // For SPL-2022 tokens, we already checked extensions so this is just a warning
-      // For regular SPL tokens, this is an error
-      if (isSPL2022) {
-        logger.log(
-          `[search-token] No Metaplex metadata found for SPL-2022 token: ${mintPublicKey.toString()}`,
-        );
-      } else {
-        logger.error(
-          `[search-token] No metadata found for token: ${mintPublicKey.toString()}`,
-        );
-        return c.json({ error: "No metadata found for this token" }, 404);
-      }
-    } else {
-      // We found Metaplex metadata
-      logger.log(
-        `[search-token] Metadata account found, data length: ${metadataAccount.data.length} bytes`,
-      );
-      logger.log(
-        `[search-token] Raw metadata (hex): ${Buffer.from(metadataAccount.data).toString("hex")}`,
-      );
-
-      // Direct metadata extraction
-      updateAuthority = new PublicKey(
-        metadataAccount.data.slice(1, 33),
-      ).toString();
-      logger.log(`[search-token] Update authority: ${updateAuthority}`);
-
-      // Calculate offsets for variable-length fields
-      let offset = 1 + 32 + 32; // Skip version byte + update authority + mint
-
-      // Extract name length and value
-      const nameLength = metadataAccount.data[offset];
-      offset += 1;
-      const nameData = metadataAccount.data.slice(offset, offset + nameLength);
-      tokenName = nameData.toString("utf8").replace(/\0/g, "").trim();
-      logger.log(
-        `[search-token] Token name: ${tokenName} (${nameLength} bytes)`,
-      );
-      offset += nameLength;
-
-      // Extract symbol - needs to account for padding between fields
-      offset += 3; // Skip padding bytes before length
-      const symbolLength = metadataAccount.data[offset];
-      offset += 1;
-      const symbolData = metadataAccount.data.slice(
-        offset,
-        offset + symbolLength,
-      );
-      tokenSymbol = symbolData.toString("utf8").replace(/\0/g, "").trim();
-      logger.log(
-        `[search-token] Token symbol: ${tokenSymbol} (${symbolLength} bytes)`,
-      );
-      offset += symbolLength;
-
-      // Extract URI
-      offset += 3; // Skip padding bytes before length
-      const uriLength = metadataAccount.data[offset];
-      offset += 1;
-      const uriData = metadataAccount.data.slice(offset, offset + uriLength);
-      uri = uriData.toString("utf8").replace(/\0/g, "").trim();
-      logger.log(`[search-token] Metadata URI: ${uri} (${uriLength} bytes)`);
-
-      foundMetadata = true;
-
-      // Now fetch additional metadata from the URI if available
-      if (uri) {
-        logger.log(`[search-token] Fetching metadata from URI: ${uri}`);
-        const uriResponse = await fetch(uri);
-
-        if (uriResponse.ok) {
-          const uriText = await uriResponse.text();
-          logger.log(`[search-token] URI response: ${uriText}`);
-
-          try {
-            const uriData = JSON.parse(uriText);
-            logger.log(
-              `[search-token] Parsed URI data: ${JSON.stringify(uriData)}`,
-            );
-
-            // Extract image and description if available
-            if (uriData.image) {
-              imageUrl = uriData.image;
-              logger.log(`[search-token] Found image URL in URI: ${imageUrl}`);
-            }
-
-            if (uriData.description) {
-              description = uriData.description;
-              logger.log(
-                `[search-token] Found description in URI: ${description}`,
-              );
-            }
-          } catch (parseError) {
-            logger.error(
-              `[search-token] Error parsing URI JSON: ${parseError}`,
-            );
-          }
-        } else {
-          logger.error(
-            `[search-token] Failed to fetch URI: ${uriResponse.status} ${uriResponse.statusText}`,
-          );
-        }
-      }
-    }
-  }
-
-  // If we still didn't find metadata from either source, throw error
-  if (!foundMetadata && !isSPL2022) {
-    return c.json({ error: "No metadata found for this token" }, 404);
-  }
-
-  // For SPL-2022 tokens, we still consider them valid even without metadata
-  // since they might not use the tokenMetadata extension
-
-  // Check if we're in development mode
-  const isLocalDev = c.env.LOCAL_DEV === "true" || c.env.LOCAL_DEV === true;
-
-  // Determine if requestor is the creator/authority
-  // In development mode, always allow any token to be imported
-  const isCreator = isLocalDev
-    ? true
-    : updateAuthority === requestor || mintAuthority === requestor;
-
-  logger.log(`[search-token] Is local development mode? ${isLocalDev}`);
-  logger.log(`[search-token] LOCAL_DEV value: ${c.env.LOCAL_DEV}`);
-  logger.log(`[search-token] Is requestor the creator? ${isCreator}`);
-  logger.log(`[search-token] Request wallet: ${requestor}`);
-  logger.log(`[search-token] Update authority: ${updateAuthority}`);
-  logger.log(`[search-token] Mint authority: ${mintAuthority}`);
-
-  // Debug log for final creator check result
-  if (isLocalDev) {
-    logger.log(
-      `[search-token] Bypassing creator check in development mode. Anyone can import this token.`,
-    );
-  } else if (isCreator) {
-    logger.log(
-      `[search-token] Creator check passed - requestor is the token creator.`,
-    );
-  } else {
-    logger.log(
-      `[search-token] Creator check failed - requestor is not the token creator.`,
-    );
-  }
-
-  // If we don't have names yet (possible for SPL-2022 without tokenMetadata), use defaults
-  if (!tokenName) {
-    tokenName = `Token ${mintPublicKey.toString().slice(0, 8)}`;
-  }
-  if (!tokenSymbol) {
-    tokenSymbol = mintPublicKey.toString().slice(0, 4).toUpperCase();
-  }
-
-  // Return the token data
-  const tokenData = {
-    name: tokenName,
-    symbol: tokenSymbol,
-    description: description || `Token ${tokenName} (${tokenSymbol})`,
-    mint: mintPublicKey.toString(),
-    updateAuthority: updateAuthority,
-    mintAuthority: mintAuthority || null,
-    creator: updateAuthority || mintAuthority || null,
-    isCreator: isCreator,
-    metadataUri: uri,
-    image: imageUrl,
-    tokenType: isSPL2022 ? "spl-2022" : "spl-token",
-    decimals: decimals,
-    needsWalletSwitch: !isCreator,
-  };
-
-  logger.log(`[search-token] Final token data: ${JSON.stringify(tokenData)}`);
-
-  return c.json(tokenData);
-}
-
-// Helper to check token balance directly on blockchain
-export async function checkBlockchainTokenBalance(
-  c,
-  mint,
-  address,
-  checkMultipleNetworks = false,
-) {
-  // Initialize return data
-  let balance = 0;
-  let foundNetwork = ""; // Renamed to avoid confusion with loop variable
-  // Get explicit mainnet and devnet URLs
-  const mainnetUrl = getMainnetRpcUrl(c.env);
-  const devnetUrl = getDevnetRpcUrl(c.env);
-
-  // Log detailed connection info and environment settings
-  logger.log(`IMPORTANT DEBUG INFO FOR TOKEN BALANCE CHECK:`);
-  logger.log(`Address: ${address}`);
-  logger.log(`Mint: ${mint}`);
-  logger.log(`CheckMultipleNetworks: ${checkMultipleNetworks}`);
-  logger.log(`LOCAL_DEV setting: ${c.env.LOCAL_DEV}`);
-  logger.log(`ENV.NETWORK setting: ${c.env.NETWORK || "not set"}`);
-  logger.log(`Mainnet URL: ${mainnetUrl}`);
-  logger.log(`Devnet URL: ${devnetUrl}`);
-
-  // Determine which networks to check - ONLY mainnet and devnet if in local mode
-  const networksToCheck = checkMultipleNetworks
-    ? [
-      { name: "mainnet", url: mainnetUrl },
-      { name: "devnet", url: devnetUrl },
-    ]
-    : [
-      {
-        name: c.env.NETWORK || "devnet",
-        url: c.env.NETWORK === "mainnet" ? mainnetUrl : devnetUrl,
-      },
-    ];
-
-  logger.log(
-    `Will check these networks: ${networksToCheck.map((n) => `${n.name} (${n.url})`).join(", ")}`,
-  );
-
-  // Try each network until we find a balance
-  for (const network of networksToCheck) {
-    try {
-      logger.log(
-        `Checking ${network.name} (${network.url}) for token balance...`,
-      );
-      const connection = new Connection(network.url, "confirmed");
-
-      // Convert string addresses to PublicKey objects
-      const mintPublicKey = new PublicKey(mint);
-      const userPublicKey = new PublicKey(address);
-
-      logger.log(
-        `Getting token accounts for ${address} for mint ${mint} on ${network.name}`,
-      );
-
-      // Fetch token accounts with a simple RPC call
-      const response = await connection.getTokenAccountsByOwner(
-        userPublicKey,
-        { mint: mintPublicKey },
-        { commitment: "confirmed" },
-      );
-
-      // Log the number of accounts found
-      logger.log(
-        `Found ${response.value.length} token accounts on ${network.name}`,
-      );
-
-      // If we have accounts, calculate total balance
-      if (response && response.value && response.value.length > 0) {
-        let networkBalance = 0;
-
-        // Log each account
-        for (let i = 0; i < response.value.length; i++) {
-          const { pubkey } = response.value[i];
-          logger.log(`Account ${i + 1}: ${pubkey.toString()}`);
-        }
-
-        // Get token balances from all accounts
-        for (const { pubkey } of response.value) {
-          try {
-            const accountInfo = await connection.getTokenAccountBalance(pubkey);
-            if (accountInfo.value) {
-              const amount = accountInfo.value.amount;
-              const decimals = accountInfo.value.decimals;
-              const tokenAmount = Number(amount) / Math.pow(10, decimals);
-              networkBalance += tokenAmount;
-              logger.log(
-                `Account ${pubkey.toString()} has ${tokenAmount} tokens`,
-              );
-            }
-          } catch (balanceError) {
-            logger.error(
-              `Error getting token account balance: ${balanceError}`,
-            );
-            // Continue with other accounts
-          }
-        }
-
-        // If we found tokens on this network, use this balance
-        if (networkBalance > 0) {
-          balance = networkBalance;
-          foundNetwork = network.name;
-          logger.log(
-            `SUCCESS: Found balance of ${balance} tokens on ${foundNetwork}`,
-          );
-          break; // Stop checking other networks once we find a balance
-        } else {
-          logger.log(
-            `No balance found on ${network.name} despite finding accounts`,
-          );
-        }
-      } else {
-        logger.log(`No token accounts found on ${network.name}`);
-      }
-    } catch (netError) {
-      logger.error(
-        `Error checking ${network.name} for token balance: ${netError}`,
-      );
-      // Continue to next network
-    }
-  }
-
-  // Return the balance information
-  logger.log(
-    `Final result: Balance=${balance}, Network=${foundNetwork || "none"}`,
-  );
-  return c.json({
-    balance,
-    percentage: 0, // We don't know the percentage when checking directly
-    isCreator: false, // We don't know if creator when checking directly
-    mint,
-    address,
-    network: foundNetwork || c.env.NETWORK || "unknown",
-    onChain: true,
-  });
-}
-
-// Function to process a token update and emit WebSocket events
-export async function processTokenUpdateEvent(
-  env: Env,
-  tokenData: any,
-  shouldEmitGlobal: boolean = false,
-): Promise<void> {
-  try {
-    // Get WebSocket client
-    const wsClient = getWebSocketClient(env);
-
-    // Get DB connection and calculate featuredScore
-    const db = getDB(env);
-    const { maxVolume, maxHolders } = await getFeaturedMaxValues(db);
-
-    // Create enriched token data with featuredScore
-    const enrichedTokenData = {
-      ...tokenData,
-      featuredScore: calculateFeaturedScore(tokenData, maxVolume, maxHolders),
-    };
-
-    // Always emit to token-specific room
-    await wsClient.emit(
-      `token-${tokenData.mint}`,
-      "updateToken",
-      enrichedTokenData,
-    );
-
-    if (process.env.DEBUG_WEBSOCKET) {
-      logger.log(`Emitted token update event for ${tokenData.mint}`);
-    }
-
-    // Optionally emit to global room for activity feed
-    if (shouldEmitGlobal) {
-      await wsClient.emit("global", "updateToken", {
-        ...enrichedTokenData,
-        timestamp: new Date(),
-      });
-
-      if (process.env.DEBUG_WEBSOCKET) {
-        logger.log("Emitted token update event to global feed");
-      }
-    }
-
-    return;
-  } catch (error) {
-    logger.error("Error processing token update event:", error);
-    // Don't throw to avoid breaking other functionality
-  }
-}
-
-export async function updateHoldersCache(
-  env: Env,
-  mint: string,
-  imported: boolean = false,
-): Promise<number> {
-  try {
-    // Use the utility function to get the RPC URL with proper API key
-    const connection = new Connection(getRpcUrl(env, imported));
-    const db = getDB(env);
-
-    // *** START INSERT: Check if the token exists before proceeding ***
-    const tokenExists = await db
-      .select({ id: tokens.id })
-      .from(tokens)
-      .where(eq(tokens.mint, mint))
-      .limit(1);
-
-    if (!tokenExists || tokenExists.length === 0) {
-      logger.warn(
-        `[updateHoldersCache] Token with mint ${mint} not found in the database. Skipping holder update.`,
-      );
-      return 0; // Return 0 as no holders can be updated
-    }
-    // *** END INSERT ***
-
-    // Get all token accounts for this mint using getParsedProgramAccounts
-    // This method is more reliable for finding all holders
-    const accounts = await connection.getParsedProgramAccounts(
-      new PublicKey("TokenkegQfeZyiNwAJbNbGKPFXCWuBvf9Ss623VQ5DA"), // Token program
-      {
-        filters: [
-          {
-            dataSize: 165, // Size of token account
-          },
-          {
-            memcmp: {
-              offset: 0,
-              bytes: mint, // Mint address
-            },
-          },
-        ],
-      },
-    );
-
-    if (!accounts || accounts.length === 0) {
-      logger.log(`No accounts found for token ${mint}`);
-      return 0;
-    }
-
-    logger.log(`Found ${accounts.length} token accounts for mint ${mint}`);
-
-    // Process accounts to extract holder information
-    let totalTokens = 0;
-    const holders: TokenHolder[] = [];
-
-    // Process each account to get holder details
-    for (const account of accounts) {
-      try {
-        const parsedAccountInfo = account.account.data as ParsedAccountData;
-        const tokenBalance =
-          parsedAccountInfo.parsed?.info?.tokenAmount?.uiAmount || 0;
-
-        // Skip accounts with zero balance
-        if (tokenBalance <= 0) continue;
-
-        const ownerAddress = parsedAccountInfo.parsed?.info?.owner || "";
-
-        // Skip accounts without owner
-        if (!ownerAddress) continue;
-
-        // Add to total tokens for percentage calculation
-        totalTokens += tokenBalance;
-
-        holders.push({
-          id: crypto.randomUUID(),
-          mint,
-          address: ownerAddress,
-          amount: tokenBalance,
-          percentage: 0, // Will calculate after we have the total
-          lastUpdated: new Date().toISOString(),
-        });
-      } catch (error: any) {
-        logger.error(`Error processing account for ${mint}:`, error);
-        // Continue with other accounts even if one fails
-        continue;
-      }
-    }
-
-    // Calculate percentages now that we have the total
-    if (totalTokens > 0) {
-      for (const holder of holders) {
-        holder.percentage = (holder.amount / totalTokens) * 100;
-      }
-    }
-
-    // Sort holders by amount (descending)
-    holders.sort((a, b) => b.amount - a.amount);
-
-    // logger.log(`Processing ${holders.length} holders for token ${mint}`);
-
-    // Clear existing holders and insert new ones
-    // logger.log(`Clearing existing holders for token ${mint}`);
-    await db.delete(tokenHolders).where(eq(tokenHolders.mint, mint));
-
-    // For large number of holders, we need to limit what we insert
-    // to avoid overwhelming the database
-    const MAX_HOLDERS_TO_SAVE = 500; // Reasonable limit for most UI needs
-    const holdersToSave =
-      holders.length > MAX_HOLDERS_TO_SAVE
-        ? holders.slice(0, MAX_HOLDERS_TO_SAVE)
-        : holders;
-
-    // logger.log(`Will insert ${holdersToSave.length} holders (from ${holders.length} total) for token ${mint}`);
-
-    if (holdersToSave.length > 0) {
-      // Use a very small batch size to avoid SQLite parameter limits
-      const BATCH_SIZE = 10;
-
-      // Insert in batches to avoid overwhelming the database
-      for (let i = 0; i < holdersToSave.length; i += BATCH_SIZE) {
-        try {
-          const batch = holdersToSave.slice(i, i + BATCH_SIZE);
-
-          console.log("batch", batch);
-
-          const batchNumber = Math.floor(i / BATCH_SIZE) + 1;
-          const totalBatches = Math.ceil(holdersToSave.length / BATCH_SIZE);
-
-          // logger.log(`Inserting batch ${batchNumber}/${totalBatches} (${batch.length} holders) for token ${mint}`);
-
-          await db.insert(tokenHolders).values(batch);
-
-          // logger.log(`Successfully inserted batch ${batchNumber}/${totalBatches} for token ${mint}`);
-        } catch (insertError) {
-          logger.error(`Error inserting batch for token ${mint}:`, insertError);
-          // Continue with next batch even if this one fails
-        }
-      }
-
-      try {
-        const wsClient = getWebSocketClient(env);
-        // Only emit a limited set of holders to avoid overwhelming WebSockets
-        const limitedHolders = holdersToSave.slice(0, 50);
-        wsClient.emit(`token-${mint}`, "newHolder", limitedHolders);
-        // logger.log(`Emitted WebSocket update with ${limitedHolders.length} holders`);
-      } catch (wsError) {
-        logger.error(`WebSocket error when emitting holder update:`, wsError);
-        // Don't fail if WebSocket fails
-      }
-    }
-
-    // Update token holder count with the ACTUAL total count
-    // even if we've only stored a subset
-    await db
-      .update(tokens)
-      .set({
-        holderCount: holders.length, // Use full count, not just what we saved
-        lastUpdated: new Date().toISOString(),
-      })
-      .where(eq(tokens.mint, mint));
-
-    // Emit WebSocket event to notify of holder update
-    try {
-      // Get updated token data
-      const tokenData = await db
-        .select()
-        .from(tokens)
-        .where(eq(tokens.mint, mint))
-        .limit(1);
-
-      if (tokenData && tokenData.length > 0) {
-        // Emit event with updated holder count
-        await processTokenUpdateEvent(env, {
-          ...tokenData[0],
-          event: "holdersUpdated",
-          holderCount: holders.length, // Use full count here too
-          timestamp: new Date().toISOString(),
-        });
-
-        // logger.log(`Emitted holder update event for token ${mint} with ${holders.length} holders count`);
-      }
-    } catch (wsError) {
-      // Don't fail if WebSocket fails
-      logger.error(`WebSocket error when emitting holder update: ${wsError}`);
-    }
-
-    return holders.length; // Return full count, not just what we saved
-  } catch (error) {
-    logger.error(`Error updating holders for token ${mint}:`, error);
-    return 0; // Return 0 instead of throwing to avoid crashing the endpoint
-  }
-=======
->>>>>>> b96b24cf
 }