--- conflicted
+++ resolved
@@ -81,74 +81,6 @@
     const page = parseInt(c.req.query("page") || "1");
     const offset = (page - 1) * limit;
 
-    // --- BEGIN REDIS CACHE CHECK ---
-<<<<<<< HEAD
-    // --> CHANGE: Remove simple key caching check
-    // const cacheKey = `swaps:${mint}:${limit}:${page}`;
-    // const redisCache = createRedisCache(c.env as Env);
-    // if (redisCache) {
-    //   try {
-    //     const cachedData = await redisCache.get(cacheKey);
-    //     if (cachedData) {
-    //       logger.log(`[Cache Hit] /swaps/${mint}?limit=${limit}&page=${page}`);
-    //       const parsedData = JSON.parse(cachedData);
-    //       if (parsedData && Array.isArray(parsedData.swaps)) {
-    //          return c.json(parsedData);
-    //       } else {
-    //          logger.warn(`Invalid cache data for ${cacheKey}, fetching fresh.`);
-    //       }
-    //     } else {
-    //       logger.log(`[Cache Miss] /swaps/${mint}?limit=${limit}&page=${page}`);
-    //     }
-    //   } catch (cacheError) {
-    //     logger.error(`Redis cache GET error for swaps:`, cacheError);
-    //   }
-    // }
-=======
-    const cacheKey = `swaps:${mint}:${limit}:${page}`;
-    const redisCache = createRedisCache(c.env as Env);
-
-    if (redisCache) {
-      try {
-        const cachedData = await redisCache.get(cacheKey);
-        if (cachedData) {
-          logger.log(`[Cache Hit] /swaps/${mint}?limit=${limit}&page=${page}`);
-          const parsedData = JSON.parse(cachedData);
-          if (parsedData && Array.isArray(parsedData.swaps)) {
-            return c.json(parsedData);
-          } else {
-            logger.warn(`Invalid cache data for ${cacheKey}, fetching fresh.`);
-          }
-        } else {
-          logger.log(`[Cache Miss] /swaps/${mint}?limit=${limit}&page=${page}`);
-        }
-      } catch (cacheError) {
-        logger.error(`Redis cache GET error for swaps:`, cacheError);
-      }
-    }
->>>>>>> b8b0ea6f
-    // --- END REDIS CACHE CHECK ---
-
-    // Get the DB connection
-    // const db = getDB(c.env);
-
-    // Get real swap data from the database
-<<<<<<< HEAD
-    // --> CHANGE: Read from Redis List instead of DB
-    // const [swapsResult, totalSwapsQuery] = await Promise.all([
-    //   db
-    //     .select()
-    //     .from(swaps)
-    //     .where(eq(swaps.tokenMint, mint))
-    //     .orderBy(desc(swaps.timestamp))
-    //     .offset(offset)
-    //     .limit(limit),
-    //   db
-    //     .select({ count: sql<number>`count(*)` })
-    //     .from(swaps)
-    //     .where(eq(swaps.tokenMint, mint))
-    // ]);
-
     const redisCache = createRedisCache(c.env);
     const listKey = redisCache.getKey(`swapsList:${mint}`);
     let totalSwaps = 0;
@@ -185,23 +117,6 @@
     }
 
     // const totalSwaps = Number(totalSwapsQuery[0]?.count || 0);
-=======
-    const [swapsResult, totalSwapsQuery] = await Promise.all([
-      db
-        .select()
-        .from(swaps)
-        .where(eq(swaps.tokenMint, mint))
-        .orderBy(desc(swaps.timestamp))
-        .offset(offset)
-        .limit(limit),
-      db
-        .select({ count: sql<number>`count(*)` })
-        .from(swaps)
-        .where(eq(swaps.tokenMint, mint)),
-    ]);
-
-    const totalSwaps = Number(totalSwapsQuery[0]?.count || 0);
->>>>>>> b8b0ea6f
     const totalPages = Math.ceil(totalSwaps / limit);
 
     // Format directions for better readability
@@ -220,29 +135,6 @@
       total: totalSwaps,
     };
 
-    // --- BEGIN REDIS CACHE SET ---
-<<<<<<< HEAD
-    // --> CHANGE: Remove cache set, as this endpoint now only reads
-    // if (redisCache && responseData.swaps && responseData.swaps.length > 0) {
-    //    try {
-    //      await redisCache.set(cacheKey, JSON.stringify(responseData), 15);
-    //      logger.log(`Cached data for ${cacheKey} with 15s TTL`);
-    //    } catch (cacheError) {
-    //      logger.error(`Redis cache SET error for swaps:`, cacheError);
-    //    }
-    // }
-=======
-    if (redisCache && responseData.swaps && responseData.swaps.length > 0) {
-      try {
-        await redisCache.set(cacheKey, JSON.stringify(responseData), 15);
-        logger.log(`Cached data for ${cacheKey} with 15s TTL`);
-      } catch (cacheError) {
-        logger.error(`Redis cache SET error for swaps:`, cacheError);
-      }
-    }
->>>>>>> b8b0ea6f
-    // --- END REDIS CACHE SET ---
-
     return c.json(responseData);
   } catch (error) {
     logger.error("Error in swaps history route:", error);
