--- conflicted
+++ resolved
@@ -147,23 +147,6 @@
       body: JSON.stringify(payload),
     });
 
-<<<<<<< HEAD
-    const program = new Program<RaydiumVault>(
-      raydium_vault_IDL as any,
-      provider,
-    );
-    const claimer = new PublicKey(token.creator);
-    // Call the claim Function.
-    const txSignature = await claim(
-      program,
-      wallet,
-      new PublicKey(nftMint),
-      new PublicKey(poolId),
-      connection,
-      claimer,
-    );
-=======
->>>>>>> d6b6de5c
     // Return a success response.
     return c.json({
       status: "Claim invocation processing started",
