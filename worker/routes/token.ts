--- conflicted
+++ resolved
@@ -1160,15 +1160,11 @@
           tokensQuery = tokensQuery.where(eq(tokens.creator, creator));
         }
 
-<<<<<<< HEAD
-        if (hideImported > 0) {
-=======
         const shouldHideImported = queryParams.hideImported
           ? Number(queryParams.hideImported) === 1
           : false;
 
         if (shouldHideImported) {
->>>>>>> 52f72218
           tokensQuery = tokensQuery.where(ne(tokens.imported, 1));
         }
 
