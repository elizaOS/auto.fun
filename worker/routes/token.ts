--- conflicted
+++ resolved
@@ -696,151 +696,6 @@
   }
 });
 
-<<<<<<< HEAD
-// Get specific token via mint id (REVISED with Logging)
-tokenRouter.get("/token/:mint", async (c) => {
-  const mint = c.req.param("mint");
-  logger.log(`[/token/:mint] Request received for mint: ${mint}`);
-  try {
-    // Validate mint address format before querying
-    if (!mint || mint.length < 32 || mint.length > 44) {
-      logger.warn(`[/token/:mint] Invalid mint address format received: ${mint}`);
-      return c.json({ error: "Invalid mint address" }, 400);
-    }
-
-    // Get token data
-    const db = getDB(c.env);
-    logger.log(`[/token/:mint] Querying database for mint: ${mint}`);
-    const tokenData = await db
-      .select()
-      .from(tokens)
-      .where(eq(tokens.mint, mint))
-      .limit(1);
-
-    if (!tokenData || tokenData.length === 0) {
-      logger.warn(`[/token/:mint] Token not found in database for mint: ${mint}`);
-      // Optional: Add a small delay and retry once?
-      // await new Promise(resolve => setTimeout(resolve, 500));
-      // const retryTokenData = await db.select()...;
-      // if (retryTokenData && retryTokenData.length > 0) { ... handle success ... }
-      return c.json({ error: "Token not found", mint }, 404);
-    }
-    logger.log(`[/token/:mint] Found token data in database for mint: ${mint}`);
-
-    // Refresh holder data (Consider making this less frequent or optional)
-    // This can be slow and might contribute to perceived delays
-    logger.log(`[/token/:mint] Refreshing holders data for token ${mint}...`);
-    try {
-      await updateHoldersCache(c.env, mint);
-      logger.log(`[/token/:mint] Holders data refreshed for ${mint}`);
-    } catch (holderError) {
-        logger.error(`[/token/:mint] Error refreshing holders cache for ${mint}:`, holderError);
-        // Don't fail the request if holder refresh fails
-    }
-
-
-    const token = tokenData[0];
-
-    // --- Calculations and Defaults (Keep existing logic) ---
-    logger.log(`[/token/:mint] Calculating price/market cap for ${mint}`);
-    const solPrice = await getSOLPrice(c.env);
-    const TOKEN_DECIMALS = Number(c.env.DECIMALS || 6);
-    const defaultReserveAmount = 1000000000000; // 1 trillion
-    const defaultReserveLamport = 2800000000; // 2.8 SOL
-
-    token.reserveAmount = token.reserveAmount || defaultReserveAmount;
-    token.reserveLamport = token.reserveLamport || defaultReserveLamport;
-
-    if (!token.currentPrice && token.reserveAmount && token.reserveLamport) {
-      token.currentPrice =
-        Number(token.reserveLamport) /
-        1e9 /
-        (Number(token.reserveAmount) / Math.pow(10, TOKEN_DECIMALS));
-    }
-
-    const tokenPriceInSol = (token.currentPrice || 0) / Math.pow(10, TOKEN_DECIMALS);
-    token.tokenPriceUSD =
-      (token.currentPrice || 0) > 0
-        ? tokenPriceInSol * solPrice * Math.pow(10, TOKEN_DECIMALS)
-        : 0;
-    token.solPriceUSD = solPrice;
-
-    const tokenSupply = c.env.TOKEN_SUPPLY
-      ? Number(c.env.TOKEN_SUPPLY)
-      : token.reserveAmount;
-    token.marketCapUSD = (tokenSupply / Math.pow(10, TOKEN_DECIMALS)) * token.tokenPriceUSD;
-
-    const virtualReserves = c.env.VIRTUAL_RESERVES
-      ? Number(c.env.VIRTUAL_RESERVES)
-      : 2800000000;
-    const curveLimit = c.env.CURVE_LIMIT
-      ? Number(c.env.CURVE_LIMIT)
-      : 11300000000;
-
-    token.virtualReserves = token.virtualReserves || virtualReserves;
-    token.curveLimit = token.curveLimit || curveLimit;
-
-    token.curveProgress =
-      token.status === "migrated"
-        ? 100
-        : ((token.reserveLamport - token.virtualReserves) /
-            (token.curveLimit - token.virtualReserves)) *
-          100;
-
-    // Holder count should be updated by updateHoldersCache, but read latest value
-    const latestTokenData = await db.select({ holderCount: tokens.holderCount }).from(tokens).where(eq(tokens.mint, mint)).limit(1);
-    token.holderCount = latestTokenData[0]?.holderCount ?? token.holderCount ?? 0; // Use latest count
-
-    // Get latest swap
-    const latestSwapQuery = await db
-      .select()
-      .from(swaps)
-      .where(eq(swaps.tokenMint, mint))
-      .orderBy(desc(swaps.timestamp))
-      .limit(1);
-    const latestSwap = latestSwapQuery[0] || null;
-    logger.log(`[/token/:mint] Calculations complete for ${mint}`);
-
-    // --- Update token in database (Consider if necessary here) ---
-    // Updating the DB on every GET request might be excessive
-    // This data is often calculated on the fly or updated by background jobs
-    // Commenting out the update for performance, unless explicitly needed
-    /*
-    logger.log(`[/token/:mint] Updating token record in DB for ${mint}`);
-    await db
-      .update(tokens)
-      .set({
-        tokenPriceUSD: token.tokenPriceUSD,
-        currentPrice: token.currentPrice,
-        marketCapUSD: token.marketCapUSD,
-        solPriceUSD: token.solPriceUSD,
-        curveProgress: token.curveProgress,
-        virtualReserves: token.virtualReserves,
-        curveLimit: token.curveLimit,
-        holderCount: token.holderCount,
-        lastUpdated: new Date().toISOString(),
-      })
-      .where(eq(tokens.mint, mint));
-    logger.log(`[/token/:mint] DB update complete for ${mint}`);
-    */
-
-    // --- Return Formatted Response ---
-    logger.log(`[/token/:mint] Returning token data for ${mint}`);
-    return c.json({
-      ...token,
-      latestSwap, // Include latestSwap if found
-    });
-  } catch (error) {
-    logger.error(`[/token/:mint] Error fetching token ${mint}:`, error);
-    return c.json(
-      { error: error instanceof Error ? error.message : "Unknown error" },
-      500,
-    );
-  }
-});
-
-=======
->>>>>>> ceec965e
 // Direct token search endpoint - SPL-2022 token support
 tokenRouter.post("/search-token", async (c) => {
   const body = await c.req.json();
