--- conflicted
+++ resolved
@@ -21,11 +21,7 @@
 import { Env } from "../env";
 import { logger } from "../logger";
 import { getSOLPrice, calculateTokenMarketData } from "../mcap";
-<<<<<<< HEAD
-import {getToken} from '../raydium/migration/migrations';
-=======
 import { getToken } from "../raydium/migration/migrations";
->>>>>>> 73cefc62
 import {
   applyFeaturedSort,
   calculateFeaturedScore,
@@ -1408,11 +1404,6 @@
 
     // Get fresh SOL price
     const solPrice = await getSOLPrice(c.env);
-    const tokenMarketData = await calculateTokenMarketData(
-      token,
-      solPrice,
-      c.env,
-    );
 
     /**
      * Use DB as source of truth for imported tokens since we have
@@ -1439,11 +1430,7 @@
     // }
 
     // Set default values for critical fields if they're missing
-<<<<<<< HEAD
     const TOKEN_DECIMALS = token.tokenDecimals || 6;
-=======
-    const TOKEN_DECIMALS = tokenMarketData.tokenDecimals || 6;
->>>>>>> 73cefc62
     const defaultReserveAmount = 1000000000000; // 1 trillion (default token supply)
     const defaultReserveLamport = 28000000000; // 2.8 SOL (default reserve)
 
@@ -1471,15 +1458,9 @@
 
     // Update solPriceUSD
     token.solPriceUSD = solPrice;
-<<<<<<< HEAD
         
     // Calculate or update marketCapUSD if we have tokenPriceUSD
     token.marketCapUSD = token.tokenPriceUSD * (token.tokenSupplyUiAmount || 0)
-=======
-
-    // Calculate or update marketCapUSD if we have tokenPriceUSD
-    token.marketCapUSD = tokenMarketData.marketCapUSD;
->>>>>>> 73cefc62
 
     // Get virtualReserves and curveLimit from env or set defaults
     const virtualReserves = c.env.VIRTUAL_RESERVES
