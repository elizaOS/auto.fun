--- conflicted
+++ resolved
@@ -8,7 +8,7 @@
 import { and, desc, eq, sql } from "drizzle-orm";
 import { Hono } from "hono";
 import { getCookie } from "hono/cookie";
-import { monitorSpecificToken, processTransactionLogs } from "../cron";
+import { monitorSpecificToken } from "../cron";
 import {
   getDB,
   swaps,
@@ -19,9 +19,9 @@
   vanityKeypairs,
 } from "../db";
 import { Env } from "../env";
+import { ExternalToken } from "../externalToken";
 import { logger } from "../logger";
-import { getSOLPrice, calculateTokenMarketData } from "../mcap";
-import { getToken } from "../raydium/migration/migrations";
+import { getSOLPrice } from "../mcap";
 import {
   applyFeaturedSort,
   calculateFeaturedScore,
@@ -32,13 +32,7 @@
   getRpcUrl,
 } from "../util";
 import { getWebSocketClient } from "../websocket-client";
-<<<<<<< HEAD
-import { ImportedToken } from "../importedToken";
-import { handleSignature } from "../tokenSupplyHelpers";
 import { generateAdditionalTokenImages } from "./generation";
-=======
-import { ExternalToken } from "../externalToken";
->>>>>>> 2b7530e2
 
 // Define the router with environment typing
 const tokenRouter = new Hono<{
@@ -813,10 +807,11 @@
 export async function updateHoldersCache(
   env: Env,
   mint: string,
+  imported: boolean = false,
 ): Promise<number> {
   try {
     // Use the utility function to get the RPC URL with proper API key
-    const connection = new Connection(getRpcUrl(env));
+    const connection = new Connection(getRpcUrl(env, imported));
     const db = getDB(env);
 
     // Get all token accounts for this mint using getParsedProgramAccounts
@@ -1508,13 +1503,13 @@
     // const refreshHolders = c.req.query("refresh_holders") === "true";
     // if (refreshHolders) {
     logger.log(`Refreshing holders data for token ${mint}`);
-    await updateHoldersCache(c.env, mint);
+    await updateHoldersCache(c.env, mint, token.imported);
     // }
 
     // Set default values for critical fields if they're missing
     const TOKEN_DECIMALS = token.tokenDecimals || 6;
     const defaultReserveAmount = 1000000000000; // 1 trillion (default token supply)
-    const defaultReserveLamport = Number(c.env.VIRTUAL_RESERVES || 28000000000) ; // 2.8 SOL (default reserve / 28 in mainnet)
+    const defaultReserveLamport = Number(c.env.VIRTUAL_RESERVES || 28000000000); // 2.8 SOL (default reserve / 28 in mainnet)
 
     // Make sure reserveAmount and reserveLamport have values
     token.reserveAmount = token.reserveAmount || defaultReserveAmount;
@@ -1951,7 +1946,7 @@
     // );
 
     // Update holders for this specific token
-    const holderCount = await updateHoldersCache(c.env, mint);
+    const holderCount = await updateHoldersCache(c.env, mint, token.imported);
 
     return c.json({
       success: true,
