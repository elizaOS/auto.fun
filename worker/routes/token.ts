import {
  AccountInfo,
  Connection,
  Keypair,
  ParsedAccountData,
  PublicKey,
} from "@solana/web3.js";
import { and, desc, eq, sql } from "drizzle-orm";
import { Hono } from "hono";
import { getCookie } from "hono/cookie";
import { monitorSpecificToken } from "../cron";
import {
  getDB,
  swaps,
  tokenAgents,
  TokenHolder,
  tokenHolders,
  tokens,
  vanityKeypairs,
} from "../db";
import { Env } from "../env";
import { logger } from "../logger";
import { getSOLPrice } from "../mcap";
import {
  applyFeaturedSort,
  calculateFeaturedScore,
  getDevnetRpcUrl,
  getFeaturedMaxValues,
  getFeaturedScoreExpression,
  getMainnetRpcUrl,
  getRpcUrl,
} from "../util";
import { getWebSocketClient } from "../websocket-client";

// Define the router with environment typing
const tokenRouter = new Hono<{
  Bindings: Env;
  Variables: {
    user?: { publicKey: string } | null;
  };
}>();

<<<<<<< HEAD
=======
export async function processSwapEvent(
  env: Env,
  swap: any,
  shouldEmitGlobal: boolean = true,
): Promise<void> {
  try {
    // Get WebSocket client
    const wsClient = getWebSocketClient(env);

    // Get DB connection to fetch token data and calculate featuredScore
    const db = getDB(env);

    // Get the token data for this swap
    const tokenData = await db
      .select()
      .from(tokens)
      .where(eq(tokens.mint, swap.tokenMint))
      .limit(1);

    // Prepare swap data for emission
    const enrichedSwap = { ...swap };

    // Add featuredScore if we have token data
    if (tokenData && tokenData.length > 0) {
      // Get max values for normalization
      const { maxVolume, maxHolders } = await getFeaturedMaxValues(db);

      // Calculate featured score
      const featuredScore = calculateFeaturedScore(
        tokenData[0],
        maxVolume,
        maxHolders,
      );

      // Add token data with featuredScore to the swap
      enrichedSwap.tokenData = {
        ...tokenData[0],
        featuredScore,
      };
    }

    // Emit to token-specific room
    await wsClient.emit(`token-${swap.tokenMint}`, "newSwap", enrichedSwap);

    // Only log in debug mode or for significant events
    if (process.env.DEBUG_WEBSOCKET) {
      logger.log(`Emitted swap event for token ${swap.tokenMint}`);
    }

    // Optionally emit to global room for activity feed
    if (shouldEmitGlobal) {
      await wsClient.emit("global", "newSwap", enrichedSwap);

      if (process.env.DEBUG_WEBSOCKET) {
        logger.log("Emitted swap event to global feed");
      }
    }

    return;
  } catch (error) {
    logger.error("Error processing swap event:", error);
    throw error;
  }
}

// Helper function to process token info after finding it on a network
async function processTokenInfo(
  c: any,
  mintPublicKey: PublicKey,
  tokenInfo: AccountInfo<Buffer>,
  connection: Connection,
  requestor: string,
) {
  // Check program ID to verify this is an SPL token
  const TOKEN_PROGRAM_ID = new PublicKey(
    "TokenkegQfeZyiNwAJbNbGKPFXCWuBvf9Ss623VQ5DA",
  );
  const TOKEN_2022_PROGRAM_ID = new PublicKey(
    "TokenzQdBNbLqP5VEhdkAS6EPFLC1PHnBqCXEpPxuEb",
  );

  const isSplToken = tokenInfo.owner.equals(TOKEN_PROGRAM_ID);
  const isSPL2022 = tokenInfo.owner.equals(TOKEN_2022_PROGRAM_ID);

  if (!isSplToken && !isSPL2022) {
    return c.json(
      {
        error: "Not a valid SPL token. Owner: " + tokenInfo.owner.toString(),
      },
      400,
    );
  }
>>>>>>> a3f5ca66

  logger.log(`[search-token] Token owner: ${tokenInfo.owner.toString()}`);
  logger.log(`[search-token] Token is SPL-2022: ${isSPL2022}`);

  // Get mint info - decimals and authorities
  const mintInfo = await connection.getParsedAccountInfo(mintPublicKey);
  logger.log(
    `[search-token] Mint info: ${JSON.stringify(mintInfo.value?.data)}`,
  );

  // Extract basic token info
  const parsedData = (mintInfo.value?.data as any)?.parsed;
  const decimals = parsedData?.info?.decimals || 9;
  const mintAuthority = parsedData?.info?.mintAuthority || null;

  logger.log(`[search-token] Decimals: ${decimals}`);
  logger.log(`[search-token] Mint authority: ${mintAuthority}`);

  // Initialize variables for token data
  let tokenName = "";
  let tokenSymbol = "";
  let uri = "";
  let imageUrl = "";
  let description = "";
  let updateAuthority: string | null = null;
  let foundMetadata = false;

  // For SPL-2022 tokens, check for token metadata extension first
  if (isSPL2022 && parsedData?.info?.extensions) {
    logger.log(`[search-token] Checking SPL-2022 extensions for metadata`);

    // Find the tokenMetadata extension if it exists
    const metadataExt = parsedData.info.extensions.find(
      (ext: any) => ext.extension === "tokenMetadata",
    );

    if (metadataExt && metadataExt.state) {
      logger.log(
        `[search-token] Found tokenMetadata extension: ${JSON.stringify(metadataExt.state)}`,
      );

      // Extract metadata directly from the extension
      tokenName = metadataExt.state.name || "";
      tokenSymbol = metadataExt.state.symbol || "";
      uri = metadataExt.state.uri || "";
      updateAuthority = metadataExt.state.updateAuthority || null;

      logger.log(
        `[search-token] SPL-2022 metadata - Name: ${tokenName}, Symbol: ${tokenSymbol}`,
      );
      logger.log(`[search-token] SPL-2022 metadata - URI: ${uri}`);
      logger.log(
        `[search-token] SPL-2022 metadata - Update Authority: ${updateAuthority}`,
      );

      foundMetadata = true;

      // Now fetch additional metadata from the URI if available
      if (uri) {
        logger.log(`[search-token] Fetching metadata from URI: ${uri}`);
        const uriResponse = await fetch(uri);

        if (uriResponse.ok) {
          const uriText = await uriResponse.text();
          logger.log(`[search-token] URI response: ${uriText}`);

          try {
            const uriData = JSON.parse(uriText);
            logger.log(
              `[search-token] Parsed URI data: ${JSON.stringify(uriData)}`,
            );

            // Extract image and description if available
            if (uriData.image) {
              imageUrl = uriData.image;
              logger.log(`[search-token] Found image URL in URI: ${imageUrl}`);
            }

            if (uriData.description) {
              description = uriData.description;
              logger.log(
                `[search-token] Found description in URI: ${description}`,
              );
            }
          } catch (parseError) {
            logger.error(
              `[search-token] Error parsing URI JSON: ${parseError}`,
            );
          }
        } else {
          logger.error(
            `[search-token] Failed to fetch URI: ${uriResponse.status} ${uriResponse.statusText}`,
          );
        }
      }
    } else {
      logger.log(
        `[search-token] No tokenMetadata extension found in SPL-2022 token`,
      );
    }
  }

  // Only try to get Metaplex metadata if we didn't find it in SPL-2022 extensions
  if (!foundMetadata) {
    // Get metadata PDA
    const METADATA_PROGRAM_ID = new PublicKey(
      "metaqbxxUerdq28cj1RbAWkYQm3ybzjb6a8bt518x1s",
    );
    const [metadataAddress] = PublicKey.findProgramAddressSync(
      [
        Buffer.from("metadata"),
        METADATA_PROGRAM_ID.toBuffer(),
        mintPublicKey.toBuffer(),
      ],
      METADATA_PROGRAM_ID,
    );

    logger.log(
      `[search-token] Metadata address: ${metadataAddress.toString()}`,
    );

    // Get metadata account data - direct read from chain with no fallbacks
    const metadataAccount = await connection.getAccountInfo(metadataAddress);
    if (!metadataAccount || metadataAccount.data.length === 0) {
      // For SPL-2022 tokens, we already checked extensions so this is just a warning
      // For regular SPL tokens, this is an error
      if (isSPL2022) {
        logger.warn(
          `[search-token] No Metaplex metadata found for SPL-2022 token: ${mintPublicKey.toString()}`,
        );
      } else {
        logger.error(
          `[search-token] No metadata found for token: ${mintPublicKey.toString()}`,
        );
        return c.json({ error: "No metadata found for this token" }, 404);
      }
    } else {
      // We found Metaplex metadata
      logger.log(
        `[search-token] Metadata account found, data length: ${metadataAccount.data.length} bytes`,
      );
      logger.log(
        `[search-token] Raw metadata (hex): ${Buffer.from(metadataAccount.data).toString("hex")}`,
      );

      // Direct metadata extraction
      updateAuthority = new PublicKey(
        metadataAccount.data.slice(1, 33),
      ).toString();
      logger.log(`[search-token] Update authority: ${updateAuthority}`);

      // Calculate offsets for variable-length fields
      let offset = 1 + 32 + 32; // Skip version byte + update authority + mint

      // Extract name length and value
      const nameLength = metadataAccount.data[offset];
      offset += 1;
      const nameData = metadataAccount.data.slice(offset, offset + nameLength);
      tokenName = nameData.toString("utf8").replace(/\0/g, "").trim();
      logger.log(
        `[search-token] Token name: ${tokenName} (${nameLength} bytes)`,
      );
      offset += nameLength;

      // Extract symbol - needs to account for padding between fields
      offset += 3; // Skip padding bytes before length
      const symbolLength = metadataAccount.data[offset];
      offset += 1;
      const symbolData = metadataAccount.data.slice(
        offset,
        offset + symbolLength,
      );
      tokenSymbol = symbolData.toString("utf8").replace(/\0/g, "").trim();
      logger.log(
        `[search-token] Token symbol: ${tokenSymbol} (${symbolLength} bytes)`,
      );
      offset += symbolLength;

      // Extract URI
      offset += 3; // Skip padding bytes before length
      const uriLength = metadataAccount.data[offset];
      offset += 1;
      const uriData = metadataAccount.data.slice(offset, offset + uriLength);
      uri = uriData.toString("utf8").replace(/\0/g, "").trim();
      logger.log(`[search-token] Metadata URI: ${uri} (${uriLength} bytes)`);

      foundMetadata = true;

      // Now fetch additional metadata from the URI if available
      if (uri) {
        logger.log(`[search-token] Fetching metadata from URI: ${uri}`);
        const uriResponse = await fetch(uri);

        if (uriResponse.ok) {
          const uriText = await uriResponse.text();
          logger.log(`[search-token] URI response: ${uriText}`);

          try {
            const uriData = JSON.parse(uriText);
            logger.log(
              `[search-token] Parsed URI data: ${JSON.stringify(uriData)}`,
            );

            // Extract image and description if available
            if (uriData.image) {
              imageUrl = uriData.image;
              logger.log(`[search-token] Found image URL in URI: ${imageUrl}`);
            }

            if (uriData.description) {
              description = uriData.description;
              logger.log(
                `[search-token] Found description in URI: ${description}`,
              );
            }
          } catch (parseError) {
            logger.error(
              `[search-token] Error parsing URI JSON: ${parseError}`,
            );
          }
        } else {
          logger.error(
            `[search-token] Failed to fetch URI: ${uriResponse.status} ${uriResponse.statusText}`,
          );
        }
      }
    }
  }

  // If we still didn't find metadata from either source, throw error
  if (!foundMetadata && !isSPL2022) {
    return c.json({ error: "No metadata found for this token" }, 404);
  }

  // For SPL-2022 tokens, we still consider them valid even without metadata
  // since they might not use the tokenMetadata extension

  // Check if we're in development mode
  const isLocalDev = c.env.LOCAL_DEV === "true" || c.env.LOCAL_DEV === true;

  // Determine if requestor is the creator/authority
  // In development mode, always allow any token to be imported
  const isCreator = isLocalDev
    ? true
    : updateAuthority === requestor || mintAuthority === requestor;

  logger.log(`[search-token] Is local development mode? ${isLocalDev}`);
  logger.log(`[search-token] LOCAL_DEV value: ${c.env.LOCAL_DEV}`);
  logger.log(`[search-token] Is requestor the creator? ${isCreator}`);
  logger.log(`[search-token] Request wallet: ${requestor}`);
  logger.log(`[search-token] Update authority: ${updateAuthority}`);
  logger.log(`[search-token] Mint authority: ${mintAuthority}`);

  // Debug log for final creator check result
  if (isLocalDev) {
    logger.log(
      `[search-token] Bypassing creator check in development mode. Anyone can import this token.`,
    );
  } else if (isCreator) {
    logger.log(
      `[search-token] Creator check passed - requestor is the token creator.`,
    );
  } else {
    logger.log(
      `[search-token] Creator check failed - requestor is not the token creator.`,
    );
  }

  // If we don't have names yet (possible for SPL-2022 without tokenMetadata), use defaults
  if (!tokenName) {
    tokenName = `Token ${mintPublicKey.toString().slice(0, 8)}`;
  }
  if (!tokenSymbol) {
    tokenSymbol = mintPublicKey.toString().slice(0, 4).toUpperCase();
  }

  // Return the token data
  const tokenData = {
    name: tokenName,
    symbol: tokenSymbol,
    description: description || `Token ${tokenName} (${tokenSymbol})`,
    mint: mintPublicKey.toString(),
    updateAuthority: updateAuthority,
    mintAuthority: mintAuthority || null,
    creator: updateAuthority || mintAuthority || null,
    isCreator: isCreator,
    metadataUri: uri,
    image: imageUrl,
    tokenType: isSPL2022 ? "spl-2022" : "spl-token",
    decimals: decimals,
    needsWalletSwitch: !isCreator,
  };

  logger.log(`[search-token] Final token data: ${JSON.stringify(tokenData)}`);

  return c.json(tokenData);
}

// Helper to check token balance directly on blockchain
async function checkBlockchainTokenBalance(
  c,
  mint,
  address,
  checkMultipleNetworks = false,
) {
  // Initialize return data
  let balance = 0;
  let foundNetwork = ""; // Renamed to avoid confusion with loop variable
  // Get explicit mainnet and devnet URLs
  const mainnetUrl = getMainnetRpcUrl(c.env);
  const devnetUrl = getDevnetRpcUrl(c.env);

  // Log detailed connection info and environment settings
  logger.log(`IMPORTANT DEBUG INFO FOR TOKEN BALANCE CHECK:`);
  logger.log(`Address: ${address}`);
  logger.log(`Mint: ${mint}`);
  logger.log(`CheckMultipleNetworks: ${checkMultipleNetworks}`);
  logger.log(`LOCAL_DEV setting: ${c.env.LOCAL_DEV}`);
  logger.log(`ENV.NETWORK setting: ${c.env.NETWORK || "not set"}`);
  logger.log(`Mainnet URL: ${mainnetUrl}`);
  logger.log(`Devnet URL: ${devnetUrl}`);

  // Determine which networks to check - ONLY mainnet and devnet if in local mode
  const networksToCheck = checkMultipleNetworks
    ? [
        { name: "mainnet", url: mainnetUrl },
        { name: "devnet", url: devnetUrl },
      ]
    : [
        {
          name: c.env.NETWORK || "devnet",
          url: c.env.NETWORK === "mainnet" ? mainnetUrl : devnetUrl,
        },
      ];

  logger.log(
    `Will check these networks: ${networksToCheck.map((n) => `${n.name} (${n.url})`).join(", ")}`,
  );

  // Try each network until we find a balance
  for (const network of networksToCheck) {
    try {
      logger.log(
        `Checking ${network.name} (${network.url}) for token balance...`,
      );
      const connection = new Connection(network.url, "confirmed");

      // Convert string addresses to PublicKey objects
      const mintPublicKey = new PublicKey(mint);
      const userPublicKey = new PublicKey(address);

      logger.log(
        `Getting token accounts for ${address} for mint ${mint} on ${network.name}`,
      );

      // Fetch token accounts with a simple RPC call
      const response = await connection.getTokenAccountsByOwner(
        userPublicKey,
        { mint: mintPublicKey },
        { commitment: "confirmed" },
      );

      // Log the number of accounts found
      logger.log(
        `Found ${response.value.length} token accounts on ${network.name}`,
      );

      // If we have accounts, calculate total balance
      if (response && response.value && response.value.length > 0) {
        let networkBalance = 0;

        // Log each account
        for (let i = 0; i < response.value.length; i++) {
          const { pubkey } = response.value[i];
          logger.log(`Account ${i + 1}: ${pubkey.toString()}`);
        }

        // Get token balances from all accounts
        for (const { pubkey } of response.value) {
          try {
            const accountInfo = await connection.getTokenAccountBalance(pubkey);
            if (accountInfo.value) {
              const amount = accountInfo.value.amount;
              const decimals = accountInfo.value.decimals;
              const tokenAmount = Number(amount) / Math.pow(10, decimals);
              networkBalance += tokenAmount;
              logger.log(
                `Account ${pubkey.toString()} has ${tokenAmount} tokens`,
              );
            }
          } catch (balanceError) {
            logger.error(
              `Error getting token account balance: ${balanceError}`,
            );
            // Continue with other accounts
          }
        }

        // If we found tokens on this network, use this balance
        if (networkBalance > 0) {
          balance = networkBalance;
          foundNetwork = network.name;
          logger.log(
            `SUCCESS: Found balance of ${balance} tokens on ${foundNetwork}`,
          );
          break; // Stop checking other networks once we find a balance
        } else {
          logger.log(
            `No balance found on ${network.name} despite finding accounts`,
          );
        }
      } else {
        logger.log(`No token accounts found on ${network.name}`);
      }
    } catch (netError) {
      logger.error(
        `Error checking ${network.name} for token balance: ${netError}`,
      );
      // Continue to next network
    }
  }

  // Return the balance information
  logger.log(
    `Final result: Balance=${balance}, Network=${foundNetwork || "none"}`,
  );
  return c.json({
    balance,
    percentage: 0, // We don't know the percentage when checking directly
    isCreator: false, // We don't know if creator when checking directly
    mint,
    address,
    network: foundNetwork || c.env.NETWORK || "unknown",
    onChain: true,
  });
}

// Function to process a token update and emit WebSocket events
export async function processTokenUpdateEvent(
  env: Env,
  tokenData: any,
  shouldEmitGlobal: boolean = false,
): Promise<void> {
  try {
    // Get WebSocket client
    const wsClient = getWebSocketClient(env);

    // Get DB connection and calculate featuredScore
    const db = getDB(env);
    const { maxVolume, maxHolders } = await getFeaturedMaxValues(db);

    // Create enriched token data with featuredScore
    const enrichedTokenData = {
      ...tokenData,
      featuredScore: calculateFeaturedScore(tokenData, maxVolume, maxHolders),
    };

    // Always emit to token-specific room
    await wsClient.emit(
      `token-${tokenData.mint}`,
      "updateToken",
      enrichedTokenData,
    );

    if (process.env.DEBUG_WEBSOCKET) {
      logger.log(`Emitted token update event for ${tokenData.mint}`);
    }

    // Optionally emit to global room for activity feed
    if (shouldEmitGlobal) {
      await wsClient.emit("global", "updateToken", {
        ...enrichedTokenData,
        timestamp: new Date(),
      });

      if (process.env.DEBUG_WEBSOCKET) {
        logger.log("Emitted token update event to global feed");
      }
    }

    return;
  } catch (error) {
    logger.error("Error processing token update event:", error);
    // Don't throw to avoid breaking other functionality
  }
}

export async function updateHoldersCache(
  env: Env,
  mint: string,
): Promise<number> {
  try {
    // Use the utility function to get the RPC URL with proper API key
    const connection = new Connection(getRpcUrl(env));
    const db = getDB(env);

    // Get all token accounts for this mint using getParsedProgramAccounts
    // This method is more reliable for finding all holders
    const accounts = await connection.getParsedProgramAccounts(
      new PublicKey("TokenkegQfeZyiNwAJbNbGKPFXCWuBvf9Ss623VQ5DA"), // Token program
      {
        filters: [
          {
            dataSize: 165, // Size of token account
          },
          {
            memcmp: {
              offset: 0,
              bytes: mint, // Mint address
            },
          },
        ],
      },
    );

    if (!accounts || accounts.length === 0) {
      logger.log(`No accounts found for token ${mint}`);
      return 0;
    }

    logger.log(`Found ${accounts.length} token accounts for mint ${mint}`);

    // Process accounts to extract holder information
    let totalTokens = 0;
    const holders: TokenHolder[] = [];

    // Process each account to get holder details
    for (const account of accounts) {
      try {
        const parsedAccountInfo = account.account.data as ParsedAccountData;
        const tokenBalance =
          parsedAccountInfo.parsed?.info?.tokenAmount?.uiAmount || 0;

        // Skip accounts with zero balance
        if (tokenBalance <= 0) continue;

        const ownerAddress = parsedAccountInfo.parsed?.info?.owner || "";

        // Skip accounts without owner
        if (!ownerAddress) continue;

        // Add to total tokens for percentage calculation
        totalTokens += tokenBalance;

        holders.push({
          id: crypto.randomUUID(),
          mint,
          address: ownerAddress,
          amount: tokenBalance,
          percentage: 0, // Will calculate after we have the total
          lastUpdated: new Date().toISOString(),
        });
      } catch (error: any) {
        logger.error(`Error processing account for ${mint}:`, error);
        // Continue with other accounts even if one fails
        continue;
      }
    }

    // Calculate percentages now that we have the total
    if (totalTokens > 0) {
      for (const holder of holders) {
        holder.percentage = (holder.amount / totalTokens) * 100;
      }
    }

    // Sort holders by amount (descending)
    holders.sort((a, b) => b.amount - a.amount);

    // logger.log(`Processing ${holders.length} holders for token ${mint}`);

    // Clear existing holders and insert new ones
    // logger.log(`Clearing existing holders for token ${mint}`);
    await db.delete(tokenHolders).where(eq(tokenHolders.mint, mint));

    // For large number of holders, we need to limit what we insert
    // to avoid overwhelming the database
    const MAX_HOLDERS_TO_SAVE = 500; // Reasonable limit for most UI needs
    const holdersToSave =
      holders.length > MAX_HOLDERS_TO_SAVE
        ? holders.slice(0, MAX_HOLDERS_TO_SAVE)
        : holders;

    // logger.log(`Will insert ${holdersToSave.length} holders (from ${holders.length} total) for token ${mint}`);

    if (holdersToSave.length > 0) {
      // Use a very small batch size to avoid SQLite parameter limits
      const BATCH_SIZE = 10;

      // Insert in batches to avoid overwhelming the database
      for (let i = 0; i < holdersToSave.length; i += BATCH_SIZE) {
        try {
          const batch = holdersToSave.slice(i, i + BATCH_SIZE);
          const batchNumber = Math.floor(i / BATCH_SIZE) + 1;
          const totalBatches = Math.ceil(holdersToSave.length / BATCH_SIZE);

          // logger.log(`Inserting batch ${batchNumber}/${totalBatches} (${batch.length} holders) for token ${mint}`);

          await db.insert(tokenHolders).values(batch);

          // logger.log(`Successfully inserted batch ${batchNumber}/${totalBatches} for token ${mint}`);
        } catch (insertError) {
          logger.error(`Error inserting batch for token ${mint}:`, insertError);
          // Continue with next batch even if this one fails
        }
      }

      try {
        const wsClient = getWebSocketClient(env);
        // Only emit a limited set of holders to avoid overwhelming WebSockets
        const limitedHolders = holdersToSave.slice(0, 50);
        wsClient.emit(`token-${mint}`, "newHolder", limitedHolders);
        // logger.log(`Emitted WebSocket update with ${limitedHolders.length} holders`);
      } catch (wsError) {
        logger.error(`WebSocket error when emitting holder update:`, wsError);
        // Don't fail if WebSocket fails
      }
    }

    // Update token holder count with the ACTUAL total count
    // even if we've only stored a subset
    await db
      .update(tokens)
      .set({
        holderCount: holders.length, // Use full count, not just what we saved
        lastUpdated: new Date().toISOString(),
      })
      .where(eq(tokens.mint, mint));

    // Emit WebSocket event to notify of holder update
    try {
      // Get updated token data
      const tokenData = await db
        .select()
        .from(tokens)
        .where(eq(tokens.mint, mint))
        .limit(1);

      if (tokenData && tokenData.length > 0) {
        // Emit event with updated holder count
        await processTokenUpdateEvent(env, {
          ...tokenData[0],
          event: "holdersUpdated",
          holderCount: holders.length, // Use full count here too
          timestamp: new Date().toISOString(),
        });

        // logger.log(`Emitted holder update event for token ${mint} with ${holders.length} holders count`);
      }
    } catch (wsError) {
      // Don't fail if WebSocket fails
      logger.error(`WebSocket error when emitting holder update: ${wsError}`);
    }

    return holders.length; // Return full count, not just what we saved
  } catch (error) {
    logger.error(`Error updating holders for token ${mint}:`, error);
    return 0; // Return 0 instead of throwing to avoid crashing the endpoint
  }
}

tokenRouter.get("/image/:filename", async (c) => {
  const filename = c.req.param("filename");
  logger.log(`[/image/:filename] Request received for filename: ${filename}`);
  try {
    if (!filename) {
      logger.warn("[/image/:filename] Filename parameter is missing");
      return c.json({ error: "Filename parameter is required" }, 400);
    }

    if (!c.env.R2) {
      logger.error("[/image/:filename] R2 storage is not available");
      return c.json({ error: "R2 storage is not available" }, 500);
    }

    // IMPORTANT: Use the correct path - all files are in token-images directory
    const imageKey = `token-images/${filename}`;
    logger.log(
      `[/image/:filename] Attempting to get object from R2 key: ${imageKey}`,
    );
    const object = await c.env.R2.get(imageKey);

    if (!object) {
      logger.warn(
        `[/image/:filename] Image not found in R2 for key: ${imageKey}`,
      );

      // DEBUG: List files in the token-images directory to help diagnose issues
      try {
        const objects = await c.env.R2.list({
          prefix: "token-images/",
          limit: 10,
        });
        logger.log(
          `[/image/:filename] Files in token-images directory: ${objects.objects.map((o) => o.key).join(", ")}`,
        );
      } catch (listError) {
        logger.error(
          `[/image/:filename] Error listing files in token-images: ${listError}`,
        );
      }

      return c.json({ error: "Image not found" }, 404);
    }
    logger.log(
      `[/image/:filename] Found object in R2: size=${object.size}, type=${object.httpMetadata?.contentType}`,
    );

    // Determine appropriate content type
    let contentType = object.httpMetadata?.contentType || "image/jpeg";

    // For JSON files, ensure content type is application/json
    if (filename.endsWith(".json")) {
      contentType = "application/json";
    } else if (filename.endsWith(".png")) {
      contentType = "image/png";
    } else if (filename.endsWith(".gif")) {
      contentType = "image/gif";
    } else if (filename.endsWith(".svg")) {
      contentType = "image/svg+xml";
    } else if (filename.endsWith(".webp")) {
      contentType = "image/webp";
    }

    const data = await object.arrayBuffer();

    const corsHeaders = {
      "Access-Control-Allow-Origin": "*",
      "Access-Control-Allow-Methods": "GET, OPTIONS",
      "Access-Control-Allow-Headers": "*",
      "Access-Control-Max-Age": "86400",
    };

    logger.log(
      `[/image/:filename] Serving ${filename} with type ${contentType}`,
    );
    return new Response(data, {
      headers: {
        "Content-Type": contentType,
        "Content-Length": object.size.toString(),
        "Cache-Control": "public, max-age=31536000",
        ...corsHeaders,
      },
    });
  } catch (error) {
    logger.error(`[/image/:filename] Error serving image ${filename}:`, error);
    return c.json({ error: "Failed to serve image" }, 500);
  }
});

tokenRouter.get("/tokens", async (c) => {
  try {
    const queryParams = c.req.query();

    const limit = parseInt(queryParams.limit as string) || 50;
    const page = parseInt(queryParams.page as string) || 1;
    const skip = (page - 1) * limit;

    // Get search, status, creator params for filtering
    const search = queryParams.search as string;
    const status = queryParams.status as string;
    const creator = queryParams.creator as string;
    const sortBy = search
      ? "marketCapUSD"
      : (queryParams.sortBy as string) || "createdAt";
    const sortOrder = (queryParams.sortOrder as string) || "desc";

    // Use a shorter timeout for test environments
    const timeoutDuration = c.env.NODE_ENV === "test" ? 2000 : 5000;

    // Create a timeout promise to prevent hanging
    const timeoutPromise = new Promise((_, reject) =>
      setTimeout(
        () => reject(new Error("Database query timed out")),
        timeoutDuration,
      ),
    );

    const countTimeoutPromise = new Promise<number>((_, reject) =>
      setTimeout(
        () => reject(new Error("Count query timed out")),
        timeoutDuration / 2,
      ),
    );

    const db = getDB(c.env);

    // Get max values for normalization first - we need these for both the featuredScore and sorting
    const { maxVolume, maxHolders } = await getFeaturedMaxValues(db);

    // Prepare a basic query
    const tokenQuery = async () => {
      try {
        // Get all columns from the tokens table programmatically
        const allTokensColumns = Object.fromEntries(
          Object.entries(tokens)
            .filter(
              ([key, value]) => typeof value === "object" && "name" in value,
            )
            .map(([key, value]) => [key, value]),
        );

        // Start with a basic query that includes the weighted score
        let tokensQuery = db
          .select({
            // Include all columns
            ...allTokensColumns,
            // Add the weighted score as a column in the result
            featuredScore: getFeaturedScoreExpression(maxVolume, maxHolders),
          })
          .from(tokens) as any;

        // Apply filters
        if (status) {
          tokensQuery = tokensQuery.where(eq(tokens.status, status));
        } else {
          // By default, don't show pending tokens
          tokensQuery = tokensQuery.where(sql`${tokens.status} != 'pending'`);
        }

        if (creator) {
          tokensQuery = tokensQuery.where(eq(tokens.creator, creator));
        }

        if (search) {
          // This is a simplified implementation - in production you'd use a proper search mechanism
          tokensQuery = tokensQuery.where(
            sql`(${tokens.name} LIKE ${"%" + search + "%"} OR 
                 ${tokens.ticker} LIKE ${"%" + search + "%"} OR 
                 ${tokens.mint} LIKE ${"%" + search + "%"})`,
          );
        }

        // Apply sorting - map frontend sort values to actual DB columns
        // Handle "featured" sort as a special case
        if (sortBy === "featured") {
          // Apply the weighted sort with the max values
          tokensQuery = applyFeaturedSort(
            tokensQuery,
            maxVolume,
            maxHolders,
            sortOrder,
          );
        } else {
          // For other columns, safely map to actual db columns
          const validSortColumns = {
            marketCapUSD: tokens.marketCapUSD,
            createdAt: tokens.createdAt,
            holderCount: tokens.holderCount,
            tokenPriceUSD: tokens.tokenPriceUSD,
            name: tokens.name,
            ticker: tokens.ticker,
            volume24h: tokens.volume24h,
            curveProgress: tokens.curveProgress,
          };

          // Use the mapped column or default to createdAt
          const sortColumn =
            validSortColumns[sortBy as keyof typeof validSortColumns] ||
            tokens.createdAt;

          if (sortOrder.toLowerCase() === "desc") {
            tokensQuery = tokensQuery.orderBy(desc(sortColumn));
          } else {
            tokensQuery = tokensQuery.orderBy(sortColumn);
          }
        }

        // Apply pagination
        tokensQuery = tokensQuery.limit(limit).offset(skip);

        // Execute the query
        return await tokensQuery;
      } catch (error) {
        logger.error("Error in token query:", error);
        return [];
      }
    };

    const countPromise = async () => {
      const countQuery = db.select({ count: sql`count(*)` }).from(tokens);
      let finalQuery: any;
      if (status) {
        finalQuery = countQuery.where(eq(tokens.status, status));
      } else {
        finalQuery = countQuery.where(sql`${tokens.status} != 'pending'`);
      }
      if (creator) {
        finalQuery = countQuery.where(eq(tokens.creator, creator));
      }
      if (search) {
        finalQuery = countQuery.where(
          sql`(${tokens.name} LIKE ${"%" + search + "%"} OR 
               ${tokens.ticker} LIKE ${"%" + search + "%"} OR 
               ${tokens.mint} LIKE ${"%" + search + "%"})`,
        );
      }

      const totalCountResult = await finalQuery;
      return Number(totalCountResult[0]?.count || 0);
    };

    // Try to execute the query with a timeout
    let tokensResult;
    let total = 0;

    try {
      [tokensResult, total] = await Promise.all([
        Promise.race([tokenQuery(), timeoutPromise]),
        Promise.race([countPromise(), countTimeoutPromise]),
      ]);
    } catch (error) {
      logger.error("Token query failed or timed out:", error);
      tokensResult = [];
    }

    const totalPages = Math.ceil(total / limit);

    return c.json({
      tokens: tokensResult,
      page,
      totalPages,
      total,
      hasMore: page < totalPages,
    });
  } catch (error) {
    logger.error("Error in token route:", error);
    // Return empty results rather than error
    return c.json({
      tokens: [],
      page: 1,
      totalPages: 0,
      total: 0,
    });
  }
});

tokenRouter.post("/search-token", async (c) => {
  const body = await c.req.json();
  const { mint, requestor } = body;

  if (!mint || typeof mint !== "string") {
    return c.json({ error: "Invalid mint address" }, 400);
  }

  if (!requestor || typeof requestor !== "string") {
    return c.json({ error: "Missing or invalid requestor" }, 400);
  }

  // Validate mint address
  const mintPublicKey = new PublicKey(mint);
  logger.log(`[search-token] Searching for token ${mint}`);

  // Import the functions to get both mainnet and devnet RPC URLs
  const { getMainnetRpcUrl, getDevnetRpcUrl } = await import("../util");

  // We'll try both networks - first the current configured network
  const primaryConnection = new Connection(getRpcUrl(c.env), "confirmed");

  // Try to find the token on the primary network
  try {
    const tokenInfo = await primaryConnection.getAccountInfo(mintPublicKey);
    if (tokenInfo) {
      logger.log(
        `[search-token] Found token on primary network (${c.env.NETWORK || "default"})`,
      );
      // Continue with the token info we found
      return await processTokenInfo(
        c,
        mintPublicKey,
        tokenInfo,
        primaryConnection,
        requestor,
      );
    }
  } catch (error) {
    logger.error(`[search-token] Error checking primary network: ${error}`);
  }

  // If token not found on primary network, try the alternate network
  const isDevnetPrimary = c.env.NETWORK === "devnet";
  const alternateRpcUrl = isDevnetPrimary
    ? getMainnetRpcUrl(c.env)
    : getDevnetRpcUrl(c.env);
  const alternateNetworkName = isDevnetPrimary ? "mainnet" : "devnet";

  logger.log(
    `[search-token] Token not found on primary network, trying ${alternateNetworkName}`,
  );
  const alternateConnection = new Connection(alternateRpcUrl, "confirmed");

  try {
    const tokenInfo = await alternateConnection.getAccountInfo(mintPublicKey);
    if (tokenInfo) {
      logger.log(`[search-token] Found token on ${alternateNetworkName}`);
      // Continue with the token info we found on the alternate network
      return await processTokenInfo(
        c,
        mintPublicKey,
        tokenInfo,
        alternateConnection,
        requestor,
      );
    }
  } catch (error) {
    logger.error(
      `[search-token] Error checking ${alternateNetworkName}: ${error}`,
    );
  }

  // If we get here, token was not found on either network
  return c.json({ error: "Token not found on any network" }, 404);
});

tokenRouter.get("/token/:mint/holders", async (c) => {
  try {
    const mint = c.req.param("mint");

    if (!mint || mint.length < 32 || mint.length > 44) {
      return c.json({ error: "Invalid mint address" }, 400);
    }

    // Parse pagination parameters
    const limit = parseInt(c.req.query("limit") || "50");
    const page = parseInt(c.req.query("page") || "1");
    const offset = (page - 1) * limit;

    const db = getDB(c.env);

    // Get holders from database directly
    const holders = await db
      .select()
      .from(tokenHolders)
      .where(eq(tokenHolders.mint, mint))
      .orderBy(desc(tokenHolders.amount));

    if (!holders || holders.length === 0) {
      return c.json({
        holders: [],
        page: 1,
        totalPages: 0,
        total: 0,
      });
    }

    // Paginate results
    const paginatedHolders = holders.slice(offset, offset + limit);

    return c.json({
      holders: paginatedHolders,
      page: page,
      totalPages: Math.ceil(holders.length / limit),
      total: holders.length,
    });
  } catch (error) {
    logger.error(`Database error in token holders route: ${error}`);
    return c.json(
      {
        holders: [],
        page: 1,
        totalPages: 0,
        total: 0,
        error: "Database error",
      },
      500,
    );
  }
});

tokenRouter.get("/token/:mint/price", async (c) => {
  try {
    const mint = c.req.param("mint");

    // Validate mint address
    if (!mint || mint.length < 32 || mint.length > 44) {
      return c.json({ error: "Invalid mint address" }, 400);
    }

    // Get token data from database
    const db = getDB(c.env);
    const tokenData = await (db
      .select()
      .from(tokens)
      .where(eq(tokens.mint, mint))
      .limit(1) as any);

    if (!tokenData || tokenData.length === 0) {
      return c.json({ error: "Token not found" }, 404);
    }

    const token = tokenData[0];

    // Return actual token price data
    return c.json({
      price: token.currentPrice || 0.001,
      priceUSD: token.tokenPriceUSD || 0.0001,
      marketCap: token.liquidity || 1000,
      marketCapUSD: token.marketCapUSD || 120,
      priceChange24h: token.priceChange24h || 0,
      volume24h: token.volume24h || 0,
      timestamp: Date.now(),
    });
  } catch (error) {
    logger.error(`Error getting token price: ${error}`);
    return c.json(
      { error: error instanceof Error ? error.message : "Unknown error" },
      500,
    );
  }
});

tokenRouter.get("/token/:mint", async (c) => {
  try {
    const mint = c.req.param("mint");

    // Validate mint address
    if (!mint || mint.length < 32 || mint.length > 44) {
      return c.json({ error: "Invalid mint address" }, 400);
    }

    // Get token data
    const db = getDB(c.env);
    const tokenData = await db
      .select()
      .from(tokens)
      .where(eq(tokens.mint, mint))
      .limit(1);

    if (!tokenData || tokenData.length === 0) {
      return c.json({ error: "Token not found", mint }, 404);
    }

    // Only refresh holder data if explicitly requested
    // const refreshHolders = c.req.query("refresh_holders") === "true";
    // if (refreshHolders) {
    logger.log(`Refreshing holders data for token ${mint}`);
    await updateHoldersCache(c.env, mint);
    // }

    const token = tokenData[0];

    // Get fresh SOL price
    const solPrice = await getSOLPrice(c.env);

    // Set default values for critical fields if they're missing
    const TOKEN_DECIMALS = Number(c.env.DECIMALS || 6);
    const defaultReserveAmount = 1000000000000; // 1 trillion (default token supply)
    const defaultReserveLamport = 2800000000; // 2.8 SOL (default reserve)

    // Make sure reserveAmount and reserveLamport have values
    token.reserveAmount = token.reserveAmount || defaultReserveAmount;
    token.reserveLamport = token.reserveLamport || defaultReserveLamport;

    // Update or set default values for missing fields
    if (!token.currentPrice && token.reserveAmount && token.reserveLamport) {
      token.currentPrice =
        Number(token.reserveLamport) /
        1e9 /
        (Number(token.reserveAmount) / Math.pow(10, TOKEN_DECIMALS));
    }

    // Calculate tokenPriceUSD in the same way as the old code
    const tokenPriceInSol =
      (token.currentPrice || 0) / Math.pow(10, TOKEN_DECIMALS);
    token.tokenPriceUSD =
      (token.currentPrice || 0) > 0
        ? tokenPriceInSol * solPrice * Math.pow(10, TOKEN_DECIMALS)
        : 0;

    // Update solPriceUSD
    token.solPriceUSD = solPrice;

    // Use TOKEN_SUPPLY from env if available, otherwise use reserveAmount
    const tokenSupply = c.env.TOKEN_SUPPLY
      ? Number(c.env.TOKEN_SUPPLY)
      : token.reserveAmount;

    // Calculate or update marketCapUSD if we have tokenPriceUSD
    token.marketCapUSD =
      (tokenSupply / Math.pow(10, TOKEN_DECIMALS)) * token.tokenPriceUSD;

    // Get virtualReserves and curveLimit from env or set defaults
    const virtualReserves = c.env.VIRTUAL_RESERVES
      ? Number(c.env.VIRTUAL_RESERVES)
      : 2800000000;
    const curveLimit = c.env.CURVE_LIMIT
      ? Number(c.env.CURVE_LIMIT)
      : 11300000000;

    // Update virtualReserves and curveLimit
    token.virtualReserves = token.virtualReserves || virtualReserves;
    token.curveLimit = token.curveLimit || curveLimit;

    // Calculate or update curveProgress using the original formula
    token.curveProgress =
      token.status === "migrated"
        ? 100
        : ((token.reserveLamport - token.virtualReserves) /
            (token.curveLimit - token.virtualReserves)) *
          100;

    // Get token holders count
    const holdersCountQuery = await db
      .select({ count: sql<number>`count(*)` })
      .from(tokenHolders)
      .where(eq(tokenHolders.mint, mint));

    const holdersCount = holdersCountQuery[0]?.count || 0;
    token.holderCount = holdersCount;

    // Get latest swap - most recent transaction
    const latestSwapQuery = await db
      .select()
      .from(swaps)
      .where(eq(swaps.tokenMint, mint))
      .orderBy(desc(swaps.timestamp))
      .limit(1);

    const latestSwap = latestSwapQuery[0] || null;

    // Update token in database if we've calculated new values
    await db
      .update(tokens)
      .set({
        tokenPriceUSD: token.tokenPriceUSD,
        currentPrice: token.currentPrice,
        marketCapUSD: token.marketCapUSD,
        solPriceUSD: token.solPriceUSD,
        curveProgress: token.curveProgress,
        virtualReserves: token.virtualReserves,
        curveLimit: token.curveLimit,
        holderCount: token.holderCount,
        // Only update reserveAmount and reserveLamport if they were null
        ...(tokenData[0].reserveAmount === null
          ? { reserveAmount: token.reserveAmount }
          : {}),
        ...(tokenData[0].reserveLamport === null
          ? { reserveLamport: token.reserveLamport }
          : {}),
        lastUpdated: new Date().toISOString(),
      })
      .where(eq(tokens.mint, mint));

    // Format response with additional data
    return c.json({
      ...token,
      latestSwap,
    });
  } catch (error) {
    logger.error(`Error getting token: ${error}`);
    return c.json(
      { error: error instanceof Error ? error.message : "Unknown error" },
      500,
    );
  }
});

tokenRouter.post("/check-token", async (c) => {
  try {
    // Require authentication
    const user = c.get("user");
    if (!user) {
      return c.json({ error: "Authentication required" }, 401);
    }

    // Get token from request
    const body = await c.req.json();
    const { tokenMint, imageUrl, metadataUrl } = body;
    if (!tokenMint) {
      return c.json({ error: "Token mint address is required" }, 400);
    }

    logger.log(`Manual token check requested for: ${tokenMint}`);

    // Basic token format validation - allow wider range of characters for testing
    // But still enforce basic length rules
    if (
      typeof tokenMint !== "string" ||
      tokenMint.length < 30 ||
      tokenMint.length > 50
    ) {
      logger.warn(`Invalid token mint format (wrong length): ${tokenMint}`);
      return c.json(
        {
          success: false,
          tokenFound: false,
          message: "Invalid token mint address length",
        },
        400,
      );
    }

    // First check if token exists in DB regardless of validity
    const db = getDB(c.env);
    const existingToken = await db
      .select()
      .from(tokens)
      .where(eq(tokens.mint, tokenMint))
      .limit(1);

    if (existingToken && existingToken.length > 0) {
      // If we have new image or metadata URLs, update the token
      if (
        (imageUrl || metadataUrl) &&
        (existingToken[0].image === "" || existingToken[0].url === "")
      ) {
        await db
          .update(tokens)
          .set({
            image: imageUrl || existingToken[0].image || "",
            url: metadataUrl || existingToken[0].url || "",
            lastUpdated: new Date().toISOString(),
          })
          .where(eq(tokens.mint, tokenMint));

        logger.log(`Updated image and metadata URLs for token ${tokenMint}`);

        // Return the updated token
        const updatedToken = {
          ...existingToken[0],
          image: imageUrl || existingToken[0].image || "",
          url: metadataUrl || existingToken[0].url || "",
        };

        return c.json({
          success: true,
          tokenFound: true,
          message: "Token exists and URLs updated",
          token: updatedToken,
        });
      }

      logger.log(`Token ${tokenMint} already exists in database`);
      return c.json({
        success: true,
        tokenFound: true,
        message: "Token already exists in database",
        token: existingToken[0],
      });
    }

    try {
      // Try to create a simple record first if nothing exists
      const now = new Date().toISOString();
      const tokenId = crypto.randomUUID();

      // Insert with all required fields from the schema
      await db.insert(tokens).values({
        id: tokenId,
        mint: tokenMint,
        name: `Token ${tokenMint.slice(0, 8)}`,
        ticker: "TOKEN",
        url: metadataUrl || "", // Use provided URL if available
        image: imageUrl || "", // Use provided image if available
        creator: user.publicKey || "unknown",
        status: "active",
        tokenPriceUSD: 0,
        createdAt: now,
        lastUpdated: now,
        txId: "",
      });

      // For response, create a simplified token object
      const tokenData = {
        id: tokenId,
        mint: tokenMint,
        name: `Token ${tokenMint.slice(0, 8)}`,
        ticker: "TOKEN",
        creator: user.publicKey || "unknown",
        status: "active",
        url: metadataUrl || "",
        image: imageUrl || "",
        createdAt: now,
      };

      logger.log(`Created basic token record for ${tokenMint}`);

      // Emit event to websocket clients
      try {
        const wsClient = getWebSocketClient(c.env);
        await wsClient.emit("global", "newToken", {
          ...tokenData,
          timestamp: new Date(),
        });
        logger.log(`WebSocket event emitted for token ${tokenMint}`);
      } catch (wsError) {
        // Don't fail if WebSocket fails
        logger.error(`WebSocket error: ${wsError}`);
      }

      // Now try monitoring to find more details
      try {
        // Run extended check to look for token on chain
        const result = await monitorSpecificToken(c.env, tokenMint);

        return c.json({
          success: true,
          tokenFound: true,
          message: result.message || "Token added to database",
          token: tokenData,
        });
      } catch (monitorError) {
        // If monitoring fails, we still have the basic record
        logger.error(`Error in monitorSpecificToken: ${monitorError}`);
        return c.json({
          success: true,
          tokenFound: true,
          message:
            "Basic token record created, detailed info will update later",
          token: tokenData,
        });
      }
    } catch (dbError) {
      logger.error(`Error creating token in database: ${dbError}`);

      // Try monitoring anyway as fallback
      try {
        const result = await monitorSpecificToken(c.env, tokenMint);
        return c.json({
          success: result.found,
          tokenFound: result.found,
          message:
            result.message ||
            "Error creating database record but monitoring succeeded",
        });
      } catch (monitorError) {
        logger.error(`Both database and monitoring failed: ${monitorError}`);
        return c.json({
          success: false,
          tokenFound: false,
          message: "Failed to create token record and monitoring failed",
          error: `${dbError instanceof Error ? dbError.message : "Unknown database error"}`,
        });
      }
    }
  } catch (error) {
    logger.error("Error checking token:", error);
    return c.json(
      {
        success: false,
        tokenFound: false,
        error: "Failed to check token",
        details: error instanceof Error ? error.message : "Unknown error",
      },
      500,
    );
  }
});

tokenRouter.post("/create-token", async (c) => {
  console.log("****** create-token ******\n");
  try {
    // Require authentication
    const user = c.get("user");
    if (!user) {
      return c.json({ error: "Authentication required" }, 401);
    }

    const body = await c.req.json();
    console.log("****** body ******\n", body);
    const {
      tokenMint,
      name,
      symbol,
      txId,
      description,
      twitter,
      telegram,
      website,
      discord,
      imageUrl,
      metadataUrl,
    } = body;

    if (!tokenMint) {
      return c.json({ error: "Token mint address is required" }, 400);
    }

    logger.log(`Creating token record for: ${tokenMint}`);

    const db = getDB(c.env);

    // Check if token already exists
    const existingToken = await db
      .select()
      .from(tokens)
      .where(eq(tokens.mint, tokenMint))
      .limit(1);

    if (existingToken && existingToken.length > 0) {
      // Update all fields if token exists
      await db
        .update(tokens)
        .set({
          name: name || existingToken[0].name,
          ticker: symbol || existingToken[0].ticker,
          description: description || existingToken[0].description,
          twitter: twitter || existingToken[0].twitter,
          telegram: telegram || existingToken[0].telegram,
          website: website || existingToken[0].website,
          discord: discord || existingToken[0].discord,
          image: imageUrl || existingToken[0].image,
          url: metadataUrl || existingToken[0].url,
          lastUpdated: new Date().toISOString(),
        })
        .where(eq(tokens.mint, tokenMint));

      logger.log(`Updated token ${tokenMint} with new data`);

      // Return the updated token
      const updatedToken = {
        ...existingToken[0],
        name: name || existingToken[0].name,
        ticker: symbol || existingToken[0].ticker,
        description: description || existingToken[0].description,
        twitter: twitter || existingToken[0].twitter,
        telegram: telegram || existingToken[0].telegram,
        website: website || existingToken[0].website,
        discord: discord || existingToken[0].discord,
        image: imageUrl || existingToken[0].image,
        url: metadataUrl || existingToken[0].url,
      };

      return c.json({
        success: true,
        tokenFound: true,
        message: "Token exists and data updated",
        token: updatedToken,
      });
    }

    try {
      // Create token data with all required fields from the token schema
      const now = new Date().toISOString();
      const tokenId = crypto.randomUUID();

      // Insert with all required fields from the schema
      await db.insert(tokens).values({
        id: tokenId,
        mint: tokenMint,
        name: name || `Token ${tokenMint.slice(0, 8)}`,
        ticker: symbol || "TOKEN",
        url: metadataUrl || "", // Use metadataUrl if provided
        image: imageUrl || "", // Use imageUrl if provided
        description: description || "",
        twitter: twitter || "",
        telegram: telegram || "",
        website: website || "",
        discord: discord || "",
        creator: user.publicKey || "unknown",
        status: "active",
        tokenPriceUSD: 0,
        createdAt: now,
        lastUpdated: now,
        txId: txId || "create-" + tokenId, // Default txId when not provided
      });

      // For response, include just what we need
      const tokenData = {
        id: tokenId,
        mint: tokenMint,
        name: name || `Token ${tokenMint.slice(0, 8)}`,
        ticker: symbol || "TOKEN",
        description: description || "",
        twitter: twitter || "",
        telegram: telegram || "",
        website: website || "",
        discord: discord || "",
        creator: user.publicKey || "unknown",
        status: "active",
        url: metadataUrl || "",
        image: imageUrl || "",
        createdAt: now,
      };

      // Emit WebSocket event
      try {
        const wsClient = getWebSocketClient(c.env);
        await wsClient.emit("global", "newToken", {
          ...tokenData,
          timestamp: new Date(),
        });
        logger.log(`WebSocket event emitted for token ${tokenMint}`);
      } catch (wsError) {
        // Don't fail if WebSocket fails
        logger.error(`WebSocket error: ${wsError}`);
      }

      return c.json({
        success: true,
        token: tokenData,
        message: "Token created successfully",
      });
    } catch (dbError) {
      logger.error(`Database error creating token: ${dbError}`);
      return c.json(
        {
          success: false,
          error: "Failed to create token in database",
          details:
            dbError instanceof Error
              ? dbError.message
              : "Unknown database error",
        },
        500,
      );
    }
  } catch (error) {
    logger.error("Error creating token:", error);
    return c.json(
      {
        success: false,
        error: "Failed to create token",
        details: error instanceof Error ? error.message : "Unknown error",
      },
      500,
    );
  }
});

tokenRouter.get("/token/:mint/refresh-holders", async (c) => {
  try {
    const mint = c.req.param("mint");
    if (!mint || mint.length < 32 || mint.length > 44) {
      return c.json({ error: "Invalid mint address" }, 400);
    }

    // Require authentication
    const user = c.get("user");
    if (!user) {
      return c.json({ error: "Authentication required" }, 401);
    }

    // logger.log(
    //   `Refreshing holders data for token ${mint} requested by ${user.publicKey}`,
    // );

    // Update holders for this specific token
    const holderCount = await updateHoldersCache(c.env, mint);

    return c.json({
      success: true,
      message: `Updated holders data for token ${mint}`,
      holderCount,
    });
  } catch (error) {
    logger.error("Error updating holders data:", error);
    return c.json(
      { error: error instanceof Error ? error.message : "Unknown error" },
      500,
    );
  }
});

tokenRouter.get("/swaps/:mint", async (c) => {
  // logger.log(`Swaps endpoint called for mint: ${c.req.param("mint")}`);
  try {
    const mint = c.req.param("mint");

    if (!mint || mint.length < 32 || mint.length > 44) {
      return c.json({ error: "Invalid mint address" }, 400);
    }

    // Parse pagination parameters
    const limit = parseInt(c.req.query("limit") || "50");
    const page = parseInt(c.req.query("page") || "1");
    const offset = (page - 1) * limit;

    // Get the DB connection
    const db = getDB(c.env);

    // Get real swap data from the database
    const swapsResult = await db
      .select()
      .from(swaps)
      .where(eq(swaps.tokenMint, mint))
      .orderBy(desc(swaps.timestamp))
      .offset(offset)
      .limit(limit);

    // logger.log(`Found ${swapsResult.length} swaps for mint ${mint}`);

    // Get total count for pagination
    const totalSwapsQuery = await db
      .select({ count: sql`count(*)` })
      .from(swaps)
      .where(eq(swaps.tokenMint, mint));

    const totalSwaps = Number(totalSwapsQuery[0]?.count || 0);
    const totalPages = Math.ceil(totalSwaps / limit);

    // Format directions for better readability
    const formattedSwaps = swapsResult.map((swap) => ({
      ...swap,
      directionText: swap.direction === 0 ? "buy" : "sell",
    }));

    const response = {
      swaps: formattedSwaps,
      page,
      totalPages,
      total: totalSwaps,
    };

    return c.json(response);
  } catch (error) {
    logger.error("Error in swaps history route:", error);
    return c.json(
      {
        swaps: [],
        page: 1,
        totalPages: 0,
        total: 0,
        error: "Failed to fetch swap history",
      },
      500,
    );
  }
});

tokenRouter.post("/token/:mint/update", async (c) => {
  try {
    // Get auth headers and extract from cookies
    const authHeader = c.req.header("Authorization") || "none";
    const publicKeyCookie = getCookie(c, "publicKey");
    const authTokenCookie = getCookie(c, "auth_token");

    logger.log("Token update request received");
    logger.log("Authorization header:", authHeader);
    logger.log("Auth cookie present:", !!authTokenCookie);
    logger.log("PublicKey cookie:", publicKeyCookie);

    // Require authentication
    const user = c.get("user");

    if (!user) {
      logger.error("Authentication required - no user in context");

      // For development purposes, if in dev mode and there's a publicKey in the body, use that
      if (c.env.NODE_ENV === "development") {
        try {
          const body = await c.req.json();
          if (body._devWalletOverride && c.env.NODE_ENV === "development") {
            logger.log(
              "DEVELOPMENT: Using wallet override:",
              body._devWalletOverride,
            );
            c.set("user", { publicKey: body._devWalletOverride });
          } else {
            return c.json({ error: "Authentication required" }, 401);
          }
        } catch (e) {
          logger.error("Failed to parse request body for dev override");
          return c.json({ error: "Authentication required" }, 401);
        }
      } else {
        return c.json({ error: "Authentication required" }, 401);
      }
    }

    // At this point user should be available - get it again after potential override
    const authenticatedUser = c.get("user");
    if (!authenticatedUser) {
      return c.json({ error: "Authentication failed" }, 401);
    }

    // User is available, continue with the request
    logger.log("Authenticated user:", authenticatedUser.publicKey);

    const mint = c.req.param("mint");
    if (!mint || mint.length < 32 || mint.length > 44) {
      return c.json({ error: "Invalid mint address" }, 400);
    }

    // Get request body with updated token metadata
    let body;
    try {
      body = await c.req.json();
      logger.log("Request body:", body);
    } catch (e) {
      logger.error("Failed to parse request body:", e);
      return c.json({ error: "Invalid request body" }, 400);
    }

    // Get DB connection
    const db = getDB(c.env);

    // Get the token to check permissions
    const tokenData = await db
      .select()
      .from(tokens)
      .where(eq(tokens.mint, mint))
      .limit(1);

    if (!tokenData || tokenData.length === 0) {
      logger.error(`Token not found: ${mint}`);
      return c.json({ error: "Token not found" }, 404);
    }

    // Log for debugging auth issues
    logger.log(`Update attempt for token ${mint}`);
    logger.log(`User wallet: ${authenticatedUser.publicKey}`);
    logger.log(`Token creator: ${tokenData[0].creator}`);

    // Try multiple ways to compare addresses
    let isCreator = false;

    try {
      // Try normalized comparison with PublicKey objects
      const normalizedWallet = new PublicKey(
        authenticatedUser.publicKey,
      ).toString();
      const normalizedCreator = new PublicKey(tokenData[0].creator).toString();

      logger.log("Normalized wallet:", normalizedWallet);
      logger.log("Normalized creator:", normalizedCreator);

      isCreator = normalizedWallet === normalizedCreator;
      logger.log("Exact match after normalization:", isCreator);

      if (!isCreator) {
        // Case-insensitive as fallback
        const caseMatch =
          authenticatedUser.publicKey.toLowerCase() ===
          tokenData[0].creator.toLowerCase();
        logger.log("Case-insensitive match:", caseMatch);
        isCreator = caseMatch;
      }
    } catch (error) {
      logger.error("Error normalizing addresses:", error);

      // Fallback to simple comparison
      isCreator = authenticatedUser.publicKey === tokenData[0].creator;
      logger.log("Simple equality check:", isCreator);
    }

    // Special dev override if enabled
    if (c.env.NODE_ENV === "development" && body._forceAdmin === true) {
      logger.log("DEVELOPMENT: Admin access override enabled");
      isCreator = true;
    }

    // Check if user is the token creator
    if (!isCreator) {
      logger.error("User is not authorized to update this token");
      return c.json(
        {
          error: "Only the token creator can update token information",
          userAddress: authenticatedUser.publicKey,
          creatorAddress: tokenData[0].creator,
        },
        403,
      );
    }

    // At this point, user is authenticated and authorized
    logger.log("User is authorized to update token");

    // Update token with the new social links
    await db
      .update(tokens)
      .set({
        website: body.website ?? tokenData[0].website,
        twitter: body.twitter ?? tokenData[0].twitter,
        telegram: body.telegram ?? tokenData[0].telegram,
        discord: body.discord ?? tokenData[0].discord,
        lastUpdated: new Date().toISOString(),
      })
      .where(eq(tokens.mint, mint));

    logger.log("Token updated successfully");

    // Get the updated token data
    const updatedToken = await db
      .select()
      .from(tokens)
      .where(eq(tokens.mint, mint))
      .limit(1);

    // Emit WebSocket event for token update if needed
    try {
      await processTokenUpdateEvent(c.env, {
        ...updatedToken[0],
        event: "tokenUpdated",
        timestamp: new Date().toISOString(),
      });

      logger.log(`Emitted token update event for ${mint}`);
    } catch (wsError) {
      // Don't fail if WebSocket fails
      logger.error(`WebSocket error when emitting token update: ${wsError}`);
    }

    return c.json({
      success: true,
      message: "Token information updated successfully",
      token: updatedToken[0],
    });
  } catch (error) {
    logger.error("Error updating token:", error);
    return c.json(
      { error: error instanceof Error ? error.message : "Unknown error" },
      500,
    );
  }
});

tokenRouter.get("/token/:mint/agents", async (c) => {
  try {
    const mint = c.req.param("mint");
    if (!mint || mint.length < 32 || mint.length > 44) {
      return c.json({ error: "Invalid mint address" }, 400);
    }

    const db = getDB(c.env);
    const agents = await db
      .select()
      .from(tokenAgents) // Ensure tokenAgents is imported and defined in schema
      .where(eq(tokenAgents.tokenMint, mint))
      .orderBy(tokenAgents.createdAt);

    // ** ADD Log: Check the agents data before sending **
    logger.log(
      `[GET /agents] Found agents for mint ${mint}:`,
      JSON.stringify(agents),
    );

    // Return in the format expected by the frontend { agents: [...] }
    return c.json({ agents: agents || [] });
  } catch (error) {
    logger.error("Error fetching token agents:", error);
    return c.json({ agents: [], error: "Failed to fetch agents" }, 500);
  }
});

tokenRouter.post("/token/:mint/agents", async (c) => {
  try {
    // Require authentication (check user variable set by middleware)
    const user = c.get("user");
    if (!user || !user.publicKey) {
      logger.warn("Agent creation attempt failed: Authentication required");
      return c.json({ error: "Authentication required" }, 401);
    }

    const mint = c.req.param("mint");
    if (!mint || mint.length < 32 || mint.length > 44) {
      return c.json({ error: "Invalid mint address" }, 400);
    }

    const body = await c.req.json();
    const { twitterUserId } = body;

    if (!twitterUserId || typeof twitterUserId !== "string") {
      return c.json({ error: "Missing or invalid twitterUserId" }, 400);
    }

    const db = getDB(c.env);

    // Check if this Twitter user is already linked to this specific token
    const existingAgent = await db
      .select()
      .from(tokenAgents)
      .where(
        and(
          eq(tokenAgents.tokenMint, mint),
          eq(tokenAgents.twitterUserId, twitterUserId),
        ),
      )
      .limit(1);

    if (existingAgent && existingAgent.length > 0) {
      logger.warn(
        `Agent creation attempt failed: Twitter user ${twitterUserId} already linked to token ${mint}`,
      );
      return c.json(
        {
          error: "This Twitter account is already connected to this token.",
          agent: existingAgent[0],
        },
        409, // Conflict
      );
    }

    // --- Placeholder: Fetch Twitter Username and Image ---
    // TODO: Replace with actual Twitter API call using credentials/client
    const twitterUserName = twitterUserId;
    const twitterImageUrl = "/default-avatar.png";
    logger.warn(
      `Placeholder: Using mock Twitter data for user ID ${twitterUserId}`,
    );
    // try {
    //   const twitterProfile = await fetchTwitterProfile(c.env, twitterUserId);
    //   twitterUserName = twitterProfile.username;
    //   twitterImageUrl = twitterProfile.profile_image_url;
    // } catch (twitterError) {
    //    logger.error(`Failed to fetch Twitter profile for ${twitterUserId}:`, twitterError);
    //    // Decide how to handle - proceed with placeholder or error out?
    // }
    // --- End Placeholder ---

    // Check if the owner is the token creator to mark as official
    const tokenData = await db
      .select({ creator: tokens.creator })
      .from(tokens)
      .where(eq(tokens.mint, mint))
      .limit(1);

    const isOfficial =
      tokenData &&
      tokenData.length > 0 &&
      tokenData[0].creator === user.publicKey;

    const newAgentData = {
      id: crypto.randomUUID(), // Generate ID if not auto-generated by DB
      tokenMint: mint,
      ownerAddress: user.publicKey, // The Solana address of the user linking the account
      twitterUserId: twitterUserId,
      twitterUserName: twitterUserName,
      twitterImageUrl: twitterImageUrl,
      official: isOfficial ? 1 : 0,
      createdAt: new Date().toISOString(), // Set timestamp if not auto-set by DB
    };

    // This insert call now expects 'official' as a number (0 or 1)
    const result = await db
      .insert(tokenAgents)
      .values(newAgentData)
      .returning();

    if (!result || result.length === 0) {
      throw new Error("Failed to insert new agent into database.");
    }

    const newAgent = result[0];
    logger.log(
      `Successfully created agent link: Token ${mint}, Twitter ${twitterUserName}, Owner ${user.publicKey}`,
    );

    // TODO: Emit WebSocket event for new agent?

    return c.json(newAgent, 201); // Return the newly created agent with 201 status
  } catch (error) {
    logger.error("Error creating token agent:", error);
    // Handle potential database unique constraint errors more gracefully if needed
    if (
      error instanceof Error &&
      error.message.includes("duplicate key value violates unique constraint")
    ) {
      return c.json(
        {
          error:
            "This Twitter account might already be linked elsewhere or a database conflict occurred.",
        },
        409,
      );
    }
    return c.json(
      {
        error:
          error instanceof Error ? error.message : "Failed to create agent",
      },
      500,
    );
  }
});

tokenRouter.delete("/token/:mint/agents/:agentId", async (c) => {
  try {
    // Require authentication
    const user = c.get("user");
    if (!user || !user.publicKey) {
      logger.warn("Agent deletion attempt failed: Authentication required");
      return c.json({ error: "Authentication required" }, 401);
    }

    const mint = c.req.param("mint");
    const agentId = c.req.param("agentId"); // Assuming agentId is the unique ID (UUID)

    if (!mint || mint.length < 32 || mint.length > 44) {
      return c.json({ error: "Invalid mint address" }, 400);
    }
    // Basic UUID check (simplified)
    if (!agentId || agentId.length < 30) {
      return c.json({ error: "Missing or invalid agent ID" }, 400);
    }

    const db = getDB(c.env);

    // Find the agent to check ownership
    const agentToDelete = await db
      .select()
      .from(tokenAgents)
      .where(and(eq(tokenAgents.id, agentId), eq(tokenAgents.tokenMint, mint)))
      .limit(1);

    if (!agentToDelete || agentToDelete.length === 0) {
      return c.json(
        { error: "Agent not found or does not belong to this token" },
        404,
      );
    }

    // Check if the authenticated user is the owner of this agent link
    if (agentToDelete[0].ownerAddress !== user.publicKey) {
      logger.warn(
        `Agent deletion attempt failed: User ${user.publicKey} tried to delete agent ${agentId} owned by ${agentToDelete[0].ownerAddress}`,
      );
      return c.json(
        { error: "You can only remove agents you have connected." },
        403, // Forbidden
      );
    }

    // Delete the agent
    const result = await db
      .delete(tokenAgents)
      .where(eq(tokenAgents.id, agentId))
      .returning({ id: tokenAgents.id }); // Return ID to confirm deletion

    if (!result || result.length === 0) {
      // This might happen if the agent was deleted between the select and delete calls
      logger.warn(
        `Agent ${agentId} not found during deletion, possibly already deleted.`,
      );
      return c.json({ error: "Agent not found during deletion attempt" }, 404);
    }

    logger.log(
      `Successfully deleted agent: ID ${agentId}, Token ${mint}, User ${user.publicKey}`,
    );

    // TODO: Emit WebSocket event for agent removal?

    return c.json({ success: true, message: "Agent removed successfully" });
  } catch (error) {
    logger.error("Error deleting token agent:", error);
    return c.json({ error: "Failed to remove agent" }, 500);
  }
});

tokenRouter.post("/token/:mint/connect-twitter-agent", async (c) => {
  try {
    // Require authentication
    const user = c.get("user");
    if (!user || !user.publicKey) {
      logger.warn("Agent connection attempt failed: Authentication required");
      return c.json({ error: "Authentication required" }, 401);
    }

    const mint = c.req.param("mint");
    if (!mint || mint.length < 32 || mint.length > 44) {
      return c.json({ error: "Invalid mint address" }, 400);
    }

    const body = await c.req.json();
    const { accessToken, userId } = body;

    if (!accessToken || !userId) {
      return c.json({ error: "Missing Twitter credentials" }, 400);
    }

    // Step 1: Attempt to fetch Twitter user info
    let twitterUserId = userId;
    let twitterUserName = `user_${userId.substring(0, 5)}`;
    let twitterImageUrl = "/default-avatar.png";

    try {
      // Try to fetch user profile
      logger.log(`Fetching Twitter profile for user ID: ${userId}`);
      const profileResponse = await fetch(
        "https://api.twitter.com/2/users/me?user.fields=profile_image_url",
        {
          headers: {
            Authorization: `Bearer ${accessToken}`,
          },
        },
      );

      if (profileResponse.ok) {
        const profileData = await profileResponse.json();
        logger.log("Twitter profile data:", profileData);

        if (profileData.data && profileData.data.id) {
          twitterUserId = profileData.data.id;
          // If username is available, use it
          if (profileData.data.username) {
            twitterUserName = `@${profileData.data.username}`;
          }

          // Handle profile image if available
          if (profileData.data.profile_image_url) {
            // Store original Twitter URL temporarily
            const originalImageUrl = profileData.data.profile_image_url;

            // Replace '_normal' with '_400x400' to get a larger image
            const largeImageUrl = originalImageUrl.replace(
              "_normal",
              "_400x400",
            );

            try {
              // Fetch the image
              const imageResponse = await fetch(largeImageUrl);
              if (imageResponse.ok) {
                // Generate a unique filename
                const imageId = crypto.randomUUID();
                const imageKey = `twitter-images/${imageId}.jpg`;

                // Get the image as arrayBuffer
                const imageBuffer = await imageResponse.arrayBuffer();

                // Store in R2 if available
                if (c.env.R2) {
                  await c.env.R2.put(imageKey, imageBuffer, {
                    httpMetadata: {
                      contentType: "image/jpeg",
                      cacheControl: "public, max-age=31536000", // Cache for 1 year
                    },
                  });

                  // Set the URL to our cached version
                  twitterImageUrl = `${c.env.ASSET_URL || c.env.VITE_API_URL}/api/twitter-image/${imageId}`;
                  logger.log(
                    `Cached Twitter profile image at: ${twitterImageUrl}`,
                  );
                } else {
                  // If R2 is not available, use the original URL
                  twitterImageUrl = largeImageUrl;
                  logger.log("R2 not available, using original Twitter URL");
                }
              } else {
                logger.warn(
                  `Failed to fetch Twitter profile image: ${imageResponse.status}`,
                );
                // Fall back to the original URL
                twitterImageUrl = originalImageUrl;
              }
            } catch (imageError) {
              logger.error("Error caching Twitter profile image:", imageError);
              // Fall back to the original URL
              twitterImageUrl = originalImageUrl;
            }
          }
        }
      } else {
        logger.warn(
          `Twitter profile fetch failed with status: ${profileResponse.status}`,
        );
        // Continue with default values - we don't want to fail the agent creation
        // just because we couldn't get user details
      }
    } catch (profileError) {
      logger.error("Error fetching Twitter profile:", profileError);
      // Continue with default values
    }

    // Step 2: Check if this Twitter user is already connected to this token
    const db = getDB(c.env);
    const existingAgent = await db
      .select()
      .from(tokenAgents)
      .where(
        and(
          eq(tokenAgents.tokenMint, mint),
          eq(tokenAgents.twitterUserId, twitterUserId),
        ),
      )
      .limit(1);

    if (existingAgent && existingAgent.length > 0) {
      logger.warn(
        `Agent creation attempt failed: Twitter user ${twitterUserId} already linked to token ${mint}`,
      );
      return c.json(
        {
          error: "This Twitter account is already connected to this token.",
          agent: existingAgent[0],
        },
        409, // Conflict
      );
    }

    // Step 3: Check if the owner is the token creator to mark as official
    const tokenData = await db
      .select({ creator: tokens.creator })
      .from(tokens)
      .where(eq(tokens.mint, mint))
      .limit(1);

    const isOfficial =
      tokenData &&
      tokenData.length > 0 &&
      tokenData[0].creator === user.publicKey;

    // Step 4: Create new agent
    const newAgentData = {
      id: crypto.randomUUID(),
      tokenMint: mint,
      ownerAddress: user.publicKey,
      twitterUserId: twitterUserId,
      twitterUserName: twitterUserName,
      twitterImageUrl: twitterImageUrl,
      official: isOfficial ? 1 : 0,
      createdAt: new Date().toISOString(),
    };

    const result = await db
      .insert(tokenAgents)
      .values(newAgentData)
      .returning();

    if (!result || result.length === 0) {
      throw new Error("Failed to insert new agent into database.");
    }

    const newAgent = result[0];
    logger.log(
      `Successfully created agent link: Token ${mint}, Twitter ${twitterUserName}, Owner ${user.publicKey}`,
    );

    // TODO: Emit WebSocket event for new agent?

    return c.json(newAgent, 201);
  } catch (error) {
    logger.error("Error connecting Twitter agent:", error);
    return c.json(
      {
        error:
          error instanceof Error
            ? error.message
            : "Failed to connect Twitter agent",
      },
      500,
    );
  }
});

tokenRouter.get("/twitter-image/:imageId", async (c) => {
  try {
    // Get the imageId from params
    const imageId = c.req.param("imageId");
    if (!imageId) {
      return c.json({ error: "Image ID parameter is required" }, 400);
    }

    // Ensure R2 is available
    if (!c.env.R2) {
      return c.json({ error: "R2 storage is not available" }, 500);
    }

    // Construct the full storage key
    const imageKey = `twitter-images/${imageId}.jpg`;

    // Fetch the image from R2
    const object = await c.env.R2.get(imageKey);

    if (!object) {
      return c.json({ error: "Twitter profile image not found" }, 404);
    }

    // Get the content type and data
    const contentType = object.httpMetadata?.contentType || "image/jpeg";
    const data = await object.arrayBuffer();

    // Set CORS headers for browser access
    const corsHeaders = {
      "Access-Control-Allow-Origin": "*",
      "Access-Control-Allow-Methods": "GET, OPTIONS",
      "Access-Control-Allow-Headers": "*",
      "Access-Control-Max-Age": "86400",
    };

    // Return the image with appropriate headers
    return new Response(data, {
      headers: {
        "Content-Type": contentType,
        "Content-Length": object.size.toString(),
        "Cache-Control": "public, max-age=31536000", // Cache for 1 year
        ...corsHeaders,
      },
    });
  } catch (error) {
    logger.error("Error serving Twitter profile image:", error);
    return c.json(
      {
        error:
          error instanceof Error
            ? error.message
            : "Failed to serve Twitter profile image",
      },
      500,
    );
  }
});

tokenRouter.get("/token/:mint/check-balance", async (c) => {
  try {
    const mint = c.req.param("mint");
    if (!mint || mint.length < 32 || mint.length > 44) {
      return c.json({ error: "Invalid mint address" }, 400);
    }

    // Get wallet address from query parameter
    const address = c.req.query("address");
    if (!address || address.length < 32 || address.length > 44) {
      return c.json({ error: "Invalid wallet address" }, 400);
    }

    // Check if we're in local mode (which will check both networks)
    const mode = c.req.query("mode");
    const isLocalMode = mode === "local";

    logger.log(
      `Checking token balance for ${address} on ${mint}, mode: ${isLocalMode ? "local" : "standard"}`,
    );

    const db = getDB(c.env);

    // Check token holders table
    const holderQuery = await db
      .select()
      .from(tokenHolders)
      .where(
        and(eq(tokenHolders.mint, mint), eq(tokenHolders.address, address)),
      )
      .limit(1);

    // Get token for decimals information
    const tokenQuery = await db
      .select()
      .from(tokens)
      .where(eq(tokens.mint, mint))
      .limit(1);

    const token = tokenQuery[0];

    // If token doesn't exist in our database but we're in local mode,
    // try to check the blockchain directly if LOCAL_DEV is enabled
    if (!token && (isLocalMode || (c.env as any).LOCAL_DEV === "true")) {
      logger.log(
        `Token ${mint} not found in database, but in local/dev mode, trying blockchain lookup`,
      );
      return await checkBlockchainTokenBalance(c, mint, address, isLocalMode);
    }

    // If token doesn't exist in our database and not in local mode
    if (!token) {
      return c.json({ error: "Token not found" }, 404);
    }

    // Check if user is the token creator
    const isCreator = token.creator === address;

    // Default decimals for most tokens
    const decimals = 6;

    if (holderQuery.length > 0) {
      // User is in the token holders table
      const holder = holderQuery[0];
      const balance = holder.amount / Math.pow(10, decimals);

      return c.json({
        balance,
        percentage: holder.percentage,
        isCreator,
        mint,
        address,
        lastUpdated: holder.lastUpdated,
      });
    } else if (isCreator) {
      // User is the creator but not in holders table (might not have any tokens)
      return await checkBlockchainTokenBalance(c, mint, address, false);
    } else {
      // User is not in holders table and is not the creator
      // This likely means they have no tokens
      return c.json({
        balance: 0,
        percentage: 0,
        isCreator: false,
        mint,
        address,
      });
    }
  } catch (error) {
    logger.error(`Error checking token balance: ${error}`);
    return c.json(
      { error: error instanceof Error ? error.message : "Unknown error" },
      500,
    );
  }
});

tokenRouter.post("/vanity-keypair", async (c) => {
  console.log("keypairs");
  try {
    // Require authentication
    const user = c.get("user");
    if (!user || !user.publicKey) {
      logger.warn("[POST /vanity-keypair] Authentication required");
      return c.json({ error: "Authentication required" }, 401);
    }
    logger.log(`[POST /vanity-keypair] Authenticated user: ${user.publicKey}`);

    const db = getDB(c.env);

    // Parse request body (optional - could include specific vanity requirements or force generation flag)
    const requestOptions = {
      forceGenerate: false,
    };

    try {
      const body = await c.req.json();
      logger.log(`[POST /vanity-keypair] Request body:`, body);
      requestOptions.forceGenerate = !!body.forceGenerate;
    } catch (e) {
      // If body can't be parsed, just use default options
      logger.log(
        `[POST /vanity-keypair] No request body or invalid JSON, using defaults`,
      );
    }

    // Check actual count of available keypairs for debugging
    const countResult = await db
      .select({ count: sql<number>`count(*)` })
      .from(vanityKeypairs)
      .where(eq(vanityKeypairs.used, 0));

    const totalCount = countResult[0]?.count || 0;
    logger.log(
      `[POST /vanity-keypair] Database reports ${totalCount} unused keypairs available`,
    );

    // Try to find an unused keypair
    const keypairs = await db
      .select()
      .from(vanityKeypairs)
      .where(eq(vanityKeypairs.used, 0))
      .limit(1);

    console.log("keypairs", keypairs);

    if (!keypairs || keypairs.length === 0) {
      // Double-check if there's a discrepancy between count and actual query
      if (totalCount > 0) {
        logger.warn(
          `[POST /vanity-keypair] Discrepancy: Count reports ${totalCount} keypairs but query found none!`,
        );

        // Try a more direct query to check for any issue
        const allKeypairs = await db
          .select({ id: vanityKeypairs.id, used: vanityKeypairs.used })
          .from(vanityKeypairs)
          .limit(5);

        console.log("allKeypairs", allKeypairs);

        logger.log(
          `[POST /vanity-keypair] Sample of up to 5 keypairs from database: ${JSON.stringify(allKeypairs)}`,
        );
      }

      // Generate a new keypair as fallback
      logger.log(
        "[POST /vanity-keypair] Falling back to generating a new keypair",
      );
      const generatedKeypair = Keypair.generate();
      const newKeypair = {
        id: generatedKeypair.publicKey.toString(),
        address: generatedKeypair.publicKey.toString(),
        secretKey: Buffer.from(generatedKeypair.secretKey).toString("base64"),
        createdAt: Math.floor(Date.now() / 1000).toString(),
        used: 1, // Mark as used immediately since we're using it now
      };

      // Insert the generated keypair
      await db.insert(vanityKeypairs).values(newKeypair);
      logger.log(`[POST /vanity-keypair] Inserted new generated keypair`);

      // Return the generated keypair
      return c.json({
        id: newKeypair.id,
        publicKey: newKeypair.address,
        secretKey: Array.from(generatedKeypair.secretKey),
        message: "Successfully generated a new keypair",
      });
    }

    const keypair = keypairs[0];

    console.log("**** *keypair is", keypair);

    if (!keypair) {
      // generate a regular keypair
      const kp = Keypair.generate();
      return c.json({
        id: crypto.randomUUID(),
        publicKey: kp.publicKey,
        secretKey: Object.values(kp.secretKey),
        message: "Successfully reserved a vanity keypair",
      });
    }

    logger.log(
      `[POST /vanity-keypair] Found unused keypair: ${keypair.address}`,
    );

    // Mark this keypair as used
    await db
      .update(vanityKeypairs)
      .set({
        used: 1,
      })
      .where(eq(vanityKeypairs.id, keypair.id));

    logger.log(
      `[POST /vanity-keypair] Marked keypair ${keypair.address} as used by ${user.publicKey}`,
    );

    // Convert secretKey from base64 to byte array for the client
    let secretKeyBytes;
    try {
      // The secretKey is stored as base64 string in the database
      const base64Key = keypair.secretKey;

      // Decode it to get a binary buffer
      const secretKeyBuffer = Buffer.from(base64Key, "base64");

      // Convert to array format expected by solana/web3.js
      secretKeyBytes = Array.from(secretKeyBuffer);

      logger.log(
        `[POST /vanity-keypair] Successfully converted secretKey to array of length ${secretKeyBytes.length}`,
      );
    } catch (keyError) {
      logger.error(
        `[POST /vanity-keypair] Error converting secretKey: ${keyError}`,
      );
      return c.json({ error: "Failed to process keypair" }, 500);
    }

    // Return the keypair details with consistent field naming (publicKey instead of address)
    return c.json({
      id: keypair.id,
      publicKey: keypair.address,
      secretKey: secretKeyBytes,
      message: "Successfully reserved a vanity keypair",
    });
  } catch (error) {
    logger.error("[POST /vanity-keypair] Error processing request:", error);
    return c.json(
      {
        error:
          error instanceof Error
            ? error.message
            : "Failed to process vanity keypair request",
      },
      500,
    );
  }
});

export default tokenRouter;<|MERGE_RESOLUTION|>--- conflicted
+++ resolved
@@ -40,8 +40,96 @@
   };
 }>();
 
-<<<<<<< HEAD
-=======
+// --- Endpoint to serve images from R2 (Logging Added) ---
+tokenRouter.get("/image/:filename", async (c) => {
+  const filename = c.req.param("filename");
+  logger.log(`[/image/:filename] Request received for filename: ${filename}`);
+  try {
+    if (!filename) {
+      logger.warn("[/image/:filename] Filename parameter is missing");
+      return c.json({ error: "Filename parameter is required" }, 400);
+    }
+
+    if (!c.env.R2) {
+      logger.error("[/image/:filename] R2 storage is not available");
+      return c.json({ error: "R2 storage is not available" }, 500);
+    }
+
+    // IMPORTANT: Use the correct path - all files are in token-images directory
+    const imageKey = `token-images/${filename}`;
+    logger.log(
+      `[/image/:filename] Attempting to get object from R2 key: ${imageKey}`,
+    );
+    const object = await c.env.R2.get(imageKey);
+
+    if (!object) {
+      logger.warn(
+        `[/image/:filename] Image not found in R2 for key: ${imageKey}`,
+      );
+
+      // DEBUG: List files in the token-images directory to help diagnose issues
+      try {
+        const objects = await c.env.R2.list({
+          prefix: "token-images/",
+          limit: 10,
+        });
+        logger.log(
+          `[/image/:filename] Files in token-images directory: ${objects.objects.map((o) => o.key).join(", ")}`,
+        );
+      } catch (listError) {
+        logger.error(
+          `[/image/:filename] Error listing files in token-images: ${listError}`,
+        );
+      }
+
+      return c.json({ error: "Image not found" }, 404);
+    }
+    logger.log(
+      `[/image/:filename] Found object in R2: size=${object.size}, type=${object.httpMetadata?.contentType}`,
+    );
+
+    // Determine appropriate content type
+    let contentType = object.httpMetadata?.contentType || "image/jpeg";
+
+    // For JSON files, ensure content type is application/json
+    if (filename.endsWith(".json")) {
+      contentType = "application/json";
+    } else if (filename.endsWith(".png")) {
+      contentType = "image/png";
+    } else if (filename.endsWith(".gif")) {
+      contentType = "image/gif";
+    } else if (filename.endsWith(".svg")) {
+      contentType = "image/svg+xml";
+    } else if (filename.endsWith(".webp")) {
+      contentType = "image/webp";
+    }
+
+    const data = await object.arrayBuffer();
+
+    const corsHeaders = {
+      "Access-Control-Allow-Origin": "*",
+      "Access-Control-Allow-Methods": "GET, OPTIONS",
+      "Access-Control-Allow-Headers": "*",
+      "Access-Control-Max-Age": "86400",
+    };
+
+    logger.log(
+      `[/image/:filename] Serving ${filename} with type ${contentType}`,
+    );
+    return new Response(data, {
+      headers: {
+        "Content-Type": contentType,
+        "Content-Length": object.size.toString(),
+        "Cache-Control": "public, max-age=31536000",
+        ...corsHeaders,
+      },
+    });
+  } catch (error) {
+    logger.error(`[/image/:filename] Error serving image ${filename}:`, error);
+    return c.json({ error: "Failed to serve image" }, 500);
+  }
+});
+
 export async function processSwapEvent(
   env: Env,
   swap: any,
@@ -134,7 +222,6 @@
       400,
     );
   }
->>>>>>> a3f5ca66
 
   logger.log(`[search-token] Token owner: ${tokenInfo.owner.toString()}`);
   logger.log(`[search-token] Token is SPL-2022: ${isSPL2022}`);
