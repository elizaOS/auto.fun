--- conflicted
+++ resolved
@@ -5236,7 +5236,6 @@
     }
 
     const keypair = keypairs[0];
-<<<<<<< HEAD
 
     console.log("**** *keypair is", keypair);
 
@@ -5250,8 +5249,6 @@
         message: "Successfully reserved a vanity keypair",
       });
     }
-=======
->>>>>>> 32a29fb1
 
     logger.log(
       `[POST /vanity-keypair] Found unused keypair: ${keypair.address}`,
