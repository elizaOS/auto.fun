--- conflicted
+++ resolved
@@ -1081,27 +1081,21 @@
     const updatedTokens = await bulkUpdatePartialTokens(activeTokens, env);
     logger.log(`Updated prices for ${updatedTokens.length} tokens`);
 
-<<<<<<< HEAD
-    // Update holder data for each active token
-    for (const token of activeTokens) {
-      try {
-        if (token.mint) {
-          logger.log(`Updating holder data for token: ${token.mint}`);
-          const holderCount = await updateHoldersCache(env, token.mint);
-          logger.log(
-            `Updated holders for ${token.mint}: ${holderCount} holders`,
-          );
-        }
-      } catch (err) {
-        logger.error(`Error updating holders for token ${token.mint}:`, err);
+      // Update holder data for each active token
+      for (const token of activeTokens) {
+        try {
+          if (token.mint) {
+            logger.log(`Updating holder data for token: ${token.mint}`);
+            const holderCount = await updateHoldersCache(env, token.mint);
+            logger.log(
+              `Updated holders for ${token.mint}: ${holderCount} holders`,
+            );
+          }
+        } catch (err) {
+          logger.error(`Error updating holders for token ${token.mint}:`, err);
+        }
       }
-    }
-
-    await Promise.all([
-      manageVanityKeypairs(env),
-      checkAndReplenishTokens(env)
-    ]);
-=======
+      
     // Check and replenish pre-generated tokens if needed
     try {
       logger.log("Checking pre-generated token supply...");
@@ -1113,7 +1107,6 @@
      // --- NEW: Manage Vanity Keypairs ---
     await manageVanityKeypairs(env);
     // --- End NEW ---
->>>>>>> ceec965e
 
   } catch (error) {
     logger.error("Error in cron job:", error);
