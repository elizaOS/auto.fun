--- conflicted
+++ resolved
@@ -49,13 +49,6 @@
 const connection = new Connection(RPC_URL, "confirmed");
 const programId = new PublicKey(PROGRAM_ID);
 
-<<<<<<< HEAD
-// try {
-//    processMissedEvents(connection, process.env as any)
-// } catch (err) {
-//    console.error("❌ Error during migration:", err);
-// }
-=======
 try {
    async function resume(env: any) {
       try {
@@ -71,7 +64,6 @@
    console.error("❌ Error during migration:", err);
    // we continue anyway—you may choose to exit here if it's fatal
 }
->>>>>>> aa0ee1ed
 
 
 
