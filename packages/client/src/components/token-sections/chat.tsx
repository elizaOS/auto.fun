// TODO: Rewrite as chat instead of generation

import Button from "@/components/button";
import Loader from "@/components/loader";
import useAuthentication, { fetchWithAuth } from "@/hooks/use-authentication";
import { useTokenBalance } from "@/hooks/use-token-balance";
import { env } from "@/utils/env";
import { useWallet } from "@solana/wallet-adapter-react";
<<<<<<< HEAD
import { RefreshCw, Send, Image as ImageIcon } from "lucide-react";
=======
import { RefreshCw, Send, Maximize, Minimize } from "lucide-react";
>>>>>>> 96ea14f5
import { useCallback, useEffect, useRef, useState } from "react";
import { useLocation, useParams } from "react-router-dom";
import { useInView } from "react-intersection-observer";
import { getSocket } from "@/utils/socket"; // Import WebSocket utility
<<<<<<< HEAD
import { ChatImage } from '../chat/ChatImage';
import { getAuthToken } from "@/utils/auth";
import { toast } from "react-toastify";
=======
import { clsx } from "clsx"; // Import clsx for conditional classes
>>>>>>> 96ea14f5

// --- API Base URL ---
const API_BASE_URL = env.apiUrl || ""; // Ensure fallback

// --- Constants for Chat ---
const CHAT_TIERS = ["1k", "100k", "1M"] as const;
type ChatTier = (typeof CHAT_TIERS)[number];

// Helper functions for chat tiers
const getTierThreshold = (tier: ChatTier): number => {
  switch (tier) {
    case "1k":
      return 1000;
    case "100k":
      return 100000;
    case "1M":
      return 1000000;
    default:
      return Infinity;
  }
};

const formatTierLabel = (tier: ChatTier): string => {
  switch (tier) {
    case "1k":
      return "1k+";
    case "100k":
      return "100k+";
    case "1M":
      return "1M+";
    default:
      return "";
  }
};

// --- Chat Types ---
// Chat Message Type (matches backend structure)
interface ChatMessage {
  id: string;
  author: string; // User's public key
  tokenMint: string;
  message: string;
  parentId?: string | null;
  tier: ChatTier;
  replyCount?: number;
  timestamp: string;
  isOptimistic?: boolean; // Flag for optimistically added messages
  hasLiked?: boolean; // Add hasLiked field
  media?: string; // Added media field
}

// API Response Types for Chat
interface EligibleTiersResponse {
  success: boolean;
  tiers?: ChatTier[];
  balance?: number;
  error?: string;
}

interface GetMessagesResponse {
  success: boolean;
  messages?: ChatMessage[];
  error?: string;
}

interface PostMessageResponse {
  success: boolean;
  message?: ChatMessage;
  error?: string;
}

const CHAT_MESSAGE_LIMIT = 50; // Define limit constant

// --- Chat Types ---
// ... existing code ...

export default function ChatSection() {
  const { publicKey } = useWallet();
  const { isAuthenticated, isAuthenticating } = useAuthentication();
  const [chatMessages, setChatMessages] = useState<ChatMessage[]>([]);
  const [selectedChatTier, setSelectedChatTier] = useState<ChatTier>("1k");
  const [eligibleChatTiers, setEligibleChatTiers] = useState<ChatTier[]>([]);
  const [chatInput, setChatInput] = useState("");
  const [isChatLoading, setIsChatLoading] = useState(false);
  const [isSendingMessage, setIsSendingMessage] = useState(false);
  const [chatError, setChatError] = useState<string | null>(null);
  const chatContainerRef = useRef<HTMLDivElement>(null);
  const [isRefreshingMessages, setIsRefreshingMessages] = useState(false);
  const [isBalanceLoading, setIsBalanceLoading] = useState(true);
  const [latestTimestamp, setLatestTimestamp] = useState<string | null>(null);
  const [isChatFullscreen, setIsChatFullscreen] = useState(false);

  // --- Pagination State ---
  const [oldestTimestamp, setOldestTimestamp] = useState<string | null>(null);
  const [isLoadingOlderMessages, setIsLoadingOlderMessages] = useState(false);
  const [hasOlderMessages, setHasOlderMessages] = useState(true);
  const [showScrollButton, setShowScrollButton] = useState(false);
  const { ref: topSentinelRef, inView: isTopSentinelInView } = useInView({
    threshold: 0, // Trigger as soon as it enters viewport
  });

  // Get token mint from URL params with better fallback logic
  const { mint: urlTokenMint } = useParams<{ mint: string }>();
  const location = useLocation();

  // Extract token mint from URL if not found in params
  const [detectedTokenMint, setDetectedTokenMint] = useState<string | null>(
    null,
  );

  // Use detected token mint instead of directly from params
  const tokenMint = detectedTokenMint;

  // Add token balance hook after tokenMint is set
  const { tokenBalance } = useTokenBalance({ tokenId: tokenMint || "" });

  // Update balance loading state when token balance changes
  useEffect(() => {
    if (tokenBalance !== undefined) {
      setIsBalanceLoading(false);
    }
  }, [tokenBalance]);

  // --- Scrolling Helper --- MOVED HERE - AFTER chatContainerRef declaration
  const scrollToBottom = useCallback((forceScroll = false) => {
    if (!chatContainerRef.current) return;

    // Log to debug
    console.log("Attempting to scroll to bottom, forceScroll:", forceScroll);

    const scrollThreshold = 100; // Pixels from bottom
    const isNearBottom =
      chatContainerRef.current.scrollHeight -
        chatContainerRef.current.clientHeight <=
      chatContainerRef.current.scrollTop + scrollThreshold;

    if (forceScroll || isNearBottom) {
      // Use setTimeout to ensure scroll happens after DOM update
      setTimeout(() => {
        if (chatContainerRef.current) {
          chatContainerRef.current.scrollTop =
            chatContainerRef.current.scrollHeight;
          console.log("Scrolled to bottom");
        }
      }, 10); // Small timeout to ensure DOM updates
    }
  }, []);

  // Handler to detect when user scrolls away from bottom
  useEffect(() => {
    if (!chatContainerRef.current) return;

    const handleScroll = () => {
      if (!chatContainerRef.current) return;

      const { scrollTop, scrollHeight, clientHeight } =
        chatContainerRef.current;
      const isNearBottom = scrollHeight - clientHeight <= scrollTop + 150; // 150px threshold

      setShowScrollButton(!isNearBottom);
    };

    const chatContainer = chatContainerRef.current;
    chatContainer.addEventListener("scroll", handleScroll);

    return () => {
      chatContainer.removeEventListener("scroll", handleScroll);
    };
  }, []);

  // --- WebSocket Instance --- (NEW)
  const socket = getSocket();

  // --- Fetch Initial Chat Messages --- *REVISED*
  const fetchChatMessages = useCallback(
    async (tier: ChatTier, showLoading = true) => {
      if (
        !tokenMint ||
        !publicKey ||
        !API_BASE_URL ||
        !eligibleChatTiers.includes(tier) ||
        !isAuthenticated ||
        isBalanceLoading ||
        isAuthenticating
      ) {
        setChatMessages([]);
        setLatestTimestamp(null);
        setOldestTimestamp(null);
        setHasOlderMessages(true);
        return;
      }

      if (showLoading) {
        setIsChatLoading(true);
      } else {
        setIsRefreshingMessages(true);
      }

      setChatError(null);
      setHasOlderMessages(true);
      try {
        const response = await fetchWithAuth(
          `${API_BASE_URL}/api/chat/${tokenMint}/${tier}?limit=${CHAT_MESSAGE_LIMIT}`,
          {
            method: "GET",
            headers: {
              "Content-Type": "application/json",
            },
          },
        );

        if (response.status === 401 || response.status === 403) {
          setChatError(
            `You need ${getTierThreshold(tier).toLocaleString()} tokens to view this chat.`,
          );
          setChatMessages([]);
          setLatestTimestamp(null);
          setOldestTimestamp(null);
          setHasOlderMessages(false);
          return;
        }

        if (!response.ok) {
          throw new Error(`Failed to fetch messages: ${response.statusText}`);
        }

        const contentType = response.headers.get("content-type");
        if (!contentType || !contentType.includes("application/json")) {
          throw new Error("Invalid response format: Expected JSON");
        }

        const data: GetMessagesResponse = await response.json();

        if (data.success && data.messages) {
          const sortedMessages = data.messages.sort(
            (a, b) =>
              new Date(a.timestamp).getTime() - new Date(b.timestamp).getTime(),
          );
          setChatMessages(sortedMessages);

          if (sortedMessages.length > 0) {
            setLatestTimestamp(
              sortedMessages[sortedMessages.length - 1].timestamp,
            );
            setOldestTimestamp(sortedMessages[0].timestamp);
            setHasOlderMessages(sortedMessages.length === CHAT_MESSAGE_LIMIT);
          } else {
            const now = new Date().toISOString();
            setLatestTimestamp(now);
            setOldestTimestamp(now);
            setHasOlderMessages(false);
          }
          setTimeout(() => scrollToBottom(true), 100);
          console.log("Initial messages loaded, should scroll to bottom");
        } else {
          const now = new Date().toISOString();
          setLatestTimestamp(now);
          setOldestTimestamp(now);
          setHasOlderMessages(false);
          throw new Error(data.error || "Failed to fetch messages");
        }
      } catch (error) {
        console.error("Error fetching chat messages:", error);
        setChatError(
          error instanceof Error ? error.message : "Could not load messages",
        );
        setChatMessages([]);
        const now = new Date().toISOString();
        setLatestTimestamp(now);
        setOldestTimestamp(now);
        setHasOlderMessages(false);
      } finally {
        setIsChatLoading(false);
        setIsRefreshingMessages(false);
      }
    },
    [
      tokenMint,
      publicKey,
      eligibleChatTiers,
      isAuthenticated,
      isBalanceLoading,
      isAuthenticating,
      scrollToBottom,
    ],
  );

  // Effect to detect token mint from various sources
  useEffect(() => {
    if (urlTokenMint) {
      setDetectedTokenMint(urlTokenMint);
      return;
    }

    const pathMatch = location.pathname.match(/\/token\/([A-Za-z0-9]{32,44})/);
    if (pathMatch && pathMatch[1]) {
      setDetectedTokenMint(pathMatch[1]);
      return;
    }
  }, [urlTokenMint, location.pathname]);

  // --- Fetch Chat Eligibility --- *NEW*
  const fetchChatEligibility = useCallback(async () => {
    if (!tokenMint || !publicKey || !API_BASE_URL || isBalanceLoading) {
      setEligibleChatTiers([]);
      return;
    }

    setChatError(null);
    try {
      const response = await fetchWithAuth(
        `${API_BASE_URL}/api/chat/${tokenMint}/tiers`,
      );

      if (response.status === 401 || response.status === 403) {
        setChatError("Authentication required or insufficient permissions");
        setEligibleChatTiers([]);
        return;
      }

      if (!response.ok) {
        throw new Error(
          `Failed to fetch tier eligibility: ${response.statusText}`,
        );
      }

      const contentType = response.headers.get("content-type");
      if (!contentType || !contentType.includes("application/json")) {
        throw new Error("Invalid response format: Expected JSON");
      }

      const data: EligibleTiersResponse = await response.json();

      if (data.success && data.tiers) {
        const effectiveBalance = tokenBalance || 0;

        const eligibleTiers = CHAT_TIERS.filter(
          (tier) => effectiveBalance >= getTierThreshold(tier),
        );

        setEligibleChatTiers(eligibleTiers);

        if (
          !eligibleTiers.includes(selectedChatTier) &&
          eligibleTiers.length > 0
        ) {
          setSelectedChatTier(eligibleTiers[eligibleTiers.length - 1]);
        } else if (eligibleTiers.length === 0) {
          // do nothing
        }
      } else {
        throw new Error(data.error || "Failed to fetch eligible tiers");
      }
    } catch (error) {
      console.error("Error fetching chat eligibility:", error);
      setChatError(
        error instanceof Error ? error.message : "Could not check eligibility",
      );
      setEligibleChatTiers([]);
    }
  }, [tokenMint, publicKey, selectedChatTier, tokenBalance, isBalanceLoading]);

  // Fetch eligibility when balance/auth/token changes
  useEffect(() => {
    if (publicKey && tokenMint && !isBalanceLoading && isAuthenticated) {
      fetchChatEligibility();
    }
  }, [
    fetchChatEligibility,
    publicKey,
    tokenMint,
    isBalanceLoading,
    isAuthenticated,
  ]);

  // Effect to reset state and fetch initial messages when context changes
  useEffect(() => {
    setLatestTimestamp(null);
    setChatMessages([]);
    setChatError(null);
    setOldestTimestamp(null);
    setHasOlderMessages(true);
    setIsLoadingOlderMessages(false);

    if (
      tokenMint &&
      eligibleChatTiers.includes(selectedChatTier) &&
      !isBalanceLoading &&
      isAuthenticated
    ) {
      setIsChatLoading(true);
      fetchChatMessages(selectedChatTier);
    }
  }, [
    tokenMint,
    selectedChatTier,
    isBalanceLoading,
    isAuthenticated,
    eligibleChatTiers,
    fetchChatMessages,
  ]);

  // --- Fetch Older Messages (Upwards Pagination) --- *NEW*
  const fetchOlderMessages = useCallback(async () => {
    if (
      !tokenMint ||
      !publicKey ||
      !selectedChatTier ||
      !oldestTimestamp ||
      !hasOlderMessages ||
      isLoadingOlderMessages ||
      isChatLoading
    ) {
      return;
    }

    setIsLoadingOlderMessages(true);
    setChatError(null);

    try {
      const response = await fetchWithAuth(
        `${API_BASE_URL}/api/chat/${tokenMint}/${selectedChatTier}/history?before=${oldestTimestamp}&limit=${CHAT_MESSAGE_LIMIT}`,
      );

      if (!response.ok) {
        if (response.status === 404) {
          setHasOlderMessages(false);
        } else {
          throw new Error(
            `Failed to fetch older messages: ${response.statusText}`,
          );
        }
        return;
      }

      const contentType = response.headers.get("content-type");
      if (!contentType || !contentType.includes("application/json")) {
        throw new Error("Invalid response format: Expected JSON");
      }

      const data: GetMessagesResponse = await response.json();

      if (data.success && data.messages && data.messages.length > 0) {
        const chatDiv = chatContainerRef.current;
        const oldScrollHeight = chatDiv?.scrollHeight || 0;
        const oldScrollTop = chatDiv?.scrollTop || 0;

        const sortedOlderMessages = data.messages.sort(
          (a, b) =>
            new Date(a.timestamp).getTime() - new Date(b.timestamp).getTime(),
        );

        setChatMessages((prev) => [...sortedOlderMessages, ...prev]);
        setOldestTimestamp(sortedOlderMessages[0].timestamp);
        setHasOlderMessages(sortedOlderMessages.length === CHAT_MESSAGE_LIMIT);

        if (chatDiv) {
          requestAnimationFrame(() => {
            const newScrollHeight = chatDiv.scrollHeight;
            chatDiv.scrollTop =
              newScrollHeight - oldScrollHeight + oldScrollTop;
          });
        }
      } else {
        setHasOlderMessages(false);
        if (data.error) {
          console.warn("Error fetching older messages (backend):", data.error);
        }
      }
    } catch (error) {
      console.error("Error fetching older messages:", error);
    } finally {
      setIsLoadingOlderMessages(false);
    }
  }, [
    tokenMint,
    publicKey,
    selectedChatTier,
    oldestTimestamp,
    hasOlderMessages,
    isLoadingOlderMessages,
    isChatLoading,
    isAuthenticated,
  ]);

  // Trigger fetchOlderMessages when top sentinel becomes visible
  useEffect(() => {
    if (isTopSentinelInView && hasOlderMessages && !isLoadingOlderMessages) {
      fetchOlderMessages();
    }
  }, [
    isTopSentinelInView,
    hasOlderMessages,
    isLoadingOlderMessages,
    fetchOlderMessages,
  ]);

  // --- WebSocket Subscription --- (NEW)
  useEffect(() => {
    if (
      !socket ||
      !tokenMint ||
      !selectedChatTier ||
      !isAuthenticated ||
      !eligibleChatTiers.includes(selectedChatTier)
    ) {
      return; // Don't subscribe if conditions aren't met
    }

    const subscriptionData = { tokenMint, tier: selectedChatTier };

    console.log("WS: Subscribing to chat room:", subscriptionData);
    socket.emit("subscribeToChat", subscriptionData);

    // Confirmation listener (optional but good for debugging)
    const handleSubscribed = (data: any) => {
      if (data?.room === `chat:${tokenMint}:${selectedChatTier}`) {
        console.log("WS: Successfully subscribed to", data.room);
      }
    };
    socket.on("subscribedToChat", handleSubscribed);

    // Cleanup function
    return () => {
      console.log("WS: Unsubscribing from chat room:", subscriptionData);
      socket.emit("unsubscribeFromChat", subscriptionData);
      socket.off("subscribedToChat", handleSubscribed); // Remove listener
    };
  }, [socket, tokenMint, selectedChatTier, isAuthenticated, eligibleChatTiers]);

  // --- WebSocket Message Listener --- (NEW)
  useEffect(() => {
    if (!socket) return;

    // Define handler with type assertion
    const handleNewChatMessage = (data: unknown) => {
      const newMessage = data as ChatMessage;
      console.log("WS: Received new message:", newMessage);

      // Basic validation
      if (
        !newMessage ||
        !newMessage.id ||
        !newMessage.tokenMint ||
        !newMessage.tier
      ) {
        console.warn("WS: Received invalid message format.", newMessage);
        return;
      }

      // Check if the message belongs to the current context
      if (
        newMessage.tokenMint !== tokenMint ||
        newMessage.tier !== selectedChatTier
      ) {
        console.log("WS: Ignoring message from different token/tier.");
        return;
      }

      setChatMessages((prevMessages) => {
        // Check if message already exists (including optimistic ones)
        if (prevMessages.some((msg) => msg.id === newMessage.id)) {
          // If it exists and the received one is NOT optimistic, update it
          // (Handles case where optimistic message is confirmed)
          if (!newMessage.isOptimistic) {
            return prevMessages.map((msg) =>
              msg.id === newMessage.id
                ? { ...newMessage, isOptimistic: false }
                : msg,
            );
          }
          // Otherwise, ignore the duplicate (e.g., received optimistic echo)
          return prevMessages;
        }
        // Add the new message if it doesn't exist
        return [...prevMessages, newMessage];
      });

      // Update latest timestamp if this message is newer
      setLatestTimestamp((prevTimestamp) => {
        if (
          !prevTimestamp ||
          new Date(newMessage.timestamp).getTime() >
            new Date(prevTimestamp).getTime()
        ) {
          return newMessage.timestamp;
        }
        return prevTimestamp;
      });

      // Scroll down if near bottom
      setTimeout(() => scrollToBottom(false), 50);
    };

    // Register the handler
    socket.on("newChatMessage", handleNewChatMessage);
    console.log("WS: Registered newChatMessage listener.");

    // Cleanup listener on unmount or socket change
    return () => {
      socket.off("newChatMessage", handleNewChatMessage);
      console.log("WS: Unregistered newChatMessage listener.");
    };
  }, [socket, tokenMint, selectedChatTier, scrollToBottom]);

  // --- Send Chat Message --- *REVISED* (Optimistic update remains, WS handles confirmation)
  const handleSendMessage = async (imageUrl?: string) => {
    if (
      (!chatInput.trim() && !imageUrl) ||
      !tokenMint ||
      !publicKey ||
      !eligibleChatTiers.includes(selectedChatTier)
    ) {
      return;
    }

    setIsSendingMessage(true);
    setChatError(null);
    const tempId = `temp-${Date.now()}`;
    const optimisticMessage: ChatMessage = {
      id: tempId,
      author: publicKey.toBase58(),
      tokenMint: tokenMint,
      message: imageUrl || chatInput.trim(),
      tier: selectedChatTier,
      timestamp: new Date().toISOString(),
      isOptimistic: true,
      hasLiked: false,
    };

<<<<<<< HEAD
    // Optimistically add the message
    setChatMessages((prev) => [...prev, optimisticMessage]);
    if (!imageUrl) {
      setChatInput("");
    }
=======
    const messageToSend = chatInput.trim(); // Store message before clearing input
    setChatInput("");
>>>>>>> 96ea14f5

    setTimeout(() => scrollToBottom(true), 50);

    try {
      // Call the API to post the message
      const response = await fetchWithAuth(
        `${API_BASE_URL}/api/chat/${tokenMint}/${selectedChatTier}`,
        {
          method: "POST",
          headers: {
            "Content-Type": "application/json",
            // Consider sending client ID if needed for exclusion on server
            // 'X-Client-ID': socket?.clientId // Assuming socket wrapper exposes ID
          },
          body: JSON.stringify({
            message: imageUrl || chatInput.trim(), // Use stored message
          }),
        },
      );

      // Handle API response (primarily for errors or immediate feedback)
      if (response.status === 401 || response.status === 403) {
        setChatError(
          `You need ${getTierThreshold(selectedChatTier).toLocaleString()} tokens to post here.`,
        );
        // Remove optimistic message on auth error
        setChatMessages((prev) => prev.filter((msg) => msg.id !== tempId));
        return;
      }

      if (!response.ok) {
        // Attempt to parse error from backend
        let errorMsg = `Failed to send message: ${response.statusText}`;
        try {
          const errorData = await response.json();
          if (errorData.error) errorMsg = errorData.error;
        } catch (_) {
          // do nothing
        }
        throw new Error(errorMsg);
      }

      // --- No longer need to handle successful message update here ---
      // The WebSocket 'newChatMessage' listener will handle adding the confirmed message
      // and potentially replacing the optimistic one.
      // We *could* parse the response here to potentially update the optimistic message
      // with the real ID/timestamp immediately, but the WS listener handles it eventually.

      /* // OLD LOGIC - REMOVED
      const data: PostMessageResponse = await response.json();
      if (data.success && data.message) {
          setChatMessages((prev) => {
              const filtered = prev.filter((msg) => msg.id !== tempId);
              if (!filtered.some((m) => m.id === data.message!.id)) {
                  return [...filtered, data.message!];
              } return filtered; });
              if ( !latestTimestamp || new Date(data.message.timestamp).getTime() > new Date(latestTimestamp).getTime() ) {
                  setLatestTimestamp(data.message.timestamp);
              }
              setTimeout(() => scrollToBottom(true), 50);
          } else {
              throw new Error(data.error || "Failed to send message");
          }
      */
    } catch (error) {
      console.error("Error sending message:", error);
      setChatError(
        error instanceof Error ? error.message : "Could not send message",
      );
      // Remove optimistic message on general error
      setChatMessages((prev) => prev.filter((msg) => msg.id !== tempId));
    } finally {
      setIsSendingMessage(false);
    }
  };

  // Scroll to bottom on first render and when messages change
  useEffect(() => {
    if (!isChatLoading && chatMessages.length > 0) {
      // Short delay to ensure DOM updates
      setTimeout(() => scrollToBottom(true), 100);
      console.log("Messages changed, scrolling to bottom");
    }
  }, [chatMessages, isChatLoading, scrollToBottom]);

  // Determine if user can chat in the currently selected tier
  const canChatInSelectedTier =
    publicKey &&
    eligibleChatTiers.includes(selectedChatTier) &&
    isAuthenticated;

  const formatTimestamp = (timestamp: string) => {
    const date = new Date(timestamp);
    const now = new Date();

    if (date.toDateString() === now.toDateString()) {
      return date.toLocaleTimeString([], {
        hour: "2-digit",
        minute: "2-digit",
      });
    }

    if (date.getFullYear() === now.getFullYear()) {
      return (
        date.toLocaleDateString([], { month: "short", day: "numeric" }) +
        " " +
        date.toLocaleTimeString([], { hour: "2-digit", minute: "2-digit" })
      );
    }

    return (
      date.toLocaleDateString([], {
        year: "numeric",
        month: "short",
        day: "numeric",
      }) +
      " " +
      date.toLocaleTimeString([], { hour: "2-digit", minute: "2-digit" })
    );
  };

  // Function to render the avatar/identity for each message
  const renderMessageAvatar = (authorKey: string) => {
    const shortKey = `${authorKey.substring(0, 4)}...${authorKey.substring(authorKey.length - 4)}`;

    return (
      <div className="flex items-center gap-2">
        <span className="text-xs text-gray-400">{shortKey}</span>
      </div>
    );
  };

<<<<<<< HEAD
  const [selectedImage, setSelectedImage] = useState<File | null>(null);
  const [imagePreview, setImagePreview] = useState<string | null>(null);
  const [imageCaption, setImageCaption] = useState('');
  const [isUploadingImage, setIsUploadingImage] = useState(false);

  const handleImageUpload = async (e: React.ChangeEvent<HTMLInputElement>) => {
    const file = e.target.files?.[0];
    if (!file) return;

    if (!file.type.startsWith('image/')) {
      console.log('Please select an image file');
      return;
    }

    if (file.size > 5 * 1024 * 1024) {
      console.log('Image size should be less than 5MB');
      return;
    }

    setSelectedImage(file);
    const reader = new FileReader();
    reader.onloadend = () => {
      setImagePreview(reader.result as string);
    };
    reader.readAsDataURL(file);
  };

  const uploadImage = async () => {
    if (!selectedImage) return;

    try {
      const response = await fetchWithAuth(`${env.apiUrl}/api/chat/${tokenMint}/${selectedChatTier}/upload-image`, {
        method: 'POST',
        headers: {
          'Content-Type': 'application/json',
        },
        body: JSON.stringify({
          imageBase64: imagePreview,
          caption: imageCaption
        })
      });

      if (!response.ok) {
        throw new Error('Failed to upload image');
      }

      const data = await response.json();
      if (data.success && data.message) {
        setChatMessages((prev) => [data.message, ...prev]);
        setImageCaption('');
        setSelectedImage(null);
        setImagePreview(null);
      }
    } catch (error) {
      console.error('Error uploading image:', error);
      toast.error('Failed to upload image');
    }
  };

  return (
    <div className="flex flex-col h-full">
      <div className="flex flex-col my-2">
        <div className="flex flex-col md:flex-row gap-4">
          {/* Content Area */}
          <div className="flex flex-col grow w-full">
            <div className="flex flex-col h-[70vh] bg-black border-t-1 border-gray-700">
              {/* Tier Selection Header */}
              <div className="flex justify-between items-center p-2">
                <div className="flex gap-2">
                  {CHAT_TIERS.map((tier) => {
                    const isEligible = eligibleChatTiers.includes(tier);
                    const isSelected = selectedChatTier === tier;
                    return (
                      <button
                        key={tier}
                        onClick={() => setSelectedChatTier(tier)}
                        disabled={
                          !isEligible || isChatLoading || isLoadingOlderMessages
                        }
                        className={`px-3 py-1 text-sm font-medium transition-colors
                            ${isSelected ? "bg-[#03FF24] text-black" : "text-gray-300"}
                            ${!isEligible ? "opacity-50 cursor-not-allowed" : "hover:bg-gray-700"}
                            ${isChatLoading && isSelected ? "animate-pulse" : ""}
                          `}
                      >
                        {formatTierLabel(tier)}
                      </button>
                    );
                  })}
                </div>

                <div className="flex items-center gap-2">
                  <Button
                    size="small"
                    variant="outline"
                    onClick={() => {
                      setOldestTimestamp(null);
                      setHasOlderMessages(true);
                      fetchChatMessages(selectedChatTier, false);
                    }}
                    disabled={
                      isRefreshingMessages ||
                      isChatLoading ||
                      isLoadingOlderMessages
                    }
                    className="p-1"
                  >
                    <RefreshCw
                      size={16}
                      className={
                        isRefreshingMessages ||
                        (isChatLoading && !isRefreshingMessages)
                          ? "animate-spin"
                          : ""
                      }
                    />
                  </Button>
=======
  // Effect to manage body scroll based on fullscreen state
  useEffect(() => {
    if (isChatFullscreen) {
      document.body.style.overflow = "hidden";
    } else {
      document.body.style.overflow = "";
    }
    // Cleanup function to reset overflow when component unmounts
    return () => {
      document.body.style.overflow = "";
    };
  }, [isChatFullscreen]);

  return (
    <div className="flex flex-col my-2">
      <div
        className={clsx(
          "flex flex-col md:flex-row gap-4",
          isChatFullscreen &&
            "fixed inset-0 z-50 bg-black p-2 flex flex-col z-10000", // Use flex-col for fullscreen container
        )}
      >
        {/* Content Area */}
        <div
          className={clsx(
            "flex flex-col grow w-full",
            isChatFullscreen && "overflow-hidden", // Contain children within fullscreen
          )}
        >
          <div
            className={clsx(
              "flex flex-col border-t-1 border-gray-700",
              isChatFullscreen
                ? "grow" // Let this inner container grow to fill Content Area
                : "h-[70vh]", // Original height
            )}
          >
            {/* Tier Selection Header */}
            <div className="flex justify-between items-center p-2 flex-shrink-0">
              {" "}
              {/* Ensure header doesn't grow */}
              <div className="flex gap-2">
                {CHAT_TIERS.map((tier) => {
                  const isEligible = eligibleChatTiers.includes(tier);
                  const isSelected = selectedChatTier === tier;
                  return (
                    <button
                      key={tier}
                      onClick={() => setSelectedChatTier(tier)}
                      disabled={
                        !isEligible || isChatLoading || isLoadingOlderMessages
                      }
                      className={`px-3 py-1 text-sm font-medium transition-colors
                          ${isSelected ? "bg-[#03FF24] text-black" : "text-gray-300"}
                          ${!isEligible ? "opacity-50 cursor-not-allowed" : "hover:bg-gray-700"}
                          ${isChatLoading && isSelected ? "animate-pulse" : ""}
                        `}
                    >
                      {formatTierLabel(tier)}
                    </button>
                  );
                })}
              </div>
              {/* Fullscreen Button - Mobile Only */}
              <button
                onClick={() => setIsChatFullscreen(!isChatFullscreen)}
                className="md:hidden p-1 text-gray-400 hover:text-white"
              >
                {isChatFullscreen ? (
                  <Minimize size={20} />
                ) : (
                  <Maximize size={20} />
                )}
              </button>
            </div>

            {/* Message Display Area */}
            <div
              ref={chatContainerRef}
              className="chat-scroll-container flex-grow overflow-y-auto p-2 space-y-3"
            >
              {/* --- Top Sentinel for Upward Pagination --- */}
              <div ref={topSentinelRef} style={{ height: "1px" }} />

              {/* Loading indicator for older messages */}
              {isLoadingOlderMessages && (
                <div className="flex items-center justify-center py-2">
                  <Loader />
>>>>>>> 96ea14f5
                </div>
              </div>

              {/* Message Display Area */}
              <div
                ref={chatContainerRef}
                className="chat-scroll-container flex-grow overflow-y-auto p-2 space-y-3"
              >
                {/* --- Top Sentinel for Upward Pagination --- */}
                <div ref={topSentinelRef} style={{ height: "1px" }} />

                {/* Loading indicator for older messages */}
                {isLoadingOlderMessages && (
                  <div className="flex items-center justify-center py-2">
                    <Loader />
                  </div>
                )}

                {/* No More Older Messages Indicator */}
                {!hasOlderMessages &&
                  chatMessages.length > 0 &&
                  !isLoadingOlderMessages && (
                    <div className="text-center text-gray-500 text-xs py-2">
                      Beginning of chat history
                    </div>
                  )}

                {(isBalanceLoading ||
                  (isChatLoading && chatMessages.length === 0)) &&
                  !isLoadingOlderMessages && (
                    <div className="flex items-center justify-center w-full h-full">
                      <Loader />
                    </div>
                  )}

                {!isBalanceLoading &&
                  chatError &&
                  !isChatLoading &&
                  !isLoadingOlderMessages && (
                    <div className="text-center py-8">
                      <p className="text-red-500 mb-2">{chatError}</p>
                      <Button
                        size="small"
                        variant="outline"
                        onClick={() => fetchChatMessages(selectedChatTier)}
                        disabled={isChatLoading}
                      >
                        Try Again
                      </Button>
                    </div>
                  )}

                {!isBalanceLoading &&
                  !isChatLoading &&
                  chatMessages.length === 0 &&
                  !chatError &&
                  !isLoadingOlderMessages && (
                    <div className="flex flex-col items-center justify-center h-full text-center py-16">
                      <p className="text-gray-500 mb-2">
                        No messages yet in the {formatTierLabel(selectedChatTier)}{" "}
                        chat.
                      </p>
                      {!canChatInSelectedTier && publicKey && (
                        <p className="text-yellow-500 text-sm">
                          You need{" "}
                          {getTierThreshold(selectedChatTier).toLocaleString()}+
                          tokens to chat here.
                        </p>
                      )}
                      {!publicKey && (
                        <p className="text-yellow-500 text-sm">
                          Connect your wallet to chat.
                        </p>
                      )}
                    </div>
                  )}

                {!isBalanceLoading &&
                  chatMessages.map((msg) => (
                    <div
                      key={msg.id}
                      className={`flex ${msg.author === publicKey?.toBase58() ? "justify-end" : "justify-start"}`}
                    >
                      <div
                        className={`p-3 max-w-[95%] ${
                          msg.isOptimistic
                            ? "bg-gray-700/50 animate-pulse"
                            : msg.author === publicKey?.toBase58()
                              ? "bg-[#03FF24]/10 border-2 border-[#03FF24]"
                              : "bg-gray-700"
                        }`}
                      >
                        <div className="flex justify-between items-start mb-1">
                          {renderMessageAvatar(msg.author)}{" "}
                          <span className="ml-2 text-xs text-gray-500">
                            {formatTimestamp(msg.timestamp)}
                          </span>
                        </div>

                        {msg.media ? (
                          <div className="flex flex-col gap-2">
                            <div className="relative w-full max-w-[500px] aspect-square border-2 border-[#03FF24] my-2 flex items-center justify-center bg-black">
                              <img 
                                src={msg.media} 
                                alt="Chat image" 
                                className="w-full h-full object-contain"
                              />
                            </div>
                            {msg.message && (
                              <p className="text-sm break-words whitespace-pre-wrap my-1">
                                {msg.message}
                              </p>
                            )}
                          </div>
                        ) : (
                          <p className="text-sm break-words whitespace-pre-wrap my-1">
                            {msg.message}
                          </p>
                        )}
                      </div>
                    </div>
                  ))}
              </div>

              {/* Chat input */}
              <div className="p-4 pt-24 border-t-2 border-[#03FF24]/30 relative">
                {selectedImage && (
                  <div className="absolute -top-[320px] left-4 w-full z-10">
                    <div className="relative w-full aspect-square max-w-[400px] border-4 border-[#03FF24] flex items-center justify-center bg-black">
                      <img 
                        src={imagePreview || ''} 
                        alt="Preview" 
                        className="w-full h-full object-contain"
                      />
                      <div className="absolute top-2 right-2 flex gap-2">
                        <label className="cursor-pointer">
                          <input
                            type="file"
                            accept="image/*"
                            onChange={handleImageUpload}
                            className="hidden"
                          />
                          <button
                            className="w-8 h-8 bg-black/80 hover:bg-black text-white rounded-full flex items-center justify-center border border-white/20 hover:border-white/40 transition-all"
                            title="Replace image"
                          >
                            <svg
                              xmlns="http://www.w3.org/2000/svg"
                              width="16"
                              height="16"
                              viewBox="0 0 24 24"
                              fill="none"
                              stroke="currentColor"
                              strokeWidth="2"
                              strokeLinecap="round"
                              strokeLinejoin="round"
                            >
                              <path d="M21 15v4a2 2 0 0 1-2 2H5a2 2 0 0 1-2-2v-4"></path>
                              <polyline points="17 8 12 3 7 8"></polyline>
                              <line x1="12" y1="3" x2="12" y2="15"></line>
                            </svg>
                          </button>
                        </label>
                        <button
                          onClick={() => {
                            setSelectedImage(null);
                            setImagePreview(null);
                            setImageCaption('');
                          }}
                          className="w-8 h-8 bg-black/80 hover:bg-black text-white rounded-full flex items-center justify-center border border-white/20 hover:border-white/40 transition-all"
                          title="Remove image"
                        >
                          <svg
                            xmlns="http://www.w3.org/2000/svg"
                            width="16"
                            height="16"
                            viewBox="0 0 24 24"
                            fill="none"
                            stroke="currentColor"
                            strokeWidth="2"
                            strokeLinecap="round"
                            strokeLinejoin="round"
                          >
                            <line x1="18" y1="6" x2="6" y2="18"></line>
                            <line x1="6" y1="6" x2="18" y2="18"></line>
                          </svg>
                        </button>
                      </div>
                    </div>
                  </div>
<<<<<<< HEAD
                )}
                <div className="flex items-center space-x-4">
                  <div className="flex-1">
                    <input
                      type="text"
                      placeholder={selectedImage 
                        ? `Add a message with your image to ${formatTierLabel(selectedChatTier)} chat`
                        : `Message in ${formatTierLabel(selectedChatTier)} chat`}
                      value={selectedImage ? imageCaption : chatInput}
                      onChange={(e) => selectedImage ? setImageCaption(e.target.value) : setChatInput(e.target.value)}
                      onKeyDown={(e) => {
                        if (e.key === "Enter" && !e.shiftKey && !isSendingMessage && canChatInSelectedTier) {
                          e.preventDefault();
                          if (selectedImage) {
                            uploadImage();
                          } else {
                            handleSendMessage();
                          }
                        }
                      }}
                      className="w-full h-10 border-2 border-[#03FF24] bg-black text-white focus:outline-none focus:border-[#03FF24] px-3 text-sm"
                    />
                  </div>
                  <div className="flex items-center space-x-2">
                    <label className="cursor-pointer">
                      <input
                        type="file"
                        accept="image/*"
                        onChange={handleImageUpload}
                        className="hidden"
                      />
                      <div className="w-10 h-10 border-2 border-[#03FF24]/30 hover:border-[#03FF24] flex items-center justify-center transition-all">
                        <ImageIcon className="w-5 h-5 text-[#03FF24]" />
                      </div>
                    </label>
                    <button
                      onClick={() => selectedImage ? uploadImage() : handleSendMessage()}
                      disabled={selectedImage ? isUploadingImage : !chatInput.trim()}
                      className="h-10 px-4 bg-[#03FF24] text-black hover:opacity-80 disabled:opacity-50 transition-all flex items-center justify-center"
                    >
                      {isUploadingImage ? (
                        <div className="w-5 h-5 border-2 border-black border-t-transparent animate-spin"></div>
                      ) : (
                        'Post'
                      )}
                    </button>
                  </div>
                </div>
=======
                ))}
            </div>

            {/* Message Input Area */}
            <div className="p-2 flex-shrink-0">
              {" "}
              {/* Ensure input doesn't grow */}
              {/* Scroll to bottom button */}
              {showScrollButton && (
                <button
                  onClick={() => scrollToBottom(true)}
                  className="fixed bottom-24 right-4 bg-[#03FF24] text-black rounded-full p-3 shadow-lg hover:opacity-90 transition-opacity"
                >
                  <svg
                    xmlns="http://www.w3.org/2000/svg"
                    width="24"
                    height="24"
                    viewBox="0 0 24 24"
                    fill="none"
                    stroke="currentColor"
                    stroke-width="2"
                    stroke-linecap="round"
                    stroke-linejoin="round"
                  >
                    <polyline points="6 9 12 15 18 9"></polyline>
                  </svg>
                </button>
              )}
              {!canChatInSelectedTier && publicKey && (
                <p className="text-center text-yellow-500 text-sm mb-2">
                  You need {getTierThreshold(selectedChatTier).toLocaleString()}
                  + tokens to chat here.
                </p>
              )}
              {!publicKey && (
                <p className="text-center text-yellow-500 text-sm mb-2">
                  Connect your wallet to chat.
                </p>
              )}
              <div className="flex items-center space-x-2">
                <input
                  type="text"
                  value={chatInput}
                  onChange={(e) => setChatInput(e.target.value)}
                  onKeyDown={(e) => {
                    if (
                      e.key === "Enter" &&
                      !e.shiftKey &&
                      !isSendingMessage &&
                      canChatInSelectedTier
                    ) {
                      e.preventDefault();
                      handleSendMessage();
                    }
                  }}
                  placeholder={
                    !isAuthenticated
                      ? "Connect wallet to chat"
                      : !eligibleChatTiers.includes(selectedChatTier)
                        ? `Need ${getTierThreshold(selectedChatTier).toLocaleString()}+ tokens`
                        : `Message in ${formatTierLabel(selectedChatTier)} chat...`
                  }
                  disabled={!canChatInSelectedTier || isSendingMessage}
                  className="flex-1 h-10 border bg-gray-800 border-gray-600 text-white focus:outline-none focus:border-[#03FF24] focus:ring-1 focus:ring-[#03FF24] px-3 text-sm rounded-md disabled:opacity-60 disabled:cursor-not-allowed"
                />
                <button
                  onClick={handleSendMessage}
                  disabled={
                    !canChatInSelectedTier ||
                    isSendingMessage ||
                    !chatInput.trim()
                  }
                  className="p-2 bg-[#03FF24] text-black hover:opacity-80 disabled:opacity-50 disabled:cursor-not-allowed transition-all rounded-md flex items-center justify-center w-10 h-10"
                >
                  {isSendingMessage ? (
                    <div className="w-5 h-5 border-2 border-black border-t-transparent rounded-full animate-spin"></div>
                  ) : (
                    <Send size={20} />
                  )}
                </button>
>>>>>>> 96ea14f5
              </div>
            </div>
          </div>
        </div>
      </div>
    </div>
  );
}<|MERGE_RESOLUTION|>--- conflicted
+++ resolved
@@ -6,22 +6,15 @@
 import { useTokenBalance } from "@/hooks/use-token-balance";
 import { env } from "@/utils/env";
 import { useWallet } from "@solana/wallet-adapter-react";
-<<<<<<< HEAD
-import { RefreshCw, Send, Image as ImageIcon } from "lucide-react";
-=======
-import { RefreshCw, Send, Maximize, Minimize } from "lucide-react";
->>>>>>> 96ea14f5
+import { RefreshCw, Send, Image as ImageIcon, Maximize, Minimize } from "lucide-react";
 import { useCallback, useEffect, useRef, useState } from "react";
 import { useLocation, useParams } from "react-router-dom";
 import { useInView } from "react-intersection-observer";
 import { getSocket } from "@/utils/socket"; // Import WebSocket utility
-<<<<<<< HEAD
 import { ChatImage } from '../chat/ChatImage';
 import { getAuthToken } from "@/utils/auth";
 import { toast } from "react-toastify";
-=======
 import { clsx } from "clsx"; // Import clsx for conditional classes
->>>>>>> 96ea14f5
 
 // --- API Base URL ---
 const API_BASE_URL = env.apiUrl || ""; // Ensure fallback
@@ -652,16 +645,11 @@
       hasLiked: false,
     };
 
-<<<<<<< HEAD
     // Optimistically add the message
     setChatMessages((prev) => [...prev, optimisticMessage]);
     if (!imageUrl) {
       setChatInput("");
     }
-=======
-    const messageToSend = chatInput.trim(); // Store message before clearing input
-    setChatInput("");
->>>>>>> 96ea14f5
 
     setTimeout(() => scrollToBottom(true), 50);
 
@@ -794,7 +782,6 @@
     );
   };
 
-<<<<<<< HEAD
   const [selectedImage, setSelectedImage] = useState<File | null>(null);
   const [imagePreview, setImagePreview] = useState<string | null>(null);
   const [imageCaption, setImageCaption] = useState('');
@@ -854,15 +841,48 @@
     }
   };
 
+  // Effect to manage body scroll based on fullscreen state
+  useEffect(() => {
+    if (isChatFullscreen) {
+      document.body.style.overflow = "hidden";
+    } else {
+      document.body.style.overflow = "";
+    }
+    // Cleanup function to reset overflow when component unmounts
+    return () => {
+      document.body.style.overflow = "";
+    };
+  }, [isChatFullscreen]);
+
   return (
     <div className="flex flex-col h-full">
       <div className="flex flex-col my-2">
-        <div className="flex flex-col md:flex-row gap-4">
+        <div
+          className={clsx(
+            "flex flex-col md:flex-row gap-4",
+            isChatFullscreen &&
+              "fixed inset-0 z-50 bg-black p-2 flex flex-col z-10000", // Use flex-col for fullscreen container
+          )}
+        >
           {/* Content Area */}
-          <div className="flex flex-col grow w-full">
-            <div className="flex flex-col h-[70vh] bg-black border-t-1 border-gray-700">
+          <div
+            className={clsx(
+              "flex flex-col grow w-full",
+              isChatFullscreen && "overflow-hidden", // Contain children within fullscreen
+            )}
+          >
+            <div
+              className={clsx(
+                "flex flex-col border-t-1 border-gray-700",
+                isChatFullscreen
+                  ? "grow" // Let this inner container grow to fill Content Area
+                  : "h-[70vh]", // Original height
+              )}
+            >
               {/* Tier Selection Header */}
-              <div className="flex justify-between items-center p-2">
+              <div className="flex justify-between items-center p-2 flex-shrink-0">
+                {" "}
+                {/* Ensure header doesn't grow */}
                 <div className="flex gap-2">
                   {CHAT_TIERS.map((tier) => {
                     const isEligible = eligibleChatTiers.includes(tier);
@@ -885,124 +905,17 @@
                     );
                   })}
                 </div>
-
-                <div className="flex items-center gap-2">
-                  <Button
-                    size="small"
-                    variant="outline"
-                    onClick={() => {
-                      setOldestTimestamp(null);
-                      setHasOlderMessages(true);
-                      fetchChatMessages(selectedChatTier, false);
-                    }}
-                    disabled={
-                      isRefreshingMessages ||
-                      isChatLoading ||
-                      isLoadingOlderMessages
-                    }
-                    className="p-1"
-                  >
-                    <RefreshCw
-                      size={16}
-                      className={
-                        isRefreshingMessages ||
-                        (isChatLoading && !isRefreshingMessages)
-                          ? "animate-spin"
-                          : ""
-                      }
-                    />
-                  </Button>
-=======
-  // Effect to manage body scroll based on fullscreen state
-  useEffect(() => {
-    if (isChatFullscreen) {
-      document.body.style.overflow = "hidden";
-    } else {
-      document.body.style.overflow = "";
-    }
-    // Cleanup function to reset overflow when component unmounts
-    return () => {
-      document.body.style.overflow = "";
-    };
-  }, [isChatFullscreen]);
-
-  return (
-    <div className="flex flex-col my-2">
-      <div
-        className={clsx(
-          "flex flex-col md:flex-row gap-4",
-          isChatFullscreen &&
-            "fixed inset-0 z-50 bg-black p-2 flex flex-col z-10000", // Use flex-col for fullscreen container
-        )}
-      >
-        {/* Content Area */}
-        <div
-          className={clsx(
-            "flex flex-col grow w-full",
-            isChatFullscreen && "overflow-hidden", // Contain children within fullscreen
-          )}
-        >
-          <div
-            className={clsx(
-              "flex flex-col border-t-1 border-gray-700",
-              isChatFullscreen
-                ? "grow" // Let this inner container grow to fill Content Area
-                : "h-[70vh]", // Original height
-            )}
-          >
-            {/* Tier Selection Header */}
-            <div className="flex justify-between items-center p-2 flex-shrink-0">
-              {" "}
-              {/* Ensure header doesn't grow */}
-              <div className="flex gap-2">
-                {CHAT_TIERS.map((tier) => {
-                  const isEligible = eligibleChatTiers.includes(tier);
-                  const isSelected = selectedChatTier === tier;
-                  return (
-                    <button
-                      key={tier}
-                      onClick={() => setSelectedChatTier(tier)}
-                      disabled={
-                        !isEligible || isChatLoading || isLoadingOlderMessages
-                      }
-                      className={`px-3 py-1 text-sm font-medium transition-colors
-                          ${isSelected ? "bg-[#03FF24] text-black" : "text-gray-300"}
-                          ${!isEligible ? "opacity-50 cursor-not-allowed" : "hover:bg-gray-700"}
-                          ${isChatLoading && isSelected ? "animate-pulse" : ""}
-                        `}
-                    >
-                      {formatTierLabel(tier)}
-                    </button>
-                  );
-                })}
-              </div>
-              {/* Fullscreen Button - Mobile Only */}
-              <button
-                onClick={() => setIsChatFullscreen(!isChatFullscreen)}
-                className="md:hidden p-1 text-gray-400 hover:text-white"
-              >
-                {isChatFullscreen ? (
-                  <Minimize size={20} />
-                ) : (
-                  <Maximize size={20} />
-                )}
-              </button>
-            </div>
-
-            {/* Message Display Area */}
-            <div
-              ref={chatContainerRef}
-              className="chat-scroll-container flex-grow overflow-y-auto p-2 space-y-3"
-            >
-              {/* --- Top Sentinel for Upward Pagination --- */}
-              <div ref={topSentinelRef} style={{ height: "1px" }} />
-
-              {/* Loading indicator for older messages */}
-              {isLoadingOlderMessages && (
-                <div className="flex items-center justify-center py-2">
-                  <Loader />
->>>>>>> 96ea14f5
-                </div>
+                {/* Fullscreen Button - Mobile Only */}
+                <button
+                  onClick={() => setIsChatFullscreen(!isChatFullscreen)}
+                  className="md:hidden p-1 text-gray-400 hover:text-white"
+                >
+                  {isChatFullscreen ? (
+                    <Minimize size={20} />
+                  ) : (
+                    <Maximize size={20} />
+                  )}
+                </button>
               </div>
 
               {/* Message Display Area */}
@@ -1127,7 +1040,37 @@
               </div>
 
               {/* Chat input */}
-              <div className="p-4 pt-24 border-t-2 border-[#03FF24]/30 relative">
+              <div className="p-2 flex-shrink-0">
+                {showScrollButton && (
+                  <button
+                    onClick={() => scrollToBottom(true)}
+                    className="fixed bottom-24 right-4 bg-[#03FF24] text-black rounded-full p-3 shadow-lg hover:opacity-90 transition-opacity"
+                  >
+                    <svg
+                      xmlns="http://www.w3.org/2000/svg"
+                      width="24"
+                      height="24"
+                      viewBox="0 0 24 24"
+                      fill="none"
+                      stroke="currentColor"
+                      strokeWidth="2"
+                      strokeLinecap="round"
+                      strokeLinejoin="round"
+                    >
+                      <polyline points="6 9 12 15 18 9"></polyline>
+                    </svg>
+                  </button>
+                )}
+                {!canChatInSelectedTier && publicKey && (
+                  <p className="text-center text-yellow-500 text-sm mb-2">
+                    You need {getTierThreshold(selectedChatTier).toLocaleString()}+ tokens to chat here.
+                  </p>
+                )}
+                {!publicKey && (
+                  <p className="text-center text-yellow-500 text-sm mb-2">
+                    Connect your wallet to chat.
+                  </p>
+                )}
                 {selectedImage && (
                   <div className="absolute -top-[320px] left-4 w-full z-10">
                     <div className="relative w-full aspect-square max-w-[400px] border-4 border-[#03FF24] flex items-center justify-center bg-black">
@@ -1192,30 +1135,34 @@
                       </div>
                     </div>
                   </div>
-<<<<<<< HEAD
                 )}
-                <div className="flex items-center space-x-4">
-                  <div className="flex-1">
-                    <input
-                      type="text"
-                      placeholder={selectedImage 
-                        ? `Add a message with your image to ${formatTierLabel(selectedChatTier)} chat`
-                        : `Message in ${formatTierLabel(selectedChatTier)} chat`}
-                      value={selectedImage ? imageCaption : chatInput}
-                      onChange={(e) => selectedImage ? setImageCaption(e.target.value) : setChatInput(e.target.value)}
-                      onKeyDown={(e) => {
-                        if (e.key === "Enter" && !e.shiftKey && !isSendingMessage && canChatInSelectedTier) {
-                          e.preventDefault();
-                          if (selectedImage) {
-                            uploadImage();
-                          } else {
-                            handleSendMessage();
-                          }
+                <div className="flex items-center space-x-2">
+                  <input
+                    type="text"
+                    value={selectedImage ? imageCaption : chatInput}
+                    onChange={(e) => selectedImage ? setImageCaption(e.target.value) : setChatInput(e.target.value)}
+                    onKeyDown={(e) => {
+                      if (e.key === "Enter" && !e.shiftKey && !isSendingMessage && canChatInSelectedTier) {
+                        e.preventDefault();
+                        if (selectedImage) {
+                          uploadImage();
+                        } else {
+                          handleSendMessage();
                         }
-                      }}
-                      className="w-full h-10 border-2 border-[#03FF24] bg-black text-white focus:outline-none focus:border-[#03FF24] px-3 text-sm"
-                    />
-                  </div>
+                      }
+                    }}
+                    placeholder={
+                      !isAuthenticated
+                        ? "Connect wallet to chat"
+                        : !eligibleChatTiers.includes(selectedChatTier)
+                          ? `Need ${getTierThreshold(selectedChatTier).toLocaleString()}+ tokens`
+                          : selectedImage
+                            ? `Add a message with your image to ${formatTierLabel(selectedChatTier)} chat`
+                            : `Message in ${formatTierLabel(selectedChatTier)} chat...`
+                    }
+                    disabled={!canChatInSelectedTier || isSendingMessage}
+                    className="flex-1 h-10 border bg-gray-800 border-gray-600 text-white focus:outline-none focus:border-[#03FF24] focus:ring-1 focus:ring-[#03FF24] px-3 text-sm rounded-md disabled:opacity-60 disabled:cursor-not-allowed"
+                  />
                   <div className="flex items-center space-x-2">
                     <label className="cursor-pointer">
                       <input
@@ -1231,7 +1178,7 @@
                     <button
                       onClick={() => selectedImage ? uploadImage() : handleSendMessage()}
                       disabled={selectedImage ? isUploadingImage : !chatInput.trim()}
-                      className="h-10 px-4 bg-[#03FF24] text-black hover:opacity-80 disabled:opacity-50 transition-all flex items-center justify-center"
+                      className="h-10 px-4 bg-[#03FF24] text-black hover:opacity-80 disabled:opacity-50 transition-all flex items-center justify-center rounded-md"
                     >
                       {isUploadingImage ? (
                         <div className="w-5 h-5 border-2 border-black border-t-transparent animate-spin"></div>
@@ -1241,88 +1188,6 @@
                     </button>
                   </div>
                 </div>
-=======
-                ))}
-            </div>
-
-            {/* Message Input Area */}
-            <div className="p-2 flex-shrink-0">
-              {" "}
-              {/* Ensure input doesn't grow */}
-              {/* Scroll to bottom button */}
-              {showScrollButton && (
-                <button
-                  onClick={() => scrollToBottom(true)}
-                  className="fixed bottom-24 right-4 bg-[#03FF24] text-black rounded-full p-3 shadow-lg hover:opacity-90 transition-opacity"
-                >
-                  <svg
-                    xmlns="http://www.w3.org/2000/svg"
-                    width="24"
-                    height="24"
-                    viewBox="0 0 24 24"
-                    fill="none"
-                    stroke="currentColor"
-                    stroke-width="2"
-                    stroke-linecap="round"
-                    stroke-linejoin="round"
-                  >
-                    <polyline points="6 9 12 15 18 9"></polyline>
-                  </svg>
-                </button>
-              )}
-              {!canChatInSelectedTier && publicKey && (
-                <p className="text-center text-yellow-500 text-sm mb-2">
-                  You need {getTierThreshold(selectedChatTier).toLocaleString()}
-                  + tokens to chat here.
-                </p>
-              )}
-              {!publicKey && (
-                <p className="text-center text-yellow-500 text-sm mb-2">
-                  Connect your wallet to chat.
-                </p>
-              )}
-              <div className="flex items-center space-x-2">
-                <input
-                  type="text"
-                  value={chatInput}
-                  onChange={(e) => setChatInput(e.target.value)}
-                  onKeyDown={(e) => {
-                    if (
-                      e.key === "Enter" &&
-                      !e.shiftKey &&
-                      !isSendingMessage &&
-                      canChatInSelectedTier
-                    ) {
-                      e.preventDefault();
-                      handleSendMessage();
-                    }
-                  }}
-                  placeholder={
-                    !isAuthenticated
-                      ? "Connect wallet to chat"
-                      : !eligibleChatTiers.includes(selectedChatTier)
-                        ? `Need ${getTierThreshold(selectedChatTier).toLocaleString()}+ tokens`
-                        : `Message in ${formatTierLabel(selectedChatTier)} chat...`
-                  }
-                  disabled={!canChatInSelectedTier || isSendingMessage}
-                  className="flex-1 h-10 border bg-gray-800 border-gray-600 text-white focus:outline-none focus:border-[#03FF24] focus:ring-1 focus:ring-[#03FF24] px-3 text-sm rounded-md disabled:opacity-60 disabled:cursor-not-allowed"
-                />
-                <button
-                  onClick={handleSendMessage}
-                  disabled={
-                    !canChatInSelectedTier ||
-                    isSendingMessage ||
-                    !chatInput.trim()
-                  }
-                  className="p-2 bg-[#03FF24] text-black hover:opacity-80 disabled:opacity-50 disabled:cursor-not-allowed transition-all rounded-md flex items-center justify-center w-10 h-10"
-                >
-                  {isSendingMessage ? (
-                    <div className="w-5 h-5 border-2 border-black border-t-transparent rounded-full animate-spin"></div>
-                  ) : (
-                    <Send size={20} />
-                  )}
-                </button>
->>>>>>> 96ea14f5
               </div>
             </div>
           </div>
