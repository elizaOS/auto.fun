import Button from "@/components/button";
import CopyButton from "@/components/copy-button";
import Loader from "@/components/loader";
import SkeletonImage from "@/components/skeleton-image";
import AdminSection from "@/components/token-sections/admin";
import AgentsSection from "@/components/token-sections/agents";
import ChatSection from "@/components/token-sections/chat";
import GenerationSection from "@/components/token-sections/generation";
import TokenStatus from "@/components/token-status";
import Trade from "@/components/trade";
import { TradingViewChart } from "@/components/trading-view-chart";
import TransactionsAndHolders from "@/components/txs-and-holders";
import Verified from "@/components/verified";
import { useTokenBalance } from "@/hooks/use-token-balance";
import { useSolPriceContext } from "@/providers/use-sol-price-context";
import { IToken } from "@/types";
import { Helmet } from "react-helmet-async";
import {
  abbreviateNumber,
  formatNumber,
  formatNumberSubscript,
  fromNow,
  LAMPORTS_PER_SOL,
  resizeImage,
  shortenAddress,
} from "@/utils";
import { getToken, queryClient } from "@/utils/api";
import { getAuthToken } from "@/utils/auth";
import { env } from "@/utils/env";
import { getSocket } from "@/utils/socket";
import { useWallet } from "@solana/wallet-adapter-react";
import { useQuery } from "@tanstack/react-query";
import { ExternalLink, Globe, Info as InfoCircle } from "lucide-react";
import { Fragment, useEffect, useRef, useState } from "react";
import { Link, useParams } from "react-router";
import { toast } from "react-toastify";
import { Tooltip } from "react-tooltip";
import Chart from "@/components/chart";

// Use admin addresses from environment
const { adminAddresses } = env;

// Remove CSS styles
// const styles = `
//   .token-ellipsis:before {
//     float: right;
//     content: attr(data-tail);
//   }
//
//   .token-ellipsis {
//     white-space: nowrap;
//     text-overflow: ellipsis;
//     overflow: hidden;
//   }
// `;

// Add a custom component for middle ellipsis
function MiddleEllipsis({ text }: { text?: string; suffix?: string }) {
  const elementRef = useRef<HTMLDivElement>(null);
  const [showFull, setShowFull] = useState(false);

  useEffect(() => {
    if (!elementRef.current) return;

    const observer = new ResizeObserver((entries) => {
      for (const entry of entries) {
        setShowFull(entry.contentRect.width > 420);
      }
    });

    observer.observe(elementRef.current);
    return () => observer.disconnect();
  }, []);

  if (!text) return null;

  const prefix = text.substring(0, 8);
  const suffix = text.substring(text.length - 8);

  return (
    <div
      ref={elementRef}
      className="font-dm-mono text-center overflow-hidden"
      title={text}
    >
      {showFull ? text : `${prefix}...${suffix}`}
    </div>
  );
}

export default function Page() {
  const params = useParams<{ address: string }>();
  const address = params?.address;
  const { publicKey } = useWallet();
  const normalizedWallet = publicKey?.toString();
  const { solPrice: contextSolPrice } = useSolPriceContext();

  // ---- Moderator Check using environment variables ----
  const isModerator = publicKey
    ? adminAddresses.includes(publicKey.toString())
    : false;
  // ---- End Moderator Check ----

  const [activeTab, setActiveTab] = useState<"chart" | "ai" | "chat">("chart");

  // Fetch token details from API
  const tokenQuery = useQuery({
    queryKey: ["token", address],
    queryFn: async () => {
      if (!address) throw new Error("No address passed");
      try {
        return await getToken({ address });
      } catch (error) {
        console.error(`Token page: Error fetching token data:`, error);
        throw error;
      }
    },
    refetchInterval: 20000,
    refetchOnMount: true,
    refetchOnReconnect: true,
    refetchOnWindowFocus: true,
  });

  useEffect(() => {
    const socket = getSocket();

    // Create a handler function that checks if the token matches the current address
    const handleTokenUpdate = (token: any) => {
      // Only update if the token address matches the current page
      if (token.mint === address) {
        queryClient.setQueryData(["token", address], token);
      }
    };

    // Add the event listener with our filtered handler
    socket.on("updateToken", handleTokenUpdate);

    return () => {
      // Remove the specific handler when cleaning up
      socket.off("updateToken", handleTokenUpdate);
    };
  }, [address]);

  useEffect(() => {
    const socket = getSocket();
    socket.emit("subscribe", address);

    return () => {
      socket.emit("unsubscribe", address);
    };
  }, [address]);

  const token = tokenQuery?.data as IToken;

  // Check if user is the token owner
  const isTokenOwner = publicKey?.toString() === token?.creator;

  const currentPrice = token?.currentPrice || 0;
  const marketCapUSD = token?.marketCapUSD || 0;
  const volume24h = token?.volume24h || 0;

  const tokenPriceUSD = token?.marketCapUSD / token?.tokenSupplyUiAmount;
  const priceSOL = tokenPriceUSD / token?.solPriceUSD;

  const { tokenBalance } = useTokenBalance({
    tokenId: token?.mint || (params?.address as string),
  });
  const solanaPrice = contextSolPrice || token?.solPriceUSD || 0;

  const handleClaimFees = async () => {
    if (!token?.mint || token?.creator !== normalizedWallet) {
      toast.error("No token found");
      return;
    }

    try {
      const authToken = getAuthToken();

      const headers: Record<string, string> = {
        "Content-Type": "application/json",
      };

      if (authToken) {
        headers["Authorization"] = `Bearer ${authToken}`;
      }

      const response = await fetch(`${env.apiUrl}/api/claimFees`, {
        method: "POST",
        credentials: "include",
        body: JSON.stringify({ tokenMint: token?.mint }),
        headers,
      });

      if (!response.ok) {
        throw new Error("Failed to claim fees");
      }

      toast.success("Fees claimed successfully");
    } catch (error) {
      console.error("Error claiming fees:", error);
      toast.error("Failed to claim fees");
    }
  };

  if (tokenQuery?.isLoading) {
    return <Loader isFullscreen />;
  }

  if (!tokenQuery?.data && tokenQuery?.isError) {
    return (
      <div className="flex flex-col gap-4 items-center justify-center h-[50vh]">
        <h2 className="text-2xl font-bold text-autofun-text-primary">
          Error Loading Token
        </h2>
        <p className="text-autofun-text-secondary">
          The token data could not be loaded.
        </p>
        <div className="flex gap-2">
          <Link to="/">
            <Button>Back to Home</Button>
          </Link>
          {/* <Link to={`https://solscan.io/token/${address}`} target="_blank">
            <Button variant="secondary">View on Solscan</Button>
          </Link> */}
        </div>
      </div>
    );
  }

  // --- Helmet Setup --- Add this block
  const apiBaseUrl = env.apiUrl || ""; // Use env helper
  const ogImageUrl = address
    ? `${apiBaseUrl}/api/og-image/${address}.png`
    : `${apiBaseUrl}/default-og-image.png`; // Use API base URL and default
  const pageUrl = window.location.href; // Or construct canonical URL
  const defaultDescription = `View ${token?.name || "token"} details, price, and market cap on auto.fun.`;
  const title = `${token?.name || "Token"} (${token?.ticker || "--"}) - auto.fun`;
  // --- End Helmet Setup ---

  return (
    <Fragment>
      <Helmet>
<<<<<<< HEAD
        <title>{title}</title>
        <meta property="og:title" content={title} />
        <meta
          property="og:description"
          content={token?.description || defaultDescription}
        />
        <meta property="og:type" content="website" />
        <meta property="og:url" content={pageUrl} />
        <meta property="og:image" content={ogImageUrl} />
        <meta property="og:image:type" content="image/png" />
        <meta property="og:image:width" content="1200" />
        <meta property="og:image:height" content="630" />
        <meta name="twitter:card" content="summary_large_image" />
        <meta name="twitter:title" content={title} />
        <meta
          name="twitter:description"
          content={token?.description || defaultDescription}
        />
        <meta name="twitter:image" content={ogImageUrl} />
        {/* Add other meta tags like site name, favicon links etc. if not in Layout */}
=======
        <title>{`${token?.name} (${token?.ticker})`} - auto.fun</title>
>>>>>>> c9cdd598
      </Helmet>
      <div className="flex flex-col gap-3">
        {/* Top Stats Section - Full Width */}
        <div className="w-full py-10 flex flex-wrap justify-between">
          <TopPageItem
            title="Market Cap"
            value={marketCapUSD > 0 ? abbreviateNumber(marketCapUSD) : "-"}
          />
          <TopPageItem
            title="24hr Volume"
            value={volume24h > 0 ? abbreviateNumber(volume24h) : "0"}
          />
          <TopPageItem
            title="Age"
            value={token?.createdAt ? fromNow(token?.createdAt, true) : "-"}
          />
        </div>

        {/* Three Column Layout */}
        <div className="flex flex-col lg:flex-row lg:flex-nowrap gap-4">
          {/* Left Column - 25% - Token Info */}
          <div className="w-full lg:w-1/4 flex flex-col gap-3 order-1 lg:order-1">
            <div className="pt-0 flex flex-col gap-3">
              <div className="relative overflow-hidden">
                <div className="w-full aspect-square">
                  <SkeletonImage
                    src={resizeImage(token?.image, 475, 475)}
                    alt="image"
                  />
                </div>

                {/* Token name overlapping at top - with drop shadow */}
                <div
                  className={
                    "from-black/50 via-black/25 absolute top-0 left-0 right-0 bg-gradient-to-b to-transparent px-3 py-2.5"
                  }
                >
                  <div className="flex flex-wrap items-center justify-start w-full gap-2">
                    <div className="flex flex-wrap items-center gap-2">
                      <h3 className="capitalize text-white text-xl sm:text-2xl font-bold font-satoshi leading-tight truncate drop-shadow-[0_1px_2px_rgba(0,0,0,0.8)] max-w-[180px] sm:max-w-none">
                        {token?.name}
                      </h3>
                      <Verified isVerified={token?.verified ? true : false} />
                      <Tooltip anchorSelect="#view-on-solscan">
                        <span>View on Solscan</span>
                      </Tooltip>
                      <Link
                        to={env.getTokenURL(token?.mint)}
                        target="_blank"
                        id="view-on-solscan"
                      >
                        <ExternalLink className="size-5 drop-shadow-[0_1px_2px_rgba(0,0,0,0.8)]" />
                      </Link>
                    </div>
                    <div className="shrink-0 ml-auto">
                      <TokenStatus token={token} />
                    </div>
                  </div>
                </div>

                {/* Ticker overlapping at bottom - with drop shadow */}
                <div className="absolute bottom-0 left-0 right-0 bg-gradient-to-t from-black/50 via-black/25 to-transparent px-3 py-2.5">
                  <div className="text-autofun-text-highlight text-xl font-bold font-dm-mono uppercase tracking-widest drop-shadow-[0_1px_2px_rgba(0,0,0,0.8)]">
                    ${token?.ticker}
                  </div>
                </div>
              </div>

              <div className="flex flex-col gap-3">
                <span className="text-autofun-text-secondary text-xs font-normal font-dm-mono leading-tight">
                  {token?.description}
                </span>
              </div>

              {/* Contract address */}
              <div className="flex flex-col gap-2">
                <div className="flex relative">
                  <div className="size-10 inline-flex border-r shrink-0 bg-autofun-background-action-primary">
                    <span className="text-base font-dm-mono m-auto text-autofun-text-secondary">
                      CA
                    </span>
                  </div>
                  <div className="bg-autofun-background-input flex justify-between py-2 px-3 min-w-0 w-full gap-2 relative">
                    <span className="mx-auto w-0 flex-1 min-w-0 block text-base text-autofun-text-secondary">
                      <MiddleEllipsis text={token?.mint} />
                    </span>
                  </div>
                  <div className="absolute right-3 top-1/2 transform -translate-y-1/2 bg-autofun-background-input">
                    <CopyButton text={token?.mint} />
                  </div>
                </div>
                {token?.creator === normalizedWallet && !token?.imported && (
                  <div className="flex flex-col gap-2">
                    <button
                      onClick={handleClaimFees}
                      className="cursor-pointer text-white text-center bg-transparent gap-x-3 border-2 hover:bg-autofun-background-action-highlight hover:text-black border-autofun-background-action-highlight flex px-8 py-1 mt-2 flex-row w-full items-center justify-center"
                    >
                      <span className="w-full text-center">Claim Fees</span>
                    </button>
                  </div>
                )}
              </div>

              {/* Creator Profile Section - at the bottom of the left column */}
              {/* Only show if NOT imported AND creator profile exists */}
              {token?.imported === 0 && token.creatorProfile && (
                <div className="mt-3 overflow-hidden border border-autofun-stroke-primary">
                  <div className="px-3 py-2 bg-autofun-background-input border-b border-autofun-stroke-primary">
                    <h3 className="text-autofun-text-primary text-sm font-bold font-dm-mono uppercase tracking-widest">
                      Creator
                    </h3>
                  </div>
                  <div className="p-4 flex flex-col gap-3">
                    <div className="flex items-center justify-between">
                      {/* Display creator's name if available, otherwise the shortened address */}
                      <div className="text-autofun-text-secondary text-sm font-dm-mono truncate">
                        {token.creatorProfile.displayName ||
                          shortenAddress(token.creator)}
                      </div>
                      {/* Copy button still uses the raw creator address */}
                      <CopyButton text={token.creator} />
                    </div>
                    <Link
                      to={`/profiles/${token.creator}`}
                      className="text-center text-autofun-text-highlight hover:bg-autofun-background-action-highlight hover:text-black border-2 border-autofun-background-action-highlight py-2 font-medium transition-colors duration-200"
                    >
                      View Profile
                    </Link>
                  </div>
                </div>
              )}

              {/* Agents Section */}
              <AgentsSection isCreator={token?.creator === normalizedWallet} />

              {/* Social Links */}
              {token?.creator !== normalizedWallet &&
                (() => {
                  const socialLinks = [
                    {
                      url: token?.website,
                      icon: <Globe />,
                      label: "website",
                      key: "website",
                    },
                    {
                      url: token?.twitter,
                      icon: "/x.svg",
                      label: "twitter",
                      key: "twitter",
                    },
                    {
                      url: token?.telegram,
                      icon: "/telegram.svg",
                      label: "telegram",
                      key: "telegram",
                    },
                    {
                      url: token?.discord,
                      icon: "/discord.svg",
                      label: "discord",
                      key: "discord",
                    },
                  ];

                  const availableLinks = socialLinks.filter(
                    (link) => !!link.url,
                  );

                  if (availableLinks.length === 0) {
                    return null; // Don't render the container if no links are available
                  }

                  return (
                    <div className="flex items-stretch gap-0.5">
                      {/* Use flex and items-stretch */}
                      {availableLinks.map((link) => (
                        <Link
                          key={link.key}
                          to={link.url}
                          className="flex-1"
                          target="_blank"
                        >
                          <Button
                            className="w-full h-full rounded-none py-2 flex items-center justify-center"
                            aria-label={link.label}
                          >
                            {typeof link.icon === "string" ? (
                              <SkeletonImage
                                src={link.icon}
                                height={24}
                                width={24}
                                alt={`${link.label}_icon`}
                                className="size-6 object-contain m-auto"
                              />
                            ) : (
                              link.icon
                            )}
                          </Button>
                        </Link>
                      ))}
                    </div>
                  );
                })()}
              {/* Render AdminSection only for moderators or token owners */}
              {(isModerator || isTokenOwner) && <AdminSection />}
            </div>
          </div>

          {/* Middle Column - 50% - Tabs for Chart and AI Create */}
          <div className="w-full lg:w-1/2 flex flex-col gap-3 order-3 lg:order-2">
            <div className="overflow-hidden relative">
              <div className="flex flex-col flex-1">
                {/* Green stroke above tab section */}
                <div className="h-2 w-full bg-autofun-text-highlight z-10"></div>

                {/* Tabs Header with Title and Right-aligned Tabs - removed border-b as it's on the parent */}
                <div className="flex items-center justify-between pr-2">
                  <div className="flex">
                    <button
                      className={`px-4 py-3 text-autofun-text-primary font-medium cursor-pointer ${
                        activeTab === "chart"
                          ? "bg-autofun-background-highlight text-black"
                          : "text-autofun-text-secondary hover:text-autofun-text-primary bg-autofun-background-input"
                      }`}
                      onClick={() => setActiveTab("chart")}
                      style={{ marginTop: "-2px", paddingTop: "14px" }}
                    >
                      Chart
                      <img
                        src={
                          activeTab === "chart"
                            ? "/token/charton.svg"
                            : "/token/chartoff.svg"
                        }
                        className={`size-4 inline-block ml-1.5 ${
                          activeTab === "chart" ? "text-black" : ""
                        }`}
                        alt="chart icon"
                      />
                    </button>
                    <button
                      className={`px-4 py-3 mr-1 text-autofun-text-primary font-medium cursor-pointer ${
                        activeTab === "ai"
                          ? "bg-autofun-background-highlight text-black"
                          : "text-autofun-text-secondary hover:text-autofun-text-primary bg-autofun-background-input"
                      }`}
                      onClick={() => setActiveTab("ai")}
                      style={{ marginTop: "-2px", paddingTop: "14px" }}
                    >
                      AI Create
                      <img
                        src={
                          activeTab === "ai"
                            ? "/token/createoff.svg"
                            : "/token/createon.svg"
                        }
                        className={`size-4 inline-block ml-1.5 ${
                          activeTab === "ai" ? "text-black" : "text-white"
                        }`}
                        alt="chart icon"
                      />
                    </button>
                    <button
                      className={`px-4 py-3 mr-1 text-autofun-text-primary font-medium cursor-pointer ${
                        activeTab === "chat"
                          ? "bg-autofun-background-highlight text-black"
                          : "text-autofun-text-secondary hover:text-autofun-text-primary bg-autofun-background-input"
                      }`}
                      onClick={() => setActiveTab("chat")}
                      style={{ marginTop: "-2px", paddingTop: "14px" }}
                    >
                      Chat
                      <img
                        src={
                          activeTab === "chat"
                            ? "/token/chatoff.svg"
                            : "/token/chaton.svg"
                        }
                        className={`size-4 inline-block ml-1.5 ${
                          activeTab === "chat" ? "text-black" : ""
                        }`}
                        alt="chat icon"
                      />
                    </button>
                  </div>
                  {activeTab === "chart" ? null : (
                    <div
                      id="media-selector-container"
                      className="flex space-x-2 items-center"
                    >
                      {/* Media type buttons will be moved here by the generation component */}
                    </div>
                  )}
                </div>

                {/* Tab Content */}
                {activeTab === "chart" && (
                  <>
                    <Chart token={token} />

                    <TransactionsAndHolders token={token} />
                  </>
                )}
                {activeTab === "ai" && (
                  <div id="generation" className="scroll-mt-16">
                    <GenerationSection />
                  </div>
                )}
                {activeTab === "chat" && (
                  <div id="chat" className="mt-2">
                    <ChatSection />
                  </div>
                )}
              </div>
            </div>
          </div>

          {/* Right Column - 25% - Trading and Bonding Curve */}
          <div className="w-full lg:w-1/4 flex flex-col md:flex-row lg:flex-col gap-3 order-2 lg:order-3">
            {/* Trade Component - Now at the top */}
            <Trade token={token} />
            <div className="flex flex-col gap-3 md:min-w-[400px] lg:min-w-[0]">
              {/* Balance and Value */}
              <div className={`flex flex-col gap-4 my-4 mx-2`}>
                <div className="flex justify-between items-center">
                  <span className="text-sm font-dm-mono text-autofun-text-secondary">
                    Balance:
                  </span>
                  <span className="text-sm font-dm-mono text-autofun-text-secondary">
                    {formatNumber(tokenBalance, false, true)} {token?.ticker}
                  </span>
                </div>
                <div className="flex justify-between items-center">
                  <span className="text-sm font-dm-mono text-autofun-text-secondary">
                    Value:
                  </span>
                  <span className="text-sm font-dm-mono text-autofun-text-secondary">
                    {formatNumber(tokenBalance * currentPrice, false, true)} SOL
                    /{" "}
                    {formatNumber(
                      tokenBalance * currentPrice * solanaPrice,
                      true,
                      false,
                    )}
                  </span>
                </div>
              </div>

              {/* Bonding Curve */}
              {token?.imported === 0 && (
                <div className="flex flex-col gap-3.5 p-2">
                  <div className="flex justify-between gap-3.5 items-center">
                    <p className="font-medium font-satoshi">Progress</p>
                    <Tooltip anchorSelect="#tooltip">
                      <span>
                        When the market cap reaches the graduation threshold,
                        the coin's liquidity will transition to Raydium.
                      </span>
                    </Tooltip>
                    <InfoCircle
                      className="size-5 text-autofun-text-secondary"
                      id="tooltip"
                    />
                  </div>
                  <div className="relative w-full h-8 overflow-hidden">
                    {/* Background layer */}
                    <img
                      src="/token/progressunder.svg"
                      alt="Progress bar background"
                      className="absolute left-0 top-0 w-full h-full object-cover blur-xs"
                    />
                    {/* Progress layer with dynamic width */}
                    <div
                      className="absolute left-0 top-0 h-full"
                      style={{
                        width: `${Math.min(100, token?.curveProgress || 0)}%`,
                      }}
                    >
                      <img
                        style={{
                          width: "100%",
                          height: "100%",
                          objectFit: "cover",
                        }}
                        src="/token/progress.svg"
                        alt="Progress indicator"
                      />
                    </div>
                    {/* Percentage text */}
                    <div className="absolute right-2 top-0 h-full flex items-center">
                      <span className="text-autofun-text-secondary font-bold font-dm-mono text-[16px]">
                        {(token?.curveProgress || 0).toFixed(0)}%
                      </span>
                    </div>
                  </div>
                  {token?.status !== "migrated" &&
                  token?.curveProgress !== 100 ? (
                    <p className="font-satoshi text-sm text-autofun-text-secondary whitespace-pre-line break-words mt-2">
                      {/* Graduate this coin at{" "}
                    {formatNumber(graduationMarketCap, true)} market cap.{"\n"} */}
                      There is{" "}
                      {formatNumber(
                        (token?.reserveLamport - token?.virtualReserves) /
                          LAMPORTS_PER_SOL,
                        true,
                        true,
                      )}{" "}
                      SOL in the bonding curve.
                    </p>
                  ) : (
                    env.solanaNetwork !== "devnet" && (
                      <Link
                        to={env.getRaydiumURL(token?.mint)}
                        target="_blank"
                        className="text-autofun-text-secondary hover:text-autofun-text-primary"
                      >
                        View on Raydium
                      </Link>
                    )
                  )}
                </div>
              )}

              {/* Price Display - Now below bonding curve */}
              <div className="py-4 px-3">
                <div className="flex justify-between flex-col">
                  <div className="flex flex-col gap-1 items-center py-4">
                    <span className="font-dm-mono text-autofun-text-secondary">
                      Price USD
                    </span>
                    <span className="text-xl font-dm-mono text-autofun-text-primary">
                      {tokenPriceUSD
                        ? formatNumberSubscript(tokenPriceUSD)
                        : "$0.00"}
                    </span>
                  </div>
                  <div className="flex flex-col gap-1 items-center py-4">
                    <span className="font-dm-mono text-autofun-text-secondary">
                      Price SOL
                    </span>
                    <span className="text-xl font-dm-mono text-autofun-text-primary">
                      {priceSOL
                        ? formatNumberSubscript(priceSOL)
                        : "0.00000000"}
                    </span>
                  </div>
                </div>
              </div>
            </div>
          </div>
        </div>
      </div>
    </Fragment>
  );
}

const TopPageItem = ({ title, value }: { title: any; value: any }) => {
  return (
    <div className="flex-1 flex flex-col items-center">
      <span className="text-2xl md:text-4xl xl:text-6xl font-extrabold font-dm-mono text-autofun-text-highlight">
        {value}
      </span>
      <span className="text-base md:text-lg font-dm-mono text-autofun-text-secondary mt-3">
        {title}
      </span>
    </div>
  );
};<|MERGE_RESOLUTION|>--- conflicted
+++ resolved
@@ -240,30 +240,7 @@
   return (
     <Fragment>
       <Helmet>
-<<<<<<< HEAD
-        <title>{title}</title>
-        <meta property="og:title" content={title} />
-        <meta
-          property="og:description"
-          content={token?.description || defaultDescription}
-        />
-        <meta property="og:type" content="website" />
-        <meta property="og:url" content={pageUrl} />
-        <meta property="og:image" content={ogImageUrl} />
-        <meta property="og:image:type" content="image/png" />
-        <meta property="og:image:width" content="1200" />
-        <meta property="og:image:height" content="630" />
-        <meta name="twitter:card" content="summary_large_image" />
-        <meta name="twitter:title" content={title} />
-        <meta
-          name="twitter:description"
-          content={token?.description || defaultDescription}
-        />
-        <meta name="twitter:image" content={ogImageUrl} />
-        {/* Add other meta tags like site name, favicon links etc. if not in Layout */}
-=======
         <title>{`${token?.name} (${token?.ticker})`} - auto.fun</title>
->>>>>>> c9cdd598
       </Helmet>
       <div className="flex flex-col gap-3">
         {/* Top Stats Section - Full Width */}
