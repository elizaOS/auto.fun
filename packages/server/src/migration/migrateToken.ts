import { AnchorProvider, BN, Program } from "@coral-xyz/anchor";
import {
  CREATE_CPMM_POOL_FEE_ACC,
  CREATE_CPMM_POOL_PROGRAM,
  DEVNET_PROGRAM_ID,
  getCpmmPdaAmmConfigId,
} from "@raydium-io/raydium-sdk-v2";
import { NATIVE_MINT } from "@solana/spl-token";
import { Connection, Keypair, PublicKey, Transaction } from "@solana/web3.js";
import { updateTokenInDB } from "../cron";
import { ExternalToken } from "../externalToken";
import { initSdk, txVersion } from "@autodotfun/raydium/src/raydium-config";
import { depositToRaydiumVault } from "@autodotfun/raydium/src/raydiumVault";
import { RaydiumVault } from "@autodotfun/types/types/raydium_vault";
import { TokenData } from "@autodotfun/raydium/src/types/tokenData";
import { retryOperation, sendNftTo, sendSolTo } from "@autodotfun/raydium/src/utils";
<<<<<<< HEAD
import { execWithdrawTx, withdrawTx } from "@autodotfun/raydium/src/withdraw";
import { Autofun } from "@autodotfun/types/types/autofun";
=======
import { execWithdrawTx, withdrawTx, execWithdrawTxSafe } from "@autodotfun/raydium/src/withdraw";
import { Autofun } from "@autodotfun/program/types/autofun";
>>>>>>> d7d11b65
import { Wallet } from "@autodotfun/server/src/tokenSupplyHelpers/customWallet";
import { logger } from "@autodotfun/server/src/util";
import { getWebSocketClient } from "@autodotfun/server/src/websocket-client";
import {
  MigrationStep,
  releaseMigrationLock,
  LockResult,
  getToken,
  // safePostUpdate,
  safeUpdateTokenInDB
} from "./migrations";
import { Env } from "../env";
import { RedisCacheService } from "../redis";
import { getDB, tokens } from "../db";
import { eq, and } from "drizzle-orm";


export class TokenMigrator {
  constructor(
    public env: Env,
    public connection: Connection,
    public wallet: Wallet,
    public program: Program<RaydiumVault>,
    public autofunProgram: Program<Autofun>,
    public provider: AnchorProvider,
    public redisCache: RedisCacheService,
  ) { }
  FEE_PERCENTAGE = 10; // 10% fee for pool creation



  async resetMigration(mint: string): Promise<void> {
    const stepNames = this.getMigrationSteps().map((s) => s.name);

    const keys = [
      `migration:${mint}:currentStep`,
      `migration:${mint}:lock`,
      ...stepNames.map((step) => `migration:${mint}:step:${step}:result`),
    ];

    for (const key of keys) {
      await this.redisCache.del(key);
    }

    logger.log(`[Migrate] Reset Redis state for token ${mint}`);
  }
  async getMigrationState(mint: string): Promise<any> {
    const stepNames = this.getMigrationSteps().map((s) => s.name);

    const currentStep = await this.redisCache.get(`migration:${mint}:currentStep`);
    const lock = await this.redisCache.get(`migration:${mint}:lock`);
    const finishedSteps: Record<string, any> = {};

    for (const step of stepNames) {
      const res = await this.redisCache.get(`migration:${mint}:step:${step}:result`);
      if (res) {
        finishedSteps[step] = JSON.parse(res);
      }
    }

    return {
      mint,
      currentStep,
      lock,
      finishedSteps,
    };
  }

  async forceResumeAtStep(mint: string, step: string): Promise<void> {
    const validSteps = this.getMigrationSteps().map((s) => s.name);
    if (!validSteps.includes(step)) {
      throw new Error(`Invalid step "${step}". Valid steps: ${validSteps.join(", ")}`);
    }

    await this.redisCache.set(`migration:${mint}:currentStep`, step);
    logger.log(`[Migrate] Forced resume of token ${mint} at step "${step}"`);
  }

  async resumeMigrationsOnStart(): Promise<void> {
    try {
      const db = getDB();
      const migratingTokens = await db
        .select()
        .from(tokens)
        .where(eq(tokens.status, "migrating"))
        .execute();

      if (migratingTokens.length === 0) {
        logger.log("[Migrate] No tokens to resume on startup.");
        return;
      }

      logger.log(`[Migrate] Resuming ${migratingTokens.length} token(s)...`);

      for (const dbToken of migratingTokens) {
        const mint = dbToken.mint;

        // Prevent multiple resumes
        const lockKey = `migration:${mint}:lock`;
        const isLocked = await this.redisCache.get(lockKey);
        if (isLocked === "true") {
          logger.log(`[Migrate] Token ${mint} is locked. Skipping resume.`);
          continue;
        }

        const newToken = await getToken(mint);
        if (!newToken) {
          logger.error(`[Migrate] Token ${mint} not found in DB.`);
          continue;
        }

        const lastUpdated = new Date(newToken.lastUpdated);
        const stale = Date.now() - lastUpdated.getTime() > 60 * 60 * 1000;

        if (!stale) {
          logger.log(`[Migrate] Token ${mint} updated recently. Skipping.`);
          continue;
        }

        logger.log(`[Migrate] Token ${mint} is stale. Resuming migration.`);
        await this.migrateToken(newToken);
      }

      logger.log("[Migrate] Resume complete.");
    } catch (error) {
      logger.error("[Migrate] Failed to resume migrations on startup:");
      console.error(error);
    }
  }

  async printMigrationState(mint: string): Promise<void> {
    const state = await this.getMigrationState(mint);
    console.log(JSON.stringify(state, null, 2));
  }


  async callResumeWorker(token: TokenData) {
    try {
      await releaseMigrationLock(token);
      await this.migrateToken(token);
    } catch (error) {
      logger.error(
        `[Migrate] Error releasing lock for token ${token.mint}: ${error}`,
      );
    }
  }

  private getMigrationSteps(): MigrationStep[] {
    return [
      {
        name: "withdraw",
        eventName: "migrationStarted",
        fn: this.performWithdraw.bind(this),
      },
      {
        name: "createPool",
        eventName: "poolCreated",
        fn: this.performCreatePool.bind(this),
      },
      {
        name: "initLockLP",
        eventName: "lpPoolFetched",
        fn: this.initRaydiumSdkAndFetchPoolInfo.bind(this),
      },
      {
        name: "lockPrimaryLP",
        eventName: "lpPrimaryLocked",
        fn: (token: any) =>
          this.lockPrimaryLPTransaction.bind(this)(token.raydium, token.poolInfo, token.poolKeys, token.lpAccount.amount).then((result) => result),
      },
      {
        name: "lockSecondaryLP",
        eventName: "lpSecondaryLocked",
        fn: (token: any) =>
          this.lockSecondaryLPTransaction.bind(this)(token.raydium, token.poolInfo, token.poolKeys, token.lpAccount.amount).then((result) => result),
      },
      {
        name: "finalizeLockLP",
        eventName: "lpLocked",
        fn: (token: any) =>
          this.finalizeLockLP(
            token,
            token.primary,
            token.secondary,
            token.lpAccount.amount,
          ).then((result) => result),
      },
      {
        name: "sendNft",
        fn: (token: any) =>
          this.sendNftToManagerMultisig(
            token,
            token.nftMinted?.split(",")[1] ?? "",
            this.wallet.payer as Keypair,
            new PublicKey(this.env.MANAGER_MULTISIG_ADDRESS!),
          ).then((result) => result),
      },
      {
        name: "depositNft",
        eventName: "nftDeposited",
        fn: (token: any) =>
          this.depositNftToRaydiumVault(
            token,
            (token.nftMinted ?? "").split(",")[0],
            new PublicKey(token.creator),
          ).then((result) => result),
      },
      {
        name: "finalize",
        fn: this.finalizeMigration.bind(this),
      },
      {
        name: "collectFees",
        eventName: "feesCollected",
        fn: (token: any) => this.collectFee(token).then((result) => result),
      },
      {
        name: "done",
        eventName: "migrationDone",
        fn: (token: any) => {
          console.log("token.migration", token.migration);
          return Promise.resolve({ txId: "", extraData: {} });
        },
      },
    ];
  }

  async migrateToken(token: TokenData): Promise<void> {
    const mint = token.mint;
    try {
      const lockKey = `migration:${mint}:lock`;
      const lock = await this.redisCache.get(lockKey);
      if (lock === "true") {
        logger.log(`[Migrate] Token ${mint} is locked. Skipping.`);
        return;
      }

      // Lock the token
      await this.redisCache.set(lockKey, "true");

      const allSteps: MigrationStep[] = this.getMigrationSteps();
      const stepNames = allSteps.map((s) => s.name);
      const stepKey = `migration:${mint}:currentStep`;
      let currentStep = await this.redisCache.get(stepKey);

      // fallback if no currentStep is in Redis
      if (!currentStep || !stepNames.includes(currentStep)) {
        currentStep = stepNames[0];
        await this.redisCache.set(stepKey, currentStep);
      }

      const stepIndex = stepNames.indexOf(currentStep);
      const step = allSteps[stepIndex];
      const nextStep = allSteps[stepIndex + 1] || null;

      const stepResultKey = `migration:${mint}:step:${step.name}:result`;
      const stepResultExists = await this.redisCache.get(stepResultKey);
      if (stepResultExists) {
        logger.log(`[Migrate] Step "${step.name}" already completed. Moving on.`);
        if (nextStep) {
          await this.redisCache.set(stepKey, nextStep.name);

          return this.migrateToken(token); // resume with next step
        } else {
          logger.log(`[Migrate] Migration completed for token ${mint}.`);
          await this.redisCache.set(lockKey, "false");
          return;
        }
      }

      logger.log(`[Migrate] Running step "${step.name}" for token ${mint}`);
      const result = await retryOperation(() => step.fn(token), 3, 2000);
      if (step.name !== "withdraw" && step.name !== "createPool") {
        token.status = "locked";
      }
      // Save to DB
      Object.assign(token, result.extraData);
      await safeUpdateTokenInDB({
        ...token,
        ...result.extraData,
        lastUpdated: new Date().toISOString(),
      });

      // Save to Redis
      await this.redisCache.set(
        stepResultKey,
        JSON.stringify({ txId: result.txId, extraData: result.extraData })
      );

      if (nextStep) {
        await this.redisCache.set(stepKey, nextStep.name);
        await this.redisCache.set(lockKey, "false");
        return this.migrateToken(token); // continue
      } else {
        await this.redisCache.set(lockKey, "false");
        logger.log(`[Migrate] All steps completed for token ${mint}`);
      }

    } catch (err) {
      logger.error(`[Migrate] Error migrating token ${token.mint}:`, err);
      await this.redisCache.set(`migration:${token.mint}:lock`, "false");
      await safeUpdateTokenInDB({
        ...token,
        mint: token.mint,
        lastUpdated: new Date().toISOString(),
      });
    }
  }

  async performWithdraw(
    token: any
  ): Promise<{
    txId: string;
    extraData: { withdrawnAmounts: { withdrawnSol: number; withdrawnTokens: number } };
  }> {
    logger.log(`[Withdraw] Starting for token ${token.mint}`);

    // 1) build the withdrawal transaction
    const tx: Transaction = await withdrawTx(
      this.wallet.publicKey,
      new PublicKey(token.mint),
<<<<<<< HEAD
      this.connection as any,
      this.autofunProgram as any,
=======
      this.connection,
      this.autofunProgram,
>>>>>>> d7d11b65
    );
    tx.instructions = [...tx.instructions];


    tx.instructions = [...tx.instructions];

<<<<<<< HEAD
    const { signature: txId, logs } = await execWithdrawTx(
      transaction as any,
      this.connection as any,
=======
    const { signature: txId, logs } = await execWithdrawTxSafe(
      tx,
      this.connection,
>>>>>>> d7d11b65
      this.wallet,
    );
    const withdrawnAmounts = this.parseWithdrawLogs(logs);


    // 4) fire & forget your CF D1 update

    (async () => {
      try {

        await safeUpdateTokenInDB({
          mint: token.mint,
          withdrawnAmounts: {
            withdrawnSol: withdrawnAmounts.withdrawnSol,
            withdrawnTokens: withdrawnAmounts.withdrawnTokens,
          },
          migration: token.migration,
          status: token.status,
          lockedAt: token.lockedAt,
          txId,

        });

        logger.log(`[Withdraw] Migration update POSTed for ${token.mint}`);
      } catch (httpErr) {
        console.error(`[Withdraw] CF update failed:`, httpErr);
      }
    })();


    return {
      txId,
      extraData: { withdrawnAmounts },
    };
  }

  private parseWithdrawLogs(withdrawLogs: string[]): {
    withdrawnSol: number;
    withdrawnTokens: number;
  } {
    let withdrawnSol = 0;
    let withdrawnTokens = 0;
    withdrawLogs.forEach((log) => {
      if (log.includes("withdraw lamports:")) {
        withdrawnSol = Number(
          log.replace("Program log: withdraw lamports:", "").trim(),
        );
      }
      if (log.includes("withdraw token:")) {
        withdrawnTokens = Number(
          log.replace("Program log: withdraw token:", "").trim(),
        );
      }
    });
    return { withdrawnSol, withdrawnTokens };
  }

  async performCreatePool(
    token: any,
  ): Promise<{ txId: string; extraData: { marketId: string; poolInfo: any } }> {
    const raydium = await initSdk({ loadToken: false });
    const mintA = await raydium.token.getTokenInfo(token.mint);
    const mintB = await raydium.token.getTokenInfo(NATIVE_MINT);

    const feeConfigs = await raydium.api.getCpmmConfigs();
    if (raydium.cluster === "devnet") {
      feeConfigs.forEach((config: any) => {
        config.id = getCpmmPdaAmmConfigId(
          DEVNET_PROGRAM_ID.CREATE_CPMM_POOL_PROGRAM,
          config.index,
        ).publicKey.toBase58();
      });
    }
    const feeConfig =
      raydium.cluster === "devnet" ? feeConfigs[0] : feeConfigs[1];

    const withdrawnAmounts = token.withdrawnAmounts;
    if (!withdrawnAmounts)
      throw new Error("No withdrawn amounts found for pool creation");

    const mintConstantFee = new BN(Number(this.env.FIXED_FEE ?? 6) * 1e9); // 6 SOL

    const withdrawnTokensBN = new BN(withdrawnAmounts.withdrawnTokens);
    console.log("withdrawnSol", withdrawnAmounts.withdrawnSol);
    const withdrawnSolBN = new BN(withdrawnAmounts.withdrawnSol);

    const remainingTokens = withdrawnTokensBN;
    const remainingSol = withdrawnSolBN.sub(mintConstantFee);
    {
      /* Todo: Malibu - we need to add a step at the end to send the mintConstantFee Sol to the fee wallet - for now it will stay in the wallet*/
    }
    console.log("remainingSol", remainingSol.toString());

    logger.log(`[Pool] Creating pool for token ${token.mint}`);
    const poolCreation = await raydium.cpmm.createPool({
      programId:
        raydium.cluster === "devnet"
          ? DEVNET_PROGRAM_ID.CREATE_CPMM_POOL_PROGRAM
          : CREATE_CPMM_POOL_PROGRAM,
      poolFeeAccount:
        raydium.cluster === "devnet"
          ? DEVNET_PROGRAM_ID.CREATE_CPMM_POOL_FEE_ACC
          : CREATE_CPMM_POOL_FEE_ACC,
      mintA,
      mintB,
      mintAAmount: remainingTokens,
      mintBAmount: remainingSol,
      startTime: new BN(0),
      feeConfig,
      associatedOnly: true,
      ownerInfo: { useSOLBalance: true },
      txVersion,
    });

    const { txId } = await poolCreation.execute({ sendAndConfirm: true });
    const poolAddresses = {
      id: poolCreation.extInfo.address.poolId.toString(),
      lpMint: poolCreation.extInfo.address.lpMint.toString(),
      baseVault: poolCreation.extInfo.address.vaultA.toString(),
      quoteVault: poolCreation.extInfo.address.vaultB.toString(),
    };
    try {
      // await safePostUpdate(
      //   this.env,
      //   {
      //     mint: token.mint,
      //     marketId: poolAddresses.id,
      //     poolInfo: poolAddresses,
      //     migration: token.migration,
      //     status: "locked",
      //     txId,
      //     step: "createPool",
      //   },
      // )

    } catch (err) {
      console.error(
        `[Pool] Failed to POST migration/update for ${token.mint}:`,
        err
      );
    }

    return {
      txId,
      extraData: {
        marketId: poolAddresses.id,
        poolInfo: poolAddresses,
      },
    };
  }

  async lockPrimaryLP(
    raydium: any,
    poolInfo: any,
    poolKeys: any,
    primaryAmount: any,
  ): Promise<{ txId: string; nftMint: string }> {
    console.log("Performing primary LP lock", primaryAmount.toString());
    const { execute: lockExecutePrimary, extInfo: lockExtInfoPrimary } =
      await raydium.cpmm.lockLp({
        poolInfo,
        lpAmount: primaryAmount,
        withMetadata: true,
        txVersion,
        computeBudgetConfig: {
          units: 300000,
          microLamports: 0.0001 * 1e9,
        },
      });
    const { txId: lockTxIdPrimary } = (await retryOperation(
      () => lockExecutePrimary({ skipPreflight: false }),
      5,
      4000,
    )) as LockResult;
    const nftMintPrimary = lockExtInfoPrimary.nftMint.toString();
    logger.log(`[Lock] Primary LP lock txId: ${lockTxIdPrimary}`);

    return { txId: lockTxIdPrimary, nftMint: nftMintPrimary };
  }

  async lockSecondaryLP(
    raydium: any,
    poolInfo: any,
    poolKeys: any,
    secondaryAmount: any,
  ): Promise<{ txId: string; nftMint: string }> {
    console.log("Performing Secondat LP lock", secondaryAmount.toString());

    const { execute: lockExecuteSecondary, extInfo: lockExtInfoSecondary } =
      await raydium.cpmm.lockLp({
        poolInfo,
        // poolKeys,
        lpAmount: secondaryAmount,
        withMetadata: true,
        txVersion,
        computeBudgetConfig: {
          units: 300000,
          microLamports: 0.0001 * 1e9,
        },
        // programId:
        //   raydium.cluster === "devnet"
        //     ? DEVNET_PROGRAM_ID.CREATE_CPMM_POOL_PROGRAM
        //     : CREATE_CPMM_POOL_PROGRAM,
        // authProgram:
        //   raydium.cluster === "devnet" ? DEV_LOCK_CPMM_AUTH : LOCK_CPMM_AUTH,
      });
    const { txId: lockTxIdSecondary } = (await retryOperation(
      () => lockExecuteSecondary({ skipPreflight: false }),
      5,
      4000,
    )) as LockResult;
    const nftMintSecondary = lockExtInfoSecondary.nftMint.toString();
    logger.log(`[Lock] Secondary LP lock txId: ${lockTxIdSecondary}`);

    return { txId: lockTxIdSecondary, nftMint: nftMintSecondary };
  }

  async initRaydiumSdkAndFetchPoolInfo(token: TokenData): Promise<{
    txId: string,
    extraDate: {
      poolInfo: any;
      poolKeys: any;
      lpAccount: any;
    }
  }> {
    const raydium = await initSdk({
      loadToken: false,
    });

    if (!raydium) throw new Error("Raydium SDK init failed");
    const poolId = token.marketId;
    if (!poolId) {
      throw new Error(`No poolId found for token: ${token.mint}`);
    }
    const poolInfoResult = await this.fetchPoolInfoWithRetry(raydium, poolId);
    if (!poolInfoResult) {
      throw new Error(`Failed to fetch pool info for poolId: ${token.marketId}`);
    }

    await raydium.account.fetchWalletTokenAccounts();
    const lpMintStr = poolInfoResult.poolInfo.lpMint.address;
    const lpAccount = raydium.account.tokenAccounts.find(
      (a: any) => a.mint.toBase58() === lpMintStr,
    );

    if (!lpAccount) throw new Error(`No LP balance found for pool: ${token.marketId}`);
    return {
      txId: "",
      extraDate: {
        poolInfo: poolInfoResult.poolInfo,
        poolKeys: poolInfoResult.poolKeys,
        lpAccount,
      },
    }

  }


  async finalizeLockLP(
    token: TokenData,
    primary: { txId: string; nftMint: string },
    secondary: { txId: string; nftMint: string },
    totalAmount: any
  ): Promise<{
    txId: string;
    extraData: { lockLpTxId: string; nftMinted: string };
  }> {
    const aggregatedTxId = `${primary.txId},${secondary.txId}`;
    const aggregatedNftMint = `${primary.nftMint},${secondary.nftMint}`;

    const tokenData: Partial<TokenData> = {
      mint: token.mint,
      lockId: aggregatedTxId,
      nftMinted: aggregatedNftMint,
      lockedAmount: totalAmount.toString(),
      status: "locked",
      lastUpdated: new Date().toISOString(),
      lockedAt: new Date(),
    };
    await safeUpdateTokenInDB(tokenData);
    // await safePostUpdate(this.env, {
    //   mint: token.mint,
    //   migration: token.migration,
    //   status: "locked",
    //   lockedAt: tokenData.lockedAt,
    //   lockLpTxId: aggregatedTxId,
    //   nftMinted: aggregatedNftMint,
    //   step: "lockLP",
    //   txId: aggregatedTxId,
    // });

    return {
      txId: aggregatedTxId,
      extraData: {
        lockLpTxId: aggregatedTxId,
        nftMinted: aggregatedNftMint,
      },
    };
  }

  async lockPrimaryLPTransaction(
    raydium: any,
    poolInfo: any,
    poolKeys: any,
    primaryAmount: any
  ): Promise<{ txId: string; nftMint: string }> {
    const { execute, extInfo } = await raydium.cpmm.lockLp({
      poolInfo,
      lpAmount: primaryAmount,
      withMetadata: true,
      txVersion,
      computeBudgetConfig: {
        units: 300000,
        microLamports: 0.0001 * 1e9,
      },
    });

    const { txId } = await retryOperation(
      () => execute({ skipPreflight: false }),
      5,
      4000
    ) as LockResult;

    return { txId, nftMint: extInfo.nftMint.toString() };
  }

  async lockSecondaryLPTransaction(
    raydium: any,
    poolInfo: any,
    poolKeys: any,
    secondaryAmount: any
  ): Promise<{ txId: string; nftMint: string }> {
    const { execute, extInfo } = await raydium.cpmm.lockLp({
      poolInfo,
      lpAmount: secondaryAmount,
      withMetadata: true,
      txVersion,
      computeBudgetConfig: {
        units: 300000,
        microLamports: 0.0001 * 1e9,
      },
    });

    const { txId } = await retryOperation(
      () => execute({ skipPreflight: false }),
      5,
      4000
    ) as LockResult;

    return { txId, nftMint: extInfo.nftMint.toString() };
  }



  // send the 10% to the manager multisig
  async sendNftToManagerMultisig(
    token: any,
    nftMinted: string,
    signerWallet: Keypair,
    multisig: PublicKey,
  ): Promise<{ txId: string; extraData: object }> {
    console.log("Sending NFT to manager multisig", nftMinted);
    if (!signerWallet) {
      signerWallet = Keypair.fromSecretKey(
        Uint8Array.from(JSON.parse(this.env.WALLET_PRIVATE_KEY!)),
      );
    }
    const txSignature = await sendNftTo(
      signerWallet as any,
      multisig,
      new PublicKey(nftMinted), // 10% NFT
      this.connection,
    );
    try {
      await safeUpdateTokenInDB({
        mint: token.mint,
        migration: token.migration,
        status: "locked",
        txId: txSignature,
        nftMinted,
      });

    } catch (err) {
      console.error(
        `[SendNft] Failed to POST migration/update for ${token.mint}:`,
        err
      );
    }

    logger.log(
      `[Send] Sending NFT to manager multisig for token ${token.mint} with NFT ${nftMinted}`,
    );
    return { txId: txSignature, extraData: {} };
  }
  // send the 90% to our raydium vault
  async depositNftToRaydiumVault(
    token: any,
    nftMinted: string,
    claimer_address: PublicKey,
  ): Promise<{ txId: string; extraData: object }> {
    console.log("Depositing NFT to Raydium vault", nftMinted);
    const signerWallet =
      this.wallet.payer ??
      Keypair.fromSecretKey(
        Uint8Array.from(JSON.parse(this.env.WALLET_PRIVATE_KEY!)),
      );
    const txSignature = await depositToRaydiumVault(
      this.provider,
      signerWallet,
      this.program,
      new PublicKey(nftMinted), // 90% NFT
      claimer_address,
    );

    try {
      await safeUpdateTokenInDB({
        mint: token.mint,
        migration: token.migration,
        status: "locked",
        txId: txSignature,
        nftMinted,
      });

    } catch (err) {
      console.error(
        `[DepositNFT] Failed to POST migration/update for ${token.mint}:`,
        err
      );

      logger.error(
        `[DepositNFT] Failed to POST migration/update for ${token.mint}:`,
        err,
      );
    }

    logger.log(
      `[Deposit] Depositing NFT to Raydium vault for token ${token.mint} with NFT ${nftMinted}`,
    );
    return { txId: txSignature, extraData: {} };
  }

  async finalizeMigration(token: any): Promise<{ txId: string }> {
    try {
      token.status = "locked";
      token.lockedAt = new Date().toISOString();

      // await safePostUpdate
      //   (this.env,
      //     {
      //       mint: token.mint,
      //       migration: token.migration,
      //       status: "locked",
      //       lockedAt: token.lockedAt,
      //       step: "finalize",
      //     },
      //   )

    } catch (err) {
      console.error(
        `[Finalize] Failed to POST migration/update for ${token.mint}:`,
        // err
      );
    }

    return { txId: "finalized" };
  }

  async collectFee(token: any): Promise<{ txId: string; extraData: object }> {
    console.log("Collecting fee for token", token.mint);
    if (this.env.FIXED_FEE === undefined || Number(this.env.FIXED_FEE) === 0) {
      console.log("No fee to collect");
      return { txId: "no_fee", extraData: {} };
    }
    const mintConstantFee = new BN(Number(this.env.FIXED_FEE ?? 6) * 1e9); // 6 SOL
    const feeWallet = new PublicKey(this.env.ACCOUNT_FEE_MULTISIG!);
    const signerWallet =
      this.wallet.payer ??
      Keypair.fromSecretKey(
        Uint8Array.from(JSON.parse(this.env.WALLET_PRIVATE_KEY!)),
      );
    const txSignature = await sendSolTo(
      mintConstantFee,
      signerWallet,
      feeWallet,
      this.connection,
    );


    return { txId: txSignature ?? "", extraData: {} };
  }

  private async fetchPoolInfoWithRetry(
    raydium: any,
    poolId: string,
  ): Promise<{ poolInfo: any; poolKeys: any }> {
    const MAX_RETRIES = 10;
    let retryCount = 0;
    let poolInfo: any = null;
    let poolKeys: any;
    while (!poolInfo && retryCount < MAX_RETRIES) {
      try {
        if (raydium.cluster === "devnet") {
          const data = await raydium.cpmm.getPoolInfoFromRpc(poolId);
          poolInfo = data.poolInfo;
          poolKeys = data.poolKeys;
        } else {
          const data = await raydium.api.fetchPoolById({ ids: poolId });
          if (!data || data.length === 0) {
            throw new Error("Pool info not found");
          }
          poolInfo = data[0];
        }
      } catch (error) {
        retryCount++;
        if (retryCount === MAX_RETRIES) {
          throw error;
        }
        await new Promise((res) => setTimeout(res, 5000)); // wait 5 seconds before retrying
      }
    }
    return { poolInfo, poolKeys };
  }
}<|MERGE_RESOLUTION|>--- conflicted
+++ resolved
@@ -1,3 +1,12 @@
+import { initSdk, txVersion } from "@autodotfun/raydium/src/raydium-config";
+import { depositToRaydiumVault } from "@autodotfun/raydium/src/raydiumVault";
+import { TokenData } from "@autodotfun/raydium/src/types/tokenData";
+import { retryOperation, sendNftTo, sendSolTo } from "@autodotfun/raydium/src/utils";
+import { execWithdrawTxSafe, withdrawTx } from "@autodotfun/raydium/src/withdraw";
+import { Wallet } from "@autodotfun/server/src/tokenSupplyHelpers/customWallet";
+import { logger } from "@autodotfun/server/src/util";
+import { Autofun } from "@autodotfun/types/types/autofun";
+import { RaydiumVault } from "@autodotfun/types/types/raydium_vault";
 import { AnchorProvider, BN, Program } from "@coral-xyz/anchor";
 import {
   CREATE_CPMM_POOL_FEE_ACC,
@@ -7,40 +16,22 @@
 } from "@raydium-io/raydium-sdk-v2";
 import { NATIVE_MINT } from "@solana/spl-token";
 import { Connection, Keypair, PublicKey, Transaction } from "@solana/web3.js";
-import { updateTokenInDB } from "../cron";
-import { ExternalToken } from "../externalToken";
-import { initSdk, txVersion } from "@autodotfun/raydium/src/raydium-config";
-import { depositToRaydiumVault } from "@autodotfun/raydium/src/raydiumVault";
-import { RaydiumVault } from "@autodotfun/types/types/raydium_vault";
-import { TokenData } from "@autodotfun/raydium/src/types/tokenData";
-import { retryOperation, sendNftTo, sendSolTo } from "@autodotfun/raydium/src/utils";
-<<<<<<< HEAD
-import { execWithdrawTx, withdrawTx } from "@autodotfun/raydium/src/withdraw";
-import { Autofun } from "@autodotfun/types/types/autofun";
-=======
-import { execWithdrawTx, withdrawTx, execWithdrawTxSafe } from "@autodotfun/raydium/src/withdraw";
-import { Autofun } from "@autodotfun/program/types/autofun";
->>>>>>> d7d11b65
-import { Wallet } from "@autodotfun/server/src/tokenSupplyHelpers/customWallet";
-import { logger } from "@autodotfun/server/src/util";
-import { getWebSocketClient } from "@autodotfun/server/src/websocket-client";
+import { eq } from "drizzle-orm";
+import { getDB, tokens } from "../db";
+import { Env } from "../env";
+import { RedisCacheService } from "../redis";
 import {
+  LockResult,
   MigrationStep,
+  getToken,
   releaseMigrationLock,
-  LockResult,
-  getToken,
   // safePostUpdate,
   safeUpdateTokenInDB
 } from "./migrations";
-import { Env } from "../env";
-import { RedisCacheService } from "../redis";
-import { getDB, tokens } from "../db";
-import { eq, and } from "drizzle-orm";
 
 
 export class TokenMigrator {
   constructor(
-    public env: Env,
     public connection: Connection,
     public wallet: Wallet,
     public program: Program<RaydiumVault>,
@@ -215,7 +206,7 @@
             token,
             token.nftMinted?.split(",")[1] ?? "",
             this.wallet.payer as Keypair,
-            new PublicKey(this.env.MANAGER_MULTISIG_ADDRESS!),
+            new PublicKey(process.env.MANAGER_MULTISIG_ADDRESS!),
           ).then((result) => result),
       },
       {
@@ -342,28 +333,14 @@
     const tx: Transaction = await withdrawTx(
       this.wallet.publicKey,
       new PublicKey(token.mint),
-<<<<<<< HEAD
       this.connection as any,
       this.autofunProgram as any,
-=======
-      this.connection,
-      this.autofunProgram,
->>>>>>> d7d11b65
     );
     tx.instructions = [...tx.instructions];
 
-
-    tx.instructions = [...tx.instructions];
-
-<<<<<<< HEAD
-    const { signature: txId, logs } = await execWithdrawTx(
-      transaction as any,
-      this.connection as any,
-=======
     const { signature: txId, logs } = await execWithdrawTxSafe(
       tx,
       this.connection,
->>>>>>> d7d11b65
       this.wallet,
     );
     const withdrawnAmounts = this.parseWithdrawLogs(logs);
@@ -444,7 +421,7 @@
     if (!withdrawnAmounts)
       throw new Error("No withdrawn amounts found for pool creation");
 
-    const mintConstantFee = new BN(Number(this.env.FIXED_FEE ?? 6) * 1e9); // 6 SOL
+    const mintConstantFee = new BN(Number(process.env.FIXED_FEE ?? 6) * 1e9); // 6 SOL
 
     const withdrawnTokensBN = new BN(withdrawnAmounts.withdrawnTokens);
     console.log("withdrawnSol", withdrawnAmounts.withdrawnSol);
@@ -487,7 +464,7 @@
     };
     try {
       // await safePostUpdate(
-      //   this.env,
+      //   process.env,
       //   {
       //     mint: token.mint,
       //     marketId: poolAddresses.id,
@@ -644,7 +621,7 @@
       lockedAt: new Date(),
     };
     await safeUpdateTokenInDB(tokenData);
-    // await safePostUpdate(this.env, {
+    // await safePostUpdate(process.env, {
     //   mint: token.mint,
     //   migration: token.migration,
     //   status: "locked",
@@ -728,7 +705,7 @@
     console.log("Sending NFT to manager multisig", nftMinted);
     if (!signerWallet) {
       signerWallet = Keypair.fromSecretKey(
-        Uint8Array.from(JSON.parse(this.env.WALLET_PRIVATE_KEY!)),
+        Uint8Array.from(JSON.parse(process.env.WALLET_PRIVATE_KEY!)),
       );
     }
     const txSignature = await sendNftTo(
@@ -768,7 +745,7 @@
     const signerWallet =
       this.wallet.payer ??
       Keypair.fromSecretKey(
-        Uint8Array.from(JSON.parse(this.env.WALLET_PRIVATE_KEY!)),
+        Uint8Array.from(JSON.parse(process.env.WALLET_PRIVATE_KEY!)),
       );
     const txSignature = await depositToRaydiumVault(
       this.provider,
@@ -811,7 +788,7 @@
       token.lockedAt = new Date().toISOString();
 
       // await safePostUpdate
-      //   (this.env,
+      //   (process.env,
       //     {
       //       mint: token.mint,
       //       migration: token.migration,
@@ -833,16 +810,16 @@
 
   async collectFee(token: any): Promise<{ txId: string; extraData: object }> {
     console.log("Collecting fee for token", token.mint);
-    if (this.env.FIXED_FEE === undefined || Number(this.env.FIXED_FEE) === 0) {
+    if (process.env.FIXED_FEE === undefined || Number(process.env.FIXED_FEE) === 0) {
       console.log("No fee to collect");
       return { txId: "no_fee", extraData: {} };
     }
-    const mintConstantFee = new BN(Number(this.env.FIXED_FEE ?? 6) * 1e9); // 6 SOL
-    const feeWallet = new PublicKey(this.env.ACCOUNT_FEE_MULTISIG!);
+    const mintConstantFee = new BN(Number(process.env.FIXED_FEE ?? 6) * 1e9); // 6 SOL
+    const feeWallet = new PublicKey(process.env.ACCOUNT_FEE_MULTISIG!);
     const signerWallet =
       this.wallet.payer ??
       Keypair.fromSecretKey(
-        Uint8Array.from(JSON.parse(this.env.WALLET_PRIVATE_KEY!)),
+        Uint8Array.from(JSON.parse(process.env.WALLET_PRIVATE_KEY!)),
       );
     const txSignature = await sendSolTo(
       mintConstantFee,
