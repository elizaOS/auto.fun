<<<<<<< HEAD
import * as IDL from "@autodotfun/types/idl/autofun.json";
import * as raydium_vault_IDL from "@autodotfun/types/idl/raydium_vault.json";
import { Autofun } from "@autodotfun/types/types/autofun";
=======
import * as idlJson from "@autodotfun/program/idl/autofun.json";
import * as raydium_vault_IDL_JSON from "@autodotfun/program/idl/raydium_vault.json";
import { Autofun } from "@autodotfun/program/types/autofun";
>>>>>>> d7d11b65
import { AnchorProvider, Program } from "@coral-xyz/anchor";
import { Connection, Keypair } from "@solana/web3.js";
import { and, eq } from "drizzle-orm";
import { updateTokenInDB } from "../cron";
import { getDB, tokens } from "../db";
import { RaydiumVault } from "@autodotfun/types/types/raydium_vault";
import { TokenData } from "@autodotfun/raydium/src/types/tokenData";
import { retryOperation } from "@autodotfun/raydium/src/utils";
import { updateTokenSupplyFromChain } from "../tokenSupplyHelpers";
import { Wallet } from "../tokenSupplyHelpers/customWallet";
import { logger } from "../util";
import { getWebSocketClient } from "../websocket-client";
import { TokenMigrator } from "./migrateToken";
import { getGlobalRedisCache } from "../redis";

const idl: Autofun = JSON.parse(JSON.stringify(idlJson));
const raydium_vault_IDL: RaydiumVault = JSON.parse(JSON.stringify(raydium_vault_IDL_JSON));
export interface LockResult {
  txId: string;
}

export interface MigrationStepResult {
  txId: string;
  extraData?: Record<string, any>;
}

export type MigrationStepFn = (
  token: TokenData,
) => Promise<MigrationStepResult>;

export interface MigrationStep {
  name: string;
  description?: string;
  fn: MigrationStepFn;
  eventName?: string;
}

export async function getToken(
  mint: string,
): Promise<TokenData | null> {
  const db = getDB();
  const tokenRecords = await db
    .select()
    .from(tokens)
    .where(eq(tokens.mint, mint))
    .limit(1)
    .execute();

  if (tokenRecords.length > 0) {
    const tokenDb = tokenRecords[0];
    let tokenSupply = tokenDb.tokenSupply;
    let tokenSupplyUiAmount = tokenDb.tokenSupplyUiAmount;
    let tokenDecimals = tokenDb.tokenDecimals;
    let lastSupplyUpdate = tokenDb.lastSupplyUpdate;

    if (tokenDb.tokenDecimals === undefined) {
      const supplyResult = await updateTokenSupplyFromChain(tokenDb.mint);
      tokenSupply = supplyResult.tokenSupply;
      tokenSupplyUiAmount = supplyResult.tokenSupplyUiAmount;
      tokenDecimals = supplyResult.tokenDecimals;
      lastSupplyUpdate = new Date(supplyResult.lastSupplyUpdate);
    }

    const token: TokenData = {
      id: tokenDb.id,
      name: tokenDb.name,
      ticker: tokenDb.ticker,
      url: tokenDb.url,
      image: tokenDb.image,
      twitter: tokenDb.twitter ?? undefined,
      telegram: tokenDb.telegram ?? undefined,
      farcaster: tokenDb.farcaster ?? undefined,
      website: tokenDb.website ?? undefined,
      discord: tokenDb.discord ?? undefined,
      description: tokenDb.description ?? undefined,
      mint: tokenDb.mint,
      creator: tokenDb.creator,
      nftMinted: tokenDb.nftMinted ?? undefined,
      lockId: tokenDb.lockId ?? undefined,
      lockedAmount: tokenDb.lockedAmount ?? undefined,
      lockedAt: tokenDb.lockedAt ?? undefined,
      harvestedAt: tokenDb.harvestedAt ?? undefined,
      status: tokenDb.status,
      createdAt: tokenDb.createdAt,
      lastUpdated: tokenDb.lastUpdated.toISOString(),
      completedAt: tokenDb.completedAt ?? undefined,
      withdrawnAt: tokenDb.withdrawnAt ?? undefined,
      migratedAt: tokenDb.migratedAt ?? undefined,
      marketId: tokenDb.marketId ?? undefined,
      baseVault: tokenDb.baseVault ?? undefined,
      quoteVault: tokenDb.quoteVault ?? undefined,
      reserveAmount: tokenDb.reserveAmount ?? undefined,
      reserveLamport: tokenDb.reserveLamport ?? undefined,
      virtualReserves: tokenDb.virtualReserves ?? undefined,
      liquidity: tokenDb.liquidity ?? undefined,
      currentPrice: tokenDb.currentPrice ?? undefined,
      marketCapUSD: tokenDb.marketCapUSD ?? undefined,
      tokenPriceUSD: tokenDb.tokenPriceUSD ?? undefined,
      solPriceUSD: tokenDb.solPriceUSD ?? undefined,
      curveProgress: tokenDb.curveProgress ?? undefined,
      curveLimit: tokenDb.curveLimit ?? undefined,
      priceChange24h: tokenDb.priceChange24h ?? undefined,
      price24hAgo: tokenDb.price24hAgo ?? undefined,
      volume24h: tokenDb.volume24h ?? undefined,
      inferenceCount: tokenDb.inferenceCount ?? undefined,
      lastVolumeReset: tokenDb.lastVolumeReset ?? undefined,
      lastPriceUpdate: tokenDb.lastPriceUpdate ?? undefined,
      holderCount: tokenDb.holderCount ?? undefined,
      txId: tokenDb.txId ?? undefined,
      withdrawnAmounts: tokenDb.withdrawnAmounts
        ? JSON.parse(tokenDb.withdrawnAmounts)
        : undefined,
      poolInfo: tokenDb.poolInfo ? JSON.parse(tokenDb.poolInfo) : undefined,
      migration:
        typeof tokenDb.migration === "string"
          ? JSON.parse(tokenDb.migration)
          : (tokenDb.migration ?? {}),
      tokenSupply: tokenDb.tokenSupply ?? undefined,
      tokenSupplyUiAmount: tokenDb.tokenSupplyUiAmount ?? undefined,
      tokenDecimals: tokenDb.tokenDecimals ?? undefined,
      lastSupplyUpdate: tokenDb.lastSupplyUpdate ?? undefined,
    };
    return token;
  }
  return null;
}

export async function executeMigrationStep(
  token: TokenData,
  step: MigrationStep,
  nextStep: MigrationStep,
  retryCount: number = 3,
  delay: number = 2000,
): Promise<MigrationStepResult> {
  logger.log(`[Migrate] Starting ${step.name} for token ${token.mint}`);

  const result = await retryOperation(() => step.fn(token), retryCount, delay);

  // Update token migration
  token.migration = token.migration ?? {};
  (token.migration as Record<string, any>)[step.name] = {
    status: "success",
    txId: result.txId,
    updatedAt: new Date().toISOString(),
  };
  Object.assign(token, result.extraData);
  console.log(`${step.name} result:`, result);
  // Update the DB record
  const tokenData: Partial<TokenData> = {
    mint: token.mint,
    migration: token.migration,
    lastUpdated: new Date().toISOString(),
    status: "migrating",
    ...result.extraData,
  };
  const nextStepName = nextStep ? nextStep.name : null;
  token.migration.lastStep = nextStepName ?? "done";

  await updateTokenInDB(tokenData);
  // await saveMigrationState(token, step.name);

  const ws = getWebSocketClient();
  if (step.eventName) {
    ws.to(`token-${token.mint}`).emit(step.eventName, token);
  }

  logger.log(
    `[Migrate] ${step.name} successful for token ${token.mint} txId: ${result.txId}`,
  );
  return result;
}

export async function acquireMigrationLock(
  token: TokenData,
): Promise<boolean> {
  const migration = token.migration ? token.migration : {};
  if (migration.lock) {
    return false;
  }
  migration.lock = true;
  token.migration = migration;

  await updateTokenInDB({
    mint: token.mint,
    migration: token.migration,
    lastUpdated: new Date().toISOString(),
  });

  return true;
}
export async function releaseMigrationLock(
  token: TokenData,
): Promise<void> {
  const migration = token.migration ? token.migration : {};
  if (migration.lock) {
    delete migration.lock;
  }
  token.migration = migration;

  await updateTokenInDB({
    mint: token.mint,
    migration: token.migration,
    lastUpdated: new Date().toISOString(),
  });
}
export async function saveMigrationState(
  token: TokenData,
  step: string,
) {
  const db = getDB();
  const updatedMigration = {
    ...token.migration,
    lastStep: step,
  };

  await db
    .update(tokens)
    .set({
      migration: JSON.stringify(updatedMigration),
      lastUpdated: new Date(),
    })
    .where(eq(tokens.mint, token.mint));
}

export async function getMigrationState(token: TokenData) {
  const db = getDB();

  const tokenRecords = await db
    .select()
    .from(tokens)
    .where(eq(tokens.mint, token.mint))
    .limit(1)
    .execute();

  if (tokenRecords.length > 0) {
    const tokenRecord = tokenRecords[0];
    const migration =
      typeof tokenRecord.migration === "string"
        ? JSON.parse(tokenRecord.migration)
        : tokenRecord.migration;

    if (migration && tokenRecord.status !== "locked") {
      return migration;
    }
  }
  return null;
}

export async function safeUpdateTokenInDB(
  data: Partial<TokenData>,
  retries = 3,
  delay = 2000
): Promise<void> {
  for (let attempt = 1; attempt <= retries; attempt++) {
    try {
      await updateTokenInDB(data);
      return;
    } catch (err) {
      logger.error(
        `[DB] Failed to update token ${data.mint} on attempt ${attempt}:`,
        err
      );
      if (attempt === retries) throw err;
      await new Promise((r) => setTimeout(r, delay));
    }
  }
}

export async function checkMigratingTokens(limit: number) {
  try {
    const db = getDB();
    const migratingTokens = await db
      .select()
      .from(tokens)
      .where(and(eq(tokens.status, "migrating")))
      .execute();

    const connection = new Connection(
      process.env.NETWORK === "devnet"
        ? process.env.DEVNET_SOLANA_RPC_URL || ""
        : process.env.MAINNET_SOLANA_RPC_URL || "",
    );


    if (!process.env.WALLET_PRIVATE_KEY) {
      throw new Error("Wallet private key not found");
    }

    const wallet = Keypair.fromSecretKey(
      Uint8Array.from(JSON.parse(process.env.WALLET_PRIVATE_KEY)),
    );
    const provider = new AnchorProvider(
      connection,
      new Wallet(wallet),
      AnchorProvider.defaultOptions(),
    );
    const program = new Program<RaydiumVault>(
      raydium_vault_IDL as any,
      provider,
    );
    const autofunProgram = new Program<Autofun>(idl, provider) as any;
    const redisCache = await getGlobalRedisCache();

    const tokenMigrator = new TokenMigrator(
      process.env as any,
      connection,
      new Wallet(wallet),
      program,
      autofunProgram,
      provider,
      redisCache,
    );

    // Filter out tokens that have migration as null or empty object or migration.status is not locked
    const filteredTokens = migratingTokens.filter((token) => {
      const migration = token.migration ? JSON.parse(token.migration) : null;
      return (
        migration &&
        (typeof migration === "object" || migration.status !== "locked")
      );
    });
    // Limit the number of tokens to the specified limit
    const finalList = filteredTokens.slice(0, limit);

    for (const token of finalList) {
      const tokenM = await getToken(token.mint);
      await tokenMigrator.migrateToken(tokenM!);
    }
  } catch (error) {
    logger.error(`Error fetching migrating tokens: ${error}`);
    throw new Error("Failed to fetch migrating tokens");
  }
}<|MERGE_RESOLUTION|>--- conflicted
+++ resolved
@@ -1,12 +1,6 @@
-<<<<<<< HEAD
-import * as IDL from "@autodotfun/types/idl/autofun.json";
-import * as raydium_vault_IDL from "@autodotfun/types/idl/raydium_vault.json";
+import * as idlJson from "@autodotfun/types/idl/autofun.json";
+import * as raydium_vault_IDL_JSON from "@autodotfun/types/idl/raydium_vault.json";
 import { Autofun } from "@autodotfun/types/types/autofun";
-=======
-import * as idlJson from "@autodotfun/program/idl/autofun.json";
-import * as raydium_vault_IDL_JSON from "@autodotfun/program/idl/raydium_vault.json";
-import { Autofun } from "@autodotfun/program/types/autofun";
->>>>>>> d7d11b65
 import { AnchorProvider, Program } from "@coral-xyz/anchor";
 import { Connection, Keypair } from "@solana/web3.js";
 import { and, eq } from "drizzle-orm";
@@ -311,7 +305,6 @@
     const redisCache = await getGlobalRedisCache();
 
     const tokenMigrator = new TokenMigrator(
-      process.env as any,
       connection,
       new Wallet(wallet),
       program,
