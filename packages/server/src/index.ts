import { Connection } from "@solana/web3.js";
import dotenv from "dotenv";
import { Hono } from "hono";
import { cors } from "hono/cors";
import { UpgradeWebSocket } from 'hono/ws';
import { Context } from 'hono';
import { createBunWebSocket } from 'hono/bun';
import type { WSContext } from 'hono/ws'; // Import WSContext type for handlers

// Load environment variables from .env file at the root
dotenv.config({ path: "../../.env" });

import { allowedOrigins } from "./allowedOrigins";
import { verifyAuth } from "./auth";
import { Env } from "./env"; // Assuming Env type is defined and includes Redis vars
import { adminRouter, ownerRouter } from "./routes/admin";
import agentRouter from "./routes/agents";
import authRouter from "./routes/auth";
import chatRouter from "./routes/chat";
import fileRouter from "./routes/files";
import generationRouter from "./routes/generation";
import messagesRouter from "./routes/messages";
import migrationRouter from "./routes/migration";
import shareRouter from "./routes/share";
import swapRouter from "./routes/swap";
import tokenRouter from "./routes/token";
import webhookRouter from "./routes/webhooks";
// import { uploadToCloudflare } from "./uploader";
import { logger } from "./util";
// import { claimFees } from "./claimFees";
<<<<<<< HEAD
import { createRedisCache } from './redis'; // Import Redis factory
import { RedisPool } from './redis/redisPool'; // Import RedisPool type if needed for shutdown variable
import { webSocketManager } from './websocket-manager';
// Assuming getSharedRedisPool is exported from redisCacheService or redisPool
import { getSharedRedisPool } from './redis';

=======
import { webSocketManager } from './websocket-manager';
// Assuming getSharedRedisPool is exported from redisCacheService or redisPool
import { getSharedRedisPool } from './redis/redisCacheService';
import { getGlobalRedisCache } from './redis/redisCacheGlobal';
>>>>>>> dc30837b
// Define Variables type matching the original Hono app
interface AppVariables {
  user?: { publicKey: string } | null;
  // Add any other variables used in middleware/routes
}

// Initialize Hono app with Node.js compatible types
const app = new Hono<{ Variables: AppVariables }>();

// --- Environment Setup (Load or Validate Env Vars) ---
// Ensure necessary env vars are loaded (dotenv should have done this)
// You might want to validate required env vars here (like REDIS_HOST etc.)
const env = process.env as unknown as Env; // Cast process.env, ensure Env type matches
if (!env.REDIS_HOST || !env.REDIS_PORT) {
  // Add checks for other required env vars
  logger.error("Missing required environment variables (e.g., REDIS_HOST, REDIS_PORT)");
  process.exit(1);
}

// Setup Solana connection
const RPC_URL =
  (process.env.NETWORK === "devnet"
    ? process.env.DEVNET_SOLANA_RPC_URL
    : process.env.MAINNET_SOLANA_RPC_URL)!;

if (!RPC_URL) {
  throw new Error(
    "RPC_URL is not defined. Set NETWORK and corresponding RPC URL in .env",
  );
}
const connection = new Connection(RPC_URL, "confirmed");
logger.info(`Connected to Solana RPC: ${RPC_URL}`);


// --- Middleware ---

// CORS Middleware (from original index.ts)
app.use(
  "*",
  cors({
    origin: allowedOrigins, // Make sure allowedOrigins is compatible
    credentials: true,
    allowMethods: ["GET", "POST", "PUT", "DELETE", "OPTIONS"],
    allowHeaders: [
      "Content-Type",
      "Authorization",
      "X-API-Key",
      "X-Twitter-OAuth-Token",
      "X-Twitter-OAuth-Token-Secret",
      "ngrok-skip-browser-warning", // Added for ngrok testing if needed
    ],
    exposeHeaders: ["Content-Length"],
    maxAge: 60000,
  }),
);

// Authentication Middleware (from original index.ts)
// Ensure verifyAuth correctly reads JWT from headers and sets c.set('user', ...)
app.use("*", verifyAuth);

// --- API Routes ---

// Create a sub-router for API endpoints
const api = new Hono<{ Variables: AppVariables }>();

// Apply CORS and Auth middleware to the API sub-router as well
// (This might be redundant if already applied globally, but ensures consistency)
// api.use("*", cors(...)); // Re-applying CORS here might not be necessary if applied globally with "*"
api.use("*", verifyAuth); // Ensure auth applies to all /api routes

// --- Mount existing routers ---
// Ensure these routers don't rely on Cloudflare `process.env` bindings without adaptation
api.route("/", generationRouter);
api.route("/", tokenRouter);
api.route("/", agentRouter);
api.route("/", fileRouter);
api.route("/", messagesRouter);
api.route("/", authRouter);
api.route("/", swapRouter);
api.route("/", chatRouter);
api.route("/share", shareRouter);
api.route("/", webhookRouter);
api.route("/", migrationRouter);
api.route("/admin", adminRouter); // Note: Ensure admin/owner routes have appropriate checks
api.route("/owner", ownerRouter);

// --- Add /claim-fees route from app.ts ---
// Assuming claimFees function is available and adapted for Hono context if needed
// import { claimFees } from './claimFees'; // Make sure this import exists and works

// api.post("/claim-fees", async (c) => {
//   try {
//     // Auth check - verifyAuth middleware should handle this
//     const user = c.get("user");
//     if (!user) {
//       // This check might be redundant if verifyAuth enforces authentication
//       // Depending on verifyAuth's behavior, you might adjust this
//       return c.json({ error: "Unauthorized" }, 401);
//     }

//     // Get body - Hono uses c.req.json()
//     const body = await c.req.json();
//     const { tokenMint, userAddress, nftMint, poolId } = body;

//     if (!tokenMint || !userAddress || !nftMint || !poolId) {
//       return c.json(
//         { error: "Missing required fields: tokenMint, userAddress, nftMint, poolId" },
//         400,
//       );
//     }

//     // Optional: Validate userAddress matches authenticated user if necessary
//     // if (user.publicKey !== userAddress) {
//     //   return c.json({ error: "User address mismatch" }, 403);
//     // }

//     const claimer = new PublicKey(userAddress);

//     // Call the claimFees function (ensure it's imported and adapted)
//     // const txSignature = await claimFees(
//     //   new PublicKey(nftMint),
//     //   new PublicKey(poolId),
//     //   connection, // Pass the shared Solana connection
//     //   claimer,
//     // );

//     // Placeholder response until claimFees is integrated
//     const txSignature = "placeholder_tx_signature_for_claim_fees";
//     logger.info(`Claim fees would be triggered for ${tokenMint}`);


//     if (txSignature) {
//       // Handle success, maybe log or notify
//       logger.info(`Claim fees triggered for ${tokenMint}, Tx: ${txSignature}`);
//       // TODO: Notify user if necessary
//     }

//     return c.json({ status: "Claim fees triggered", tokenMint, txSignature }); // Return signature
//   } catch (err: any) {
//     logger.error("Error in /claim-fees:", err);
//     // Provide a more generic error message to the client for security
//     return c.json({ error: "Failed to trigger claim fees" }, 500);
//   }
// });

// --- Add /upload route (adapted from original index.ts) ---
// Needs adjustment for Node.js environment (e.g., R2 access)
// import { uploadToCloudflare } from "./uploader"; // Requires Node.js adaptation
// import { Buffer } from 'buffer'; // Node.js Buffer

// api.post("/upload", async (c) => {
//   try {
//     const user = c.get("user");
//     if (!user) {
//       return c.json({ error: "Authentication required" }, 401);
//     }

//     const body = await c.req.json();
//     if (!body.image) {
//       return c.json({ error: "Image is required" }, 400);
//     }

//     const matches = body.image.match(/^data:([A-Za-z-+/]+);base64,(.+)$/);
//     if (!matches || matches.length !== 3) {
//       return c.json({ error: "Invalid image format" }, 400);
//     }

//     const contentType = matches[1];
//     const imageData = matches[2];
//     const imageBuffer = Buffer.from(imageData, "base64"); // Use Node.js Buffer

//     let filename = `image_${Date.now()}`;
//     if (body.metadata?.name) {
//       const sanitizedName = body.metadata.name.toLowerCase().replace(/[^a-z0-9]/g, "_");
//       let extension = ".jpg"; // Default
//       if (contentType === "image/png") extension = ".png";
//       else if (contentType === "image/gif") extension = ".gif";
//       else if (contentType === "image/svg+xml") extension = ".svg";
//       else if (contentType === "image/webp") extension = ".webp";
//       filename = `${sanitizedName}${extension}`;
//     }

//     // --- Cloudflare R2 Upload Logic Needs Replacement ---
//     // const imageUrl = await uploadToCloudflare(imageBuffer, { contentType, filename });
//     // Replace uploadToCloudflare with a Node.js compatible S3/R2 client like AWS SDK v3
//     // Example placeholder using a dummy function:
//     // const imageUrl = await nodeUploadFunction(imageBuffer, { contentType, filename, /* Add Node S3/R2 config */ });
//     const imageUrl = `https://placeholder.r2.dev/${filename}`; // Replace with actual URL from Node upload
//     logger.log(`(Placeholder) Would upload image: ${filename} (${contentType})`);
//     // --- End R2 Replacement ---

//     let metadataUrl = "";
//     if (body.metadata) {
//       const metadataFilename = `${filename.replace(/\.[^.]+$/, "")}_metadata.json`;
//       const metadataBuffer = Buffer.from(JSON.stringify({ ...body.metadata, image: imageUrl }));
//       // --- Metadata Upload Logic Needs Replacement ---
//       // metadataUrl = await nodeUploadFunction(metadataBuffer, { contentType: 'application/json', filename: metadataFilename, /* Add Node S3/R2 config */ });
//       metadataUrl = `https://placeholder.r2.dev/${metadataFilename}`; // Replace
//       logger.log(`(Placeholder) Would upload metadata: ${metadataFilename}`);
//       // --- End Metadata Replacement ---
//     }

//     return c.json({ success: true, imageUrl, metadataUrl });
//   } catch (error) {
//     logger.error("Error uploading:", error);
//     return c.json({ error: "Upload failed" }, 500);
//   }
// });

// --- Add /sol-price route (adapted from original index.ts) ---
// Needs adjustment for Node.js caching if getSOLPrice used CF Cache API
// import { getSOLPrice } from "./mcap"; // Ensure adapted for Node.js

// api.get("/sol-price", async (c) => {
//   try {
//     // Ensure getSOLPrice is adapted for Node.js (e.g., using a simple in-memory cache or redis)
//     // const price = await getSOLPrice(/* Pass necessary env/config if needed */);
//     const price = 150.00; // Placeholder value
//     logger.info("(Placeholder) Would fetch SOL price");
//     return c.json({ price });
//   } catch (error) {
//     logger.error("Error fetching SOL price:", error);
//     return c.json({ error: "Failed to fetch SOL price" }, 500);
//   }
// });

// --- Mount the API sub-router ---
app.route("/api", api);

// --- Root and Maintenance Routes ---
app.get("/", (c) => c.json({ status: "ok", message: "Hono server running!" }));

const MAINTENANCE_MODE_ENABLED = process.env.MAINTENANCE_MODE === "true";
app.get("/maintenance-mode", (c) => {
  return c.json({ enabled: MAINTENANCE_MODE_ENABLED });
});

// --- Not Found Handler ---
app.notFound((c) => {
  logger.warn(`Not Found: ${c.req.method} ${c.req.url}`);
  return c.json({ error: "Not Found", message: `Route ${c.req.method} ${c.req.url} not found.` }, 404);
});

// --- Error Handler ---
app.onError((err, c) => {
  logger.error(`Unhandled error on ${c.req.path}:`, err instanceof Error ? err.stack : err);
  // Avoid leaking stack traces in production
  return c.json({ error: "Internal Server Error" }, 500);
});


// --- Initialize Services ---
<<<<<<< HEAD
let redisPoolInstance: RedisPool | null = null;
try {
  redisPoolInstance = getSharedRedisPool() as any; // Initialize or get pool
} catch (error) {
  logger.error("Failed to initialize Redis Pool:", error);
  process.exit(1);
}
const redisCache = createRedisCache(); // Create cache service instance
logger.info("Redis Cache Service Initialized.");
=======
const redisCache = getGlobalRedisCache(); // Use the global instance
logger.info("Redis Cache Service Retrieved.");
>>>>>>> dc30837b

// Initialize WebSocketManager with Redis
webSocketManager.initialize(redisCache);
logger.info("WebSocket Manager Initialized.");

// --- Create Bun WebSocket handlers ---
const { upgradeWebSocket, websocket } = createBunWebSocket();

// --- Add WebSocket Upgrade Route ---
app.get('/ws', upgradeWebSocket((c: Context) => {
  return {
    onOpen: (_evt: Event, wsInstance: WSContext) => {
      webSocketManager.handleConnectionOpen(wsInstance);
    },
    onMessage: (evt: MessageEvent, wsInstance: WSContext) => {
      webSocketManager.handleMessage(wsInstance, evt.data);
    },
    onClose: (_evt: CloseEvent, wsInstance: WSContext) => {
      webSocketManager.handleConnectionClose(wsInstance);
    },
    onError: (evt: Event, wsInstance: WSContext) => {
      logger.error('WebSocket error event:', evt);
      const error = (evt as ErrorEvent).error || new Error('WebSocket error');
      webSocketManager.handleConnectionError(wsInstance, error);
    },
  };
}));

// --- Start the server (Handled by Bun automatically via export) ---
const PORT = parseInt(process.env.PORT || "8787", 10);

if (isNaN(PORT)) {
  logger.error(`Invalid PORT environment variable: ${process.env.PORT}.`);
  process.exit(1);
}

logger.info(`Hono app configured. Bun will start server on port ${PORT}`);

// Export fetch and websocket handlers for Bun
export default {
  fetch: app.fetch,
  websocket, // Add the websocket handler
};<|MERGE_RESOLUTION|>--- conflicted
+++ resolved
@@ -28,19 +28,9 @@
 // import { uploadToCloudflare } from "./uploader";
 import { logger } from "./util";
 // import { claimFees } from "./claimFees";
-<<<<<<< HEAD
-import { createRedisCache } from './redis'; // Import Redis factory
-import { RedisPool } from './redis/redisPool'; // Import RedisPool type if needed for shutdown variable
 import { webSocketManager } from './websocket-manager';
 // Assuming getSharedRedisPool is exported from redisCacheService or redisPool
-import { getSharedRedisPool } from './redis';
-
-=======
-import { webSocketManager } from './websocket-manager';
-// Assuming getSharedRedisPool is exported from redisCacheService or redisPool
-import { getSharedRedisPool } from './redis/redisCacheService';
-import { getGlobalRedisCache } from './redis/redisCacheGlobal';
->>>>>>> dc30837b
+import { getGlobalRedisCache, getSharedRedisPool } from './redis';
 // Define Variables type matching the original Hono app
 interface AppVariables {
   user?: { publicKey: string } | null;
@@ -293,20 +283,8 @@
 
 
 // --- Initialize Services ---
-<<<<<<< HEAD
-let redisPoolInstance: RedisPool | null = null;
-try {
-  redisPoolInstance = getSharedRedisPool() as any; // Initialize or get pool
-} catch (error) {
-  logger.error("Failed to initialize Redis Pool:", error);
-  process.exit(1);
-}
-const redisCache = createRedisCache(); // Create cache service instance
-logger.info("Redis Cache Service Initialized.");
-=======
 const redisCache = getGlobalRedisCache(); // Use the global instance
 logger.info("Redis Cache Service Retrieved.");
->>>>>>> dc30837b
 
 // Initialize WebSocketManager with Redis
 webSocketManager.initialize(redisCache);
