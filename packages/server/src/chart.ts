import { and, eq, sql } from "drizzle-orm";
import {
  CodexBarResolution,
  fetchCodexBars,
  fetchCodexTokenEvents,
} from "./codex";
import { getDB, tokens } from "./db";
import { Env } from "./env";
<<<<<<< HEAD
import { createRedisCache } from "./redis";
=======
import { getGlobalRedisCache } from "./redis/redisCacheGlobal";
>>>>>>> dc30837b
import { logger } from "./util";

// Define interface for the API response types
interface DexScreenerPair {
  pairAddress: string;
  priceUsd: string;
  liquidity?: {
    usd: string;
  };
}

interface DexScreenerResponse {
  pairs?: DexScreenerPair[];
}

interface PriceCandle {
  time: number;
  open: string;
  high: string;
  low: string;
  close: string;
  volume: string;
}

interface ChartResponse {
  priceCandles?: PriceCandle[];
}

// For devnet testing - placeholder token address for locked tokens since there are none in devnet
export const DEV_TEST_TOKEN_ADDRESS =
  "ANNTWQsQ9J3PeM6dXLjdzwYcSzr51RREWQnjuuCEpump";

export interface PriceFeedInfo {
  price: number;
  timestamp: Date;
  volume: number;
}

export type CandlePrice = {
  open: number;
  high: number;
  low: number;
  close: number;
  volume: number;
  time: number;
};

export async function getLatestCandle(
  tokenMint: string,
  swap: any,
  tokenInfo?: any,
) {
  // Get a time range that covers just this swap
  const swapTime = new Date(swap.timestamp).getTime() / 1000;
  const candlePeriod = 60; // 1 min default
  const candleStart = Math.floor(swapTime / candlePeriod) * candlePeriod;

  // Check if token is locked (should use Codex API)
  const db = getDB();
  if (!tokenInfo) {
    tokenInfo = await db
      .select()
      .from(tokens)
      .where(eq(tokens.mint, tokenMint))
      .limit(1);
  }

  if (tokenInfo?.status === "locked") {
    try {
      // Use the test token address only in devnet since there are no locked pools in dev
      const tokenAddress =
        process.env.NETWORK === "devnet" ? DEV_TEST_TOKEN_ADDRESS : tokenMint;
      const candles = await fetchCodexBars(
        tokenAddress,
        candleStart,
        candleStart + candlePeriod,
        "1", // 1 minute candles
        undefined,
        undefined,
      );

      if (candles.length > 0) {
        return candles[0];
      }
    } catch (error) {
      logger.error("Error fetching latest candle from Codex:", error);
      // Fall through to default method
    }
  }

  // Fallback: Fetch all swaps in this candle period to properly calculate OHLCV
  const latestCandle = await fetchPriceChartData(
    candleStart * 1000, // start (ms)
    (candleStart + candlePeriod) * 1000, // end (ms)
    1, // 1 min range
    tokenMint,
  );

  return latestCandle && latestCandle.length > 0 ? latestCandle[0] : null; // Return the single candle
}

export async function fetchPriceChartData(
  start: number,
  end: number,
  range: number,
  tokenMint: string,
) {
  const db = getDB();
  const [tokenInfo] = await db
    .select()
    .from(tokens)
    .where(eq(tokens.mint, tokenMint))
    .limit(1);

  if (!tokenInfo) {
    logger.error(`Token ${tokenMint} not found`);
    return [];
  }

  if (tokenInfo.status !== "locked") {
    // Load price histories from DB
    let swapRecordsRaw: any[] = [];
    try {
      const redisCache = getGlobalRedisCache();
      const listKey = `swapsList:${tokenMint}`;
      const swapStrings = await redisCache.lrange(listKey, 0, -1); // Fetch all swaps
      swapRecordsRaw = swapStrings.map((s) => JSON.parse(s));
      logger.log(
        `Chart: Retrieved ${swapRecordsRaw.length} raw swaps from Redis list ${listKey}`,
      );
    } catch (redisError) {
      logger.error(
        `Chart: Failed to read swaps from Redis list swapsList:${tokenMint}:`,
        redisError,
      );
      return []; // Return empty if cache fails
    }

    // Filter swaps by timestamp in application code
    const filteredSwaps = swapRecordsRaw.filter((swap) => {
      const swapTime = new Date(swap.timestamp).getTime();
      return swapTime >= start && swapTime <= end;
    });

    // Convert to PriceFeedInfo array - ensure timestamp is not null
    const priceFeeds: PriceFeedInfo[] = filteredSwaps
      .filter(
        (swap: {
          price: number | null; // Allow null price
          timestamp: string | Date; // Allow string or Date
          direction: number;
          amountIn: number | null;
          amountOut: number | null;
        }) => swap.price != null && swap.timestamp != null,
      ) // Filter out swaps with null price or timestamp
      .map(
        (swap: {
          price: number; // Not null after filter
          timestamp: string | Date; // Not null after filter
          direction: number;
          amountIn: number | null;
          amountOut: number | null;
        }) => ({
          price: swap.price,
          timestamp: new Date(swap.timestamp), // Ensure it's a Date object
          // If direction is 0 (buy), amountIn is SOL
          // If direction is 1 (sell), amountOut is SOL
          volume:
            swap.direction === 0
              ? (swap.amountIn || 0) / 1e9 // Convert from lamports to SOL
              : (swap.amountOut || 0) / 1e9,
        }),
      );

    if (!priceFeeds.length) return [];

    const cdFeeds = getCandleData(priceFeeds, range);

    return cdFeeds;
  } else if (tokenInfo.status === "locked") {
    try {
      // Use the test token address only in devnet since there are no locked pools in dev
      const tokenAddress =
        process.env.NETWORK === "devnet" ? DEV_TEST_TOKEN_ADDRESS : tokenMint;

      // Convert range to Codex resolution format
      let resolution: CodexBarResolution = "1";
      switch (range) {
        case 1:
          resolution = "1";
          break;
        case 5:
          resolution = "5";
          break;
        case 15:
          resolution = "15";
          break;
        case 60:
          resolution = "60";
          break;
        case 120:
          resolution = "60";
          break; // Use 60m and group if needed
        default:
          resolution = "1";
      }

      // Use the new getBars API directly
      const candles = await fetchCodexBars(
        tokenAddress,
        Math.floor(start / 1000),
        Math.floor(end / 1000),
        resolution,
        undefined,
        undefined,
      );

      // For 120 minute resolution, we need to combine 2 x 60m candles
      if (range === 120 && candles.length > 1) {
        const combined: any[] = [];
        for (let i = 0; i < candles.length; i += 2) {
          // If we have a pair, combine them
          if (i + 1 < candles.length) {
            const out = {
              open: candles[i].open,
              high: Math.max(candles[i].high, candles[i + 1].high),
              low: Math.min(candles[i].low, candles[i + 1].low),
              close: candles[i + 1].close,
              volume: candles[i].volume + candles[i + 1].volume,
              time: candles[i].time,
              price: candles[i].close,
              timestamp: new Date(candles[i].time * 1000),
            };
            combined.push(out);
          } else {
            // Add the last odd candle if there is one
            const lastCandle = {
              ...candles[i],
              price: candles[i].close,
              timestamp: new Date(candles[i].time * 1000),
            };
            combined.push(lastCandle);
          }
        }
        return combined;
      }

      return candles;
    } catch (error) {
      logger.error("Error fetching data with getBars API:", error);

      // Fallback to the old method if getBars fails
      try {
        logger.log("Falling back to getTokenEvents API");
        // Use the test token address only in devnet
        const tokenAddress =
          process.env.NETWORK === "devnet" ? DEV_TEST_TOKEN_ADDRESS : tokenMint;

        // Fetch price history from Codex API using our utility function
        const tokenEvents = await fetchCodexTokenEvents(
          tokenAddress,
          Math.floor(start / 1000),
          Math.floor(end / 1000),
          1399811149,
        );

        // Convert to price feed format - ensure timestamps are never null
        const priceFeeds: PriceFeedInfo[] = tokenEvents
          .filter((item) => item.timestamp != null) // Filter out items with null timestamps
          .map((item) => ({
            price: parseFloat(item.token1PoolValueUsd || "0"),
            timestamp: new Date(item.timestamp * 1000), // Now safe since we filtered
            volume: parseFloat(item.data?.amount0 || "0"),
          }));

        if (!priceFeeds.length) return [];

        const cdFeeds = getCandleData(priceFeeds, range);
        return cdFeeds;
      } catch (fallbackError) {
        logger.error("Fallback method also failed:", fallbackError);
        return [];
      }
    }
  }
}

export function getCandleData(priceFeeds: PriceFeedInfo[], range: number) {
  const priceHistory = priceFeeds
    .map((feed) => ({
      price: feed.price,
      ts: feed.timestamp.getTime() / 1000,
    }))
    .sort((price1, price2) => price1.ts - price2.ts);

  if (!priceHistory.length) return [];

  let candlePeriod = 60; // 1 min default
  switch (range) {
    case 1:
      // default candle period
      break;
    case 5:
      candlePeriod = 300; // 5 mins
      break;
    case 15:
      candlePeriod = 900; // 15 mins
      break;
    case 60:
      candlePeriod = 3_600; // 1 hr
      break;
    case 120:
      candlePeriod = 7_200; // 2 hrs
      break;
  }

  // Convert price feed to candle price data
  const cdStart = Math.floor(priceHistory[0].ts / candlePeriod) * candlePeriod;
  const cdEnd =
    Math.floor(priceHistory[priceHistory.length - 1].ts / candlePeriod) *
    candlePeriod;

  const cdFeeds: CandlePrice[] = [];
  let pIndex = 0;

  // Keep track of the last valid candle to fill gaps
  let lastValidCandle: CandlePrice | null = null;

  for (
    let curCdStart = cdStart;
    curCdStart <= cdEnd;
    curCdStart += candlePeriod
  ) {
    const st = priceHistory[pIndex].price;
    let hi = priceHistory[pIndex].price;
    let lo = priceHistory[pIndex].price;
    let en = priceHistory[pIndex].price;
    let vol = 0;
    const prevIndex = pIndex;
    for (; pIndex < priceHistory.length;) {
      if (hi < priceHistory[pIndex].price) hi = priceHistory[pIndex].price;
      if (lo > priceHistory[pIndex].price) lo = priceHistory[pIndex].price;
      en = priceHistory[pIndex].price;
      vol += priceFeeds[pIndex].volume;

      // Break new candle data starts
      if (priceHistory[pIndex].ts >= curCdStart + candlePeriod) break;
      pIndex++;
    }

    if (prevIndex !== pIndex) {
      // We have data for this time period
      const newCandle = {
        open: st,
        high: hi,
        low: lo,
        close: en,
        volume: vol,
        time: curCdStart,
      };
      cdFeeds.push(newCandle);
      lastValidCandle = newCandle;
    } else if (lastValidCandle) {
      // No data for this time period, but we have a previous candle
      // Fill with the last known price (close price of the last candle)
      cdFeeds.push({
        open: lastValidCandle.close,
        high: lastValidCandle.close,
        low: lastValidCandle.close,
        close: lastValidCandle.close,
        volume: 0,
        time: curCdStart,
      });
    }
    // If we don't have a lastValidCandle, we skip this period (no data yet)
  }

  return cdFeeds;
}

/**
 * Fetch price chart data for locked tokens using Codex API
 * @param token The token mint address
 * @param start Start time in milliseconds
 * @param end End time in milliseconds
 * @param range Time range in minutes for each candle
 * @param env Cloudflare worker environment
 * @returns Array of OHLC candle data
 */
export async function fetchLockedTokenChartData(
  token: string,
  start: number,
  end: number,
  range: number,
): Promise<any[]> {
  try {
    // Construct Codex API URL for the token chart data
    const codexApiUrl = `https://api.dexscreener.com/latest/dex/tokens/${token}`;

    // Fetch data from Codex API
    const response = await fetch(codexApiUrl);

    if (!response.ok) {
      throw new Error(
        `Codex API error: ${response.status} ${response.statusText}`,
      );
    }

    const data = (await response.json()) as DexScreenerResponse;

    // Check if we have valid data
    if (!data || !data.pairs || data.pairs.length === 0) {
      logger.error(`No pairs found for token ${token}`);
      return [];
    }

    // Find the most relevant pair (usually the one with highest liquidity)
    // Sort by liquidity in descending order
    const pairs = data.pairs.sort(
      (a, b) =>
        parseFloat(b.liquidity?.usd || "0") -
        parseFloat(a.liquidity?.usd || "0"),
    );

    const mainPair = pairs[0];

    if (!mainPair || !mainPair.priceUsd) {
      logger.error(`No price data found for token ${token}`);
      return [];
    }

    // For Codex API, we need to make a separate call to get the chart data
    const chartApiUrl = `https://api.dexscreener.com/latest/dex/charts/solana/${mainPair.pairAddress}`;
    const chartResponse = await fetch(chartApiUrl);

    if (!chartResponse.ok) {
      throw new Error(
        `Chart API error: ${chartResponse.status} ${chartResponse.statusText}`,
      );
    }

    const chartData = (await chartResponse.json()) as ChartResponse;

    if (
      !chartData ||
      !chartData.priceCandles ||
      chartData.priceCandles.length === 0
    ) {
      logger.error(`No candle data found for pair ${mainPair.pairAddress}`);
      return [];
    }

    // Convert the candles to our expected format
    // Filter by time range
    const candles = chartData.priceCandles
      .filter((candle) => {
        const candleTime = candle.time * 1000; // Convert to ms
        return candleTime >= start && candleTime <= end;
      })
      .map((candle) => ({
        open: parseFloat(candle.open),
        high: parseFloat(candle.high),
        low: parseFloat(candle.low),
        close: parseFloat(candle.close),
        volume: parseFloat(candle.volume),
        time: candle.time,
      }));

    // Handle the case where we have different time intervals
    // Group candles based on the requested range
    if (range > 0) {
      return groupCandlesByRange(candles, range);
    }

    return candles;
  } catch (error) {
    logger.error(`Error fetching locked token chart data: ${error}`);
    return [];
  }
}

// Define interface for candle data
interface Candle {
  open: number;
  high: number;
  low: number;
  close: number;
  volume: number;
  time: number;
}

/**
 * Group candles by the specified time range
 * @param candles Original candle data
 * @param rangeMinutes Time range in minutes
 * @returns Grouped candle data
 */
export function groupCandlesByRange(
  candles: Candle[],
  rangeMinutes: number,
): Candle[] {
  if (candles.length === 0) return [];

  const rangeMs = rangeMinutes * 60 * 1000; // Convert minutes to milliseconds
  const groupedCandles: Candle[] = [];

  // Sort candles by time
  const sortedCandles = [...candles].sort((a, b) => a.time - b.time);

  let currentGroup: Candle[] = [];
  let currentRangeStart =
    (Math.floor((sortedCandles[0].time * 1000) / rangeMs) * rangeMs) / 1000;

  // Process each candle
  for (const candle of sortedCandles) {
    const candleRangeStart =
      (Math.floor((candle.time * 1000) / rangeMs) * rangeMs) / 1000;

    if (candleRangeStart === currentRangeStart) {
      // Add to current group
      currentGroup.push(candle);
    } else {
      // Process current group and start a new one
      if (currentGroup.length > 0) {
        groupedCandles.push(
          createCandleFromGroup(currentGroup, currentRangeStart),
        );
      }

      // Handle potential gaps in data
      while (candleRangeStart > currentRangeStart + rangeMs / 1000) {
        currentRangeStart += rangeMs / 1000;
        const previousCandle = groupedCandles[groupedCandles.length - 1];
        groupedCandles.push({
          open: previousCandle.close,
          high: previousCandle.close,
          low: previousCandle.close,
          close: previousCandle.close,
          volume: 0,
          time: currentRangeStart,
        });
      }

      currentRangeStart = candleRangeStart;
      currentGroup = [candle];
    }
  }

  // Process the last group
  if (currentGroup.length > 0) {
    groupedCandles.push(createCandleFromGroup(currentGroup, currentRangeStart));
  }

  return groupedCandles;
}

/**
 * Create a single candle from a group of candles
 * @param group Group of candles
 * @param rangeStart Start time for the group
 * @returns Consolidated candle
 */
function createCandleFromGroup(group: Candle[], rangeStart: number): Candle {
  const open = group[0].open;
  const close = group[group.length - 1].close;
  const high = Math.max(...group.map((c) => c.high));
  const low = Math.min(...group.map((c) => c.low));
  const volume = group.reduce((sum, c) => sum + c.volume, 0);

  return {
    open,
    high,
    low,
    close,
    volume,
    time: rangeStart,
  };
}<|MERGE_RESOLUTION|>--- conflicted
+++ resolved
@@ -1,16 +1,11 @@
-import { and, eq, sql } from "drizzle-orm";
+import { eq } from "drizzle-orm";
 import {
   CodexBarResolution,
   fetchCodexBars,
   fetchCodexTokenEvents,
 } from "./codex";
 import { getDB, tokens } from "./db";
-import { Env } from "./env";
-<<<<<<< HEAD
-import { createRedisCache } from "./redis";
-=======
-import { getGlobalRedisCache } from "./redis/redisCacheGlobal";
->>>>>>> dc30837b
+import { getGlobalRedisCache } from "./redis";
 import { logger } from "./util";
 
 // Define interface for the API response types
