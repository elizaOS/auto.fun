--- conflicted
+++ resolved
@@ -6,17 +6,10 @@
   TokenPairEventType,
 } from "@codex-data/sdk/dist/sdk/generated/graphql";
 import { LAMPORTS_PER_SOL } from "@solana/web3.js";
-import { eq } from "drizzle-orm";
-import { getDB, tokens } from "./db";
-import { Env } from "./env";
 import { getSOLPrice } from "./mcap";
+import { getGlobalRedisCache } from "./redis";
+import { logger } from "./util";
 import { getWebSocketClient, WebSocketClient } from "./websocket-client";
-<<<<<<< HEAD
-import { createRedisCache } from "./redis";
-=======
-import { getGlobalRedisCache } from "./redis/redisCacheGlobal";
->>>>>>> dc30837b
-import { logger } from "./util";
 
 const SOLANA_NETWORK_ID = 1399811149;
 
