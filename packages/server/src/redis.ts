import { createPool, Pool } from "generic-pool";
import { Redis } from "ioredis";
import { logger } from "./util";
import { gzipSync, gunzipSync } from 'zlib';

let globalRedisCachePromise: Promise<RedisCacheService> | null = null;

export async function getGlobalRedisCache(): Promise<RedisCacheService> {
  if (!globalRedisCachePromise) {
    globalRedisCachePromise = (async () => {
      const instance = createRedisCache();
      console.log("[Redis] Global Redis Cache initialized.");
      return instance;
    })();
  }
  return globalRedisCachePromise;
}

// Singleton RedisPool instance
let sharedRedisPool: RedisPool | null = null;

// Function to initialize and/or get the shared pool
export function getSharedRedisPool(): RedisPool {
  if (!sharedRedisPool) {
    logger.info("Initializing Shared Redis Pool");
    sharedRedisPool = new RedisPool({
      host: process.env.REDIS_HOST,
      port: Number(process.env.REDIS_PORT),
      password: process.env.REDIS_PASSWORD,
      min: 50,
      max: 300,
    });

    logger.info("Shared Redis Pool Initialized");
  }
  return sharedRedisPool;
}

// Export the type for use in other modules
export type RedisCache = RedisCacheService;

// Default local Redis configuration
const DEFAULT_REDIS_HOST = "localhost";
const DEFAULT_REDIS_PORT = 6379;
const DEFAULT_REDIS_PASSWORD = "MDikUKnhRHlURlnORexvVztDTrNCUBze";

export class RedisCacheService {
  constructor(public redisPool: RedisPool) { }

  async isPoolReady(): Promise<boolean> {
    try {
      return await this.redisPool.useClient(async (client) => {
        const pong = await client.ping();
        return pong === "PONG";
      });
    } catch (err) {
      logger.error("Redis pool not ready:", err);
      return false;
    }
  }
  async publish(channel: string, message: string): Promise<number> {
    return this.redisPool.useClient((client) =>
      client.publish(channel, message)
    );
  }

  async subscribe(
    channel: string,
    handler: (message: string) => void
  ): Promise<void> {
    const subClient = await this.redisPool.getSubscriberClient();
    await subClient.subscribe(channel);
    subClient.on("message", (ch, msg) => {
      if (ch === channel) {
        handler(msg);
      }
    });
  }

  getKey(key: string) {
    if (!key) throw new Error('Redis key must be a non-empty string');
    const prefix = `${process.env.NETWORK}:`;
    if (key.startsWith(prefix)) {
      return key;
    }
    return `${prefix}${key}`;
  }

  get(key: string): Promise<string | null> {
    return this.redisPool.useClient((client) => client.get(this.getKey(key)));
  }

  async set(
    key: string,
    value: string,
    ttlInSeconds?: number
  ): Promise<"OK" | null> {
    return this.redisPool.useClient((client) => {
      const prefixedKey = this.getKey(key);
      return ttlInSeconds
        ? client.set(prefixedKey, value, "EX", ttlInSeconds)
        : client.set(prefixedKey, value);
    });
  }

  async del(key: string): Promise<number> {
    return this.redisPool.useClient((client) => client.del(this.getKey(key)));
  }

  async exists(key: string): Promise<boolean> {
    return this.redisPool.useClient(async (client) => {
      const result = await client.exists(this.getKey(key));
      return result === 1;
    });
  }

  async ttl(key: string): Promise<number> {
    return this.redisPool.useClient((client) => client.ttl(this.getKey(key)));
  }

  // --- START NEW LIST METHODS ---
  async lpush(key: string, ...values: string[]): Promise<number> {
    if (values.length === 0) {
      // Handle case where no values are provided, perhaps return 0 or throw error
      logger.warn(`LPUSH called with no values for key: ${this.getKey(key)}`);
      return 0;
    }
    // logger.info(`LPUSH ${values.length} values to ${this.getKey(key)}`);
    return this.redisPool.useClient(
      (client) => client.lpush(this.getKey(key), ...values) // Spread the values array
    );
  }

  async lrange(key: string, start: number, stop: number): Promise<string[]> {
    // logger.info(`LRANGE from ${this.getKey(key)} ${start} ${stop}`);
    return this.redisPool.useClient((client) =>
      client.lrange(this.getKey(key), start, stop)
    );
  }

  async llen(key: string): Promise<number> {
    // logger.info(`LLEN for ${this.getKey(key)}`);
    return this.redisPool.useClient((client) => client.llen(this.getKey(key)));
  }

  async ltrim(key: string, start: number, stop: number): Promise<"OK" | null> {
    // logger.info(`LTRIM on ${this.getKey(key)} ${start} ${stop}`);
    return this.redisPool.useClient((client) =>
      client.ltrim(this.getKey(key), start, stop)
    );
  }

  async lpushTrim(
    key: string,
    value: string,
    maxLength: number
  ): Promise<Array<unknown> | null> {
    // logger.info(
    //   `LPUSH+LTRIM pipeline on ${this.getKey(key)} limit ${maxLength}`
    // );
    return this.redisPool.useClient((client) =>
      client
        .multi()
        .lpush(this.getKey(key), value)
        .ltrim(this.getKey(key), 0, maxLength - 1)
        .exec()
    );
  }
  // --- END NEW LIST METHODS ---

  // --- START NEW SET METHODS ---
  async sadd(key: string, member: string | string[]): Promise<number> {
    const members = Array.isArray(member) ? member : [member];
    // logger.info(`SADD to ${this.getKey(key)}`);
    // Note: ioredis sadd returns number of elements added
    return this.redisPool.useClient((client: Redis) =>
      client.sadd(this.getKey(key), ...members)
    );
  }

  async srem(key: string, member: string | string[]): Promise<number> {
    const members = Array.isArray(member) ? member : [member];
    // logger.info(`SREM from ${this.getKey(key)}`);
    // Note: ioredis srem returns number of elements removed
    return this.redisPool.useClient((client: Redis) =>
      client.srem(this.getKey(key), ...members)
    );
  }

  async smembers(key: string): Promise<string[]> {
    // logger.info(`SMEMBERS for ${this.getKey(key)}`);
    return this.redisPool.useClient((client: Redis) =>
      client.smembers(this.getKey(key))
    );
  }
  async setCompressed<T>(
    key: string,
    obj: T,
    ttlInSeconds?: number
  ): Promise<void> {
    const raw = Buffer.from(JSON.stringify(obj), "utf8");
    const comp = gzipSync(raw);

    await this.redisPool.useClient(async client => {
      await client.set(this.getKey(key), comp);
      if (ttlInSeconds) {
        await client.expire(this.getKey(key), ttlInSeconds);
      }
    });
  }
  async getCompressed<T>(key: string): Promise<T | null> {
    const buf: Buffer | null = await this.redisPool.useClient(c =>
      c.getBuffer(this.getKey(key))
    );
    if (!buf) return null;

    const json = gunzipSync(buf).toString('utf8');
    return JSON.parse(json) as T;
  }

  // Expose useClient for transactions if absolutely necessary, but prefer specific methods
  // Only uncomment if the MULTI logic cannot be encapsulated here.
  // async useClient<T>(fn: (client: Redis) => Promise<T>): Promise<T> {
  //   return this.redisPool.useClient(fn);
  // }
  // --- END NEW SET METHODS ---

  // --- START DISTRIBUTED LOCK METHODS ---
  async acquireLock(
    lockKey: string,
    lockValue: string,
    ttlMilliseconds: number
  ): Promise<boolean> {
    const keyWithPrefix = this.getKey(lockKey);
    logger.info(
      `Attempting to acquire lock: ${keyWithPrefix} with value ${lockValue} and TTL ${ttlMilliseconds}ms`
    );
    try {
      const result = await this.redisPool.useClient((client) =>
        client.set(keyWithPrefix, lockValue, "PX", ttlMilliseconds, "NX")
      );
      const acquired = result === "OK";
      if (acquired) {
        logger.info(`Successfully acquired lock: ${keyWithPrefix}`);
      } else {
        logger.warn(`Failed to acquire lock (already held?): ${keyWithPrefix}`);
      }
      return acquired;
    } catch (error) {
      logger.error(`Error acquiring lock ${keyWithPrefix}:`, error);
      return false; // Assume lock not acquired on error
    }
  }

  // Lua script for safe lock release
  private releaseLockScript = `
    if redis.call("get", KEYS[1]) == ARGV[1] then
      return redis.call("del", KEYS[1])
    else
      return 0
    end
  `;

  // Define the script in ioredis if not already done (e.g., during initialization or first use)
  private async defineReleaseLockScript(client: Redis): Promise<void> {
    // Check if script already defined to avoid redefining on every call
    if (!(client as any).releaseLockScript) {
      // Check if command name exists
      try {
        // Define the script command
        (client as any).defineCommand("releaseLockScript", {
          numberOfKeys: 1,
          lua: this.releaseLockScript,
        });
        logger.info("Defined releaseLockScript Lua script for Redis client.");
      } catch (err: any) {
        // Handle cases where command might already be defined (e.g., across pool clients)
        if (err.message.includes("Command name already specified")) {
          logger.warn(
            "releaseLockScript Lua script already defined for this client."
          );
        } else {
          logger.error("Failed to define releaseLockScript Lua script:", err);
          throw err; // Rethrow if it's a different error
        }
      }
    }
  }

  async releaseLock(lockKey: string, lockValue: string): Promise<boolean> {
    const keyWithPrefix = this.getKey(lockKey);
    logger.info(
      `Attempting to release lock: ${keyWithPrefix} with value ${lockValue}`
    );
    try {
      const result = await this.redisPool.useClient(async (client) => {
        // Ensure script is defined for this client connection
        await this.defineReleaseLockScript(client);
        // Execute the Lua script using the defined command name
        return await (client as any).releaseLockScript(
          keyWithPrefix,
          lockValue
        );
      });

      const released = result === 1;
      if (released) {
        logger.info(`Successfully released lock: ${keyWithPrefix}`);
      } else {
        logger.warn(
          `Failed to release lock (value mismatch or key expired?): ${keyWithPrefix}`
        );
      }
      return released;
    } catch (error) {
      logger.error(`Error releasing lock ${keyWithPrefix}:`, error);
      return false; // Indicate failure on error
    }
  }
  // --- END DISTRIBUTED LOCK METHODS ---
}

export function createRedisCache(): RedisCacheService {
  const pool = getSharedRedisPool();
  const instance = new RedisCacheService(pool);
  return instance;
}

interface RedisPoolOptions {
  host?: string;
  port?: number;
  password?: string;
  max?: number;
  min?: number;
  idleTimeoutMillis?: number;
}

export class RedisPool {
  private pool: Pool<Redis>;
  private publisherClient: Redis | null = null;
  private subscriberClient: Redis | null = null;
  private options: Required<RedisPoolOptions>; // Make options required internally

  constructor(options: RedisPoolOptions = {}) {
    // Use environment variables or fall back to defaults
    this.options = {
      host: options.host || process.env.REDIS_HOST || DEFAULT_REDIS_HOST,
      port:
        options.port || Number(process.env.REDIS_PORT) || DEFAULT_REDIS_PORT,
      password:
        options.password ||
        process.env.REDIS_PASSWORD ||
        DEFAULT_REDIS_PASSWORD,
      max: options.max || 500,
      min: options.min || 200,
      idleTimeoutMillis: options.idleTimeoutMillis || 60_000,

    };

    logger.info(
      `[RedisPool] Initializing with host: ${this.options.host === DEFAULT_REDIS_HOST ? "DEFAULT LOCAL HOST" : this.options.host}:${this.options.port}`
    );

    this.pool = createPool<Redis>(
      {
        create: async () => {
          const client = new Redis({
            host: this.options.host,
            port: this.options.port,
            password: this.options.password || undefined, // Pass undefined if no password
            retryStrategy: attempts => Math.min(attempts * 50, 2000),
            maxRetriesPerRequest: 3,
            connectTimeout: 3000,
            enableReadyCheck: true,
          });

          client.on("error", (err) => console.error("Redis Client Error", err));
          client.on("connect", () => console.log("Redis Client Connected"));
          client.on("ready", () => console.log("Redis Client Ready"));

          return client;
        },
        destroy: async (client: Redis) => {
          await client.quit();
        },
        validate: async (client: Redis) => {
          try {
            await client.ping();
            return true;
          } catch {
            return false;
          }
        },
      },
      {
        max: this.options.max,
        min: this.options.min,
        idleTimeoutMillis: this.options.idleTimeoutMillis,
        acquireTimeoutMillis: 10_000,
        testOnBorrow: false,
      }
    );
  }

  async acquire(): Promise<Redis> {
    return this.pool.acquire();
  }

  async release(client: Redis): Promise<void> {
    await this.pool.release(client);
  }

  async useClient<T>(fn: (client: Redis) => Promise<T>): Promise<T> {
    const t0 = performance.now();
    const client = await this.acquire();
    const t1 = performance.now();

    // ping
    const pingStart = performance.now();
    await client.ping();
    const pingMs = performance.now() - pingStart;


    let result: T;
    let t2: number = 0;
    try {
<<<<<<< HEAD
      return await fn(client);
=======
      result = await fn(client);
      t2 = performance.now();
      return result;
>>>>>>> 30679711
    } finally {
      await this.release(client);
      const t3 = performance.now();

      console.log(
        `[DEBUG][RedisTiming] ` +
        `acquire=${(t1 - t0).toFixed(1)}ms ` +
        `exec=${(t2 - t1).toFixed(1)}ms ` +
        `release=${(t3 - t2).toFixed(1)}ms` +
        `ping =${pingMs.toFixed(1)}ms`
      );
    }
  }

  async destroy(): Promise<void> {
    await this.pool.drain();
    await this.pool.clear();

    if (this.publisherClient) {
      await this.publisherClient.quit();
    }

    if (this.subscriberClient) {
      await this.subscriberClient.quit();
    }
  }

  async getPublisherClient(): Promise<Redis> {
    if (!this.publisherClient) {
      this.publisherClient = new Redis({
        host: this.options.host,
        port: this.options.port,
        password: this.options.password || undefined,
        enableOfflineQueue: false,
        enableReadyCheck: false,
        connectTimeout: 3000,
        maxRetriesPerRequest: 1,
      });

      this.publisherClient.on("error", (err) =>
        console.error("Redis Publisher Error", err)
      );
    }

    return this.publisherClient;
  }

  async getSubscriberClient(): Promise<Redis> {
    if (!this.subscriberClient) {
      this.subscriberClient = new Redis({
        host: this.options.host,
        port: this.options.port,
        password: this.options.password || undefined,
      });

      this.subscriberClient.on("error", (err) =>
        console.error("Redis Subscriber Error", err)
      );
    }

    return this.subscriberClient;
  }
}<|MERGE_RESOLUTION|>--- conflicted
+++ resolved
@@ -424,13 +424,7 @@
     let result: T;
     let t2: number = 0;
     try {
-<<<<<<< HEAD
       return await fn(client);
-=======
-      result = await fn(client);
-      t2 = performance.now();
-      return result;
->>>>>>> 30679711
     } finally {
       await this.release(client);
       const t3 = performance.now();
