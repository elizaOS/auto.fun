import { ExecutionContext } from "@cloudflare/workers-types/experimental";
import { eq, sql } from "drizzle-orm";
import { getLatestCandle } from "./chart";
import { getDB, Token, tokens } from "./db";
import { Env } from "./env";
import { calculateTokenMarketData, getSOLPrice } from "./mcap";
<<<<<<< HEAD
import { awardGraduationPoints, awardUserPoints } from "./points";
import { getToken } from "./migration/migrations";
import { TokenData, TokenDBData } from "@autodotfun/raydium/src/types/tokenData";
import { createRedisCache } from "./redis";
=======
import { awardGraduationPoints, awardUserPoints } from "./points/helpers";
import { getToken } from "./raydium/migration/migrations";
import { TokenData, TokenDBData } from "./raydium/types/tokenData";
import { getGlobalRedisCache } from "./redis/redisCacheGlobal";
>>>>>>> dc30837b
import {
  checkAndReplenishTokens,
  generateAdditionalTokenImages,
} from "./routes/generation";
import { updateHoldersCache } from "./routes/token";
import {
  bulkUpdatePartialTokens,
  calculateFeaturedScore,
  createNewTokenData,
  getFeaturedMaxValues,
  logger,
} from "./util";
import { getWebSocketClient } from "./websocket-client";

// Store the last processed signature to avoid duplicate processing
const lastProcessedSignature: string | null = null;

// Define max swaps to keep in Redis list
const MAX_SWAPS_TO_KEEP = 1000;

function sanitizeTokenForWebSocket(
  token: Partial<Token>,
  maxBytes = 95000,
): Partial<Token> {
  const clone = { ...token };

  // Helper to get byte size
  const getSize = (obj: any) => Buffer.byteLength(JSON.stringify(obj), "utf8");

  if (getSize(clone) <= maxBytes) return clone;

  // Stepwise stripping
  clone.description = "";
  if (getSize(clone) <= maxBytes) return clone;

  clone.website = "";
  if (getSize(clone) <= maxBytes) return clone;

  clone.twitter = "";
  clone.telegram = "";
  clone.farcaster = "";
  if (getSize(clone) <= maxBytes) return clone;

  clone.image = "";
  clone.url = "";
  if (getSize(clone) <= maxBytes) return clone;

  return {
    id: clone.id,
    name: clone.name,
    ticker: clone.ticker,
    mint: clone.mint,
    creator: clone.creator,
    status: clone.status,
    tokenPriceUSD: clone.tokenPriceUSD,
    marketCapUSD: clone.marketCapUSD,
    currentPrice: clone.currentPrice,
    reserveAmount: clone.reserveAmount,
    reserveLamport: clone.reserveLamport,
    liquidity: clone.liquidity,
    volume24h: clone.volume24h,
    marketId: clone.marketId,
    image: clone.image,
    url: clone.url,
    lockId: clone.lockId,
    createdAt: clone.createdAt,
    solPriceUSD: clone.solPriceUSD,
  };
}
function convertTokenDataToDBData(
  tokenData: Partial<TokenData>,
): Partial<TokenDBData> {
  const now = new Date();
  return {
    ...tokenData,
    lastUpdated: now,
    migration:
      tokenData.migration && typeof tokenData.migration !== "string"
        ? JSON.stringify(tokenData.migration)
        : tokenData.migration,
    withdrawnAmounts:
      tokenData.withdrawnAmounts &&
        typeof tokenData.withdrawnAmounts !== "string"
        ? JSON.stringify(tokenData.withdrawnAmounts)
        : tokenData.withdrawnAmounts,
    poolInfo:
      tokenData.poolInfo && typeof tokenData.poolInfo !== "string"
        ? JSON.stringify(tokenData.poolInfo)
        : tokenData.poolInfo,
  };
}

export async function updateTokenInDB(
  tokenData: Partial<TokenData>,
): Promise<Token> {
  const db = getDB();
  const now = new Date().toISOString();

  // Create a new object that conforms to TokenDBData
  const updateData: Partial<TokenDBData> = convertTokenDataToDBData(tokenData);

  // Convert nested objects to JSON strings if they're present and not already strings
  if (updateData.migration && typeof updateData.migration !== "string") {
    updateData.migration = JSON.stringify(updateData.migration);
  }
  if (
    updateData.withdrawnAmounts &&
    typeof updateData.withdrawnAmounts !== "string"
  ) {
    updateData.withdrawnAmounts = JSON.stringify(updateData.withdrawnAmounts);
  }
  if (updateData.poolInfo && typeof updateData.poolInfo !== "string") {
    updateData.poolInfo = JSON.stringify(updateData.poolInfo);
  }

  // Ensure mint is defined
  if (!updateData.mint) {
    throw new Error("mint field is required for update");
  }
  // Check if token already exists
  const existingTokens = await db
    .select()
    .from(tokens)
    .where(eq(tokens.mint, updateData.mint));

  let updatedTokens: Token[];

  if (existingTokens.length > 0) {
    console.log("found existing token in DB");
    updatedTokens = await db
      .update(tokens)
      .set(updateData)
      .where(eq(tokens.mint, updateData.mint!))
      .returning();
    logger.log(`Updated token ${updateData.mint} in database`);
  } else {
    console.log("not found existing token in DB");
    console.log(JSON.stringify(updateData, null, 2));
    updatedTokens = await db
      .insert(tokens)
      .values([
        {
          mint: updateData.mint,
          name: updateData.name || `Token ${updateData.mint?.slice(0, 8)}`,
          ticker: updateData.ticker || "TOKEN",
          url: updateData.url || "",
          image: updateData.image || "",
          creator: updateData.creator || "unknown",
          status: updateData.status || "active",
          tokenPriceUSD: updateData.tokenPriceUSD ?? 0,
          reserveAmount: updateData.reserveAmount ?? 0,
          reserveLamport: updateData.reserveLamport ?? 0,
          currentPrice: updateData.currentPrice ?? 0,
          // createdAt: sql`CURRENT_TIMESTAMP`,
          // lastUpdated: sql`CURRENT_TIMESTAMP`,
          txId: updateData.txId || "",
          migration: updateData.migration || "",
          withdrawnAmounts: updateData.withdrawnAmounts || "",
          poolInfo: updateData.poolInfo || "",
          lockLpTxId: updateData.lockLpTxId || "",
          nftMinted: updateData.nftMinted || "",
          marketId: updateData.marketId || "",
        },
      ])
      .returning();
    logger.log(`Added new token ${updateData.mint} to database`);
  }

  return updatedTokens[0];
}
type ProcessResult = {
  found: boolean;
  tokenAddress?: string;
  event?: string;
};

type HandlerResult = ProcessResult | null;
export async function processTransactionLogs(
  logs: string[],
  signature: string,
  wsClient: any = null,
): Promise<ProcessResult> {
  if (!wsClient) {
    wsClient = getWebSocketClient();
  }

  // Try each handler in sequence and return on first match
  const newTokenResult = await handleNewToken(logs, signature, wsClient);
  if (newTokenResult) return newTokenResult;

  const swapResult = await handleSwap(logs, signature, wsClient);
  if (swapResult) return swapResult;

  const curveResult = await handleCurveComplete(logs, signature, wsClient);
  if (curveResult) return curveResult;

  // Default: no event found
  return { found: false };
}

async function handleNewToken(
  logs: string[],
  signature: string,
  wsClient: any,
): Promise<HandlerResult> {
  const newTokenLog = logs.find((log) => log.includes("NewToken:"));
  if (!newTokenLog) return null;

  try {
    const parts = newTokenLog.split(" ");
    if (parts.length < 2)
      throw new Error(`Invalid NewToken log: ${newTokenLog}`);

    const rawTokenAddress = parts[parts.length - 2].replace(/[",)]/g, "");
    const rawCreatorAddress = parts[parts.length - 1].replace(/[",)]/g, "");
    if (!/^[1-9A-HJ-NP-Za-km-z]+$/.test(rawTokenAddress)) {
      throw new Error(`Malformed token address: ${rawTokenAddress}`);
    }

    const newToken = await createNewTokenData(
      signature,
      rawTokenAddress,
      rawCreatorAddress,
    );
    if (!newToken) {
      logger.error(`Failed to create new token data for ${rawTokenAddress}`);
      return null;
    }
    await getDB()
      .insert(tokens)
      .values([newToken as Token])
      .onConflictDoNothing();
    await wsClient.emit("global", "newToken", newToken);
    await updateHoldersCache(rawTokenAddress);

    return { found: true, tokenAddress: rawTokenAddress, event: "newToken" };
  } catch (err) {
    logger.error(`Error in NewToken handler: ${err}`);
    return null;
  }
}

async function handleSwap(
  logs: string[],
  signature: string,
  wsClient: any,
): Promise<HandlerResult | null> {
  const mintLog = logs.find((log) => log.includes("Mint:"));
  const swapLog = logs.find((log) => log.includes("Swap:"));
  const reservesLog = logs.find((log) => log.includes("Reserves:"));
  const feeLog = logs.find((log) => log.includes("fee:"));
  const swapeventLog = logs.find((log) => log.includes("SwapEvent:"));

  if (!mintLog || !swapLog || !reservesLog || !feeLog || !swapeventLog) {
    return null;
  }

  try {
    const mintAddress = mintLog.split("Mint:")[1]?.trim().replace(/[",)]/g, "");
    if (!mintAddress || !/^[1-9A-HJ-NP-Za-km-z]+$/.test(mintAddress)) {
      throw new Error(`Invalid or malformed mint address: ${mintAddress}`);
    }

    const swapParts = swapLog.trim().split(" ");
    const [user, direction, amount] = swapParts
      .slice(-3)
      .map((v) => v.replace(/[",)]/g, ""));
    if (!user || !["0", "1"].includes(direction) || isNaN(Number(amount))) {
      throw new Error(`Malformed swap data: ${swapLog}`);
    }

    const [reserveToken, reserveLamport] = reservesLog
      .trim()
      .split(" ")
      .slice(-2)
      .map((v) => v.replace(/[",)]/g, ""));
    if (isNaN(Number(reserveToken)) || isNaN(Number(reserveLamport))) {
      throw new Error(`Malformed reserve data: ${reservesLog}`);
    }

    const [_usr, _dir, amountOut] = swapeventLog
      .trim()
      .split(" ")
      .slice(-3)
      .map((v) => v.replace(/[",)]/g, ""));

    const solPrice = await getSOLPrice();
    const tokenWithSupply = await getToken(mintAddress);
    if (!tokenWithSupply) {
      logger.error(`Token not found in DB: ${mintAddress}`);
      return null;
    }

    const TOKEN_DECIMALS = tokenWithSupply.tokenDecimals || 6;
    const tokenAmount = Number(reserveToken) / 10 ** TOKEN_DECIMALS;
    const solAmount = Number(reserveLamport) / 1e9;
    const currentPrice = solAmount / tokenAmount;
    const tokenPriceInSol = currentPrice / 10 ** TOKEN_DECIMALS;
    const tokenPriceUSD =
      currentPrice > 0 ? tokenPriceInSol * solPrice * 10 ** TOKEN_DECIMALS : 0;

    tokenWithSupply.tokenPriceUSD = tokenPriceUSD;
    tokenWithSupply.currentPrice = currentPrice;

    const tokenWithMarketData = await calculateTokenMarketData(
      tokenWithSupply,
      solPrice,
    );
    const marketCapUSD = tokenWithMarketData.marketCapUSD;

    const swapRecord = {
      id: crypto.randomUUID(),
      tokenMint: mintAddress,
      user,
      type: direction === "0" ? "buy" : "sell",
      direction: parseInt(direction),
      amountIn: Number(amount),
      amountOut: Number(amountOut),
      price:
        direction === "1"
          ? Number(amountOut) / 1e9 / (Number(amount) / 10 ** TOKEN_DECIMALS)
          : Number(amount) / 1e9 / (Number(amountOut) / 10 ** TOKEN_DECIMALS),
      txId: signature,
      timestamp: new Date(),
    };

    const db = getDB();
    const redisCache = getGlobalRedisCache();
    const listKey = `swapsList:${mintAddress}`;

    try {
      await redisCache.lpush(listKey, JSON.stringify(swapRecord));
      await redisCache.ltrim(listKey, 0, MAX_SWAPS_TO_KEEP - 1);
      logger.log(`Saved swap to Redis: ${swapRecord.type} on ${mintAddress}`);
    } catch (err) {
      logger.error(`Redis error saving swap:`, err);
    }

    const liquidity =
      (Number(reserveLamport) / 1e9) * solPrice +
      (Number(reserveToken) / 10 ** TOKEN_DECIMALS) * tokenPriceUSD;

    const updatedTokens = await db
      .update(tokens)
      .set({
        reserveAmount: Number(reserveToken),
        reserveLamport: Number(reserveLamport),
        currentPrice,
        liquidity,
        marketCapUSD,
        tokenPriceUSD,
        solPriceUSD: solPrice,
        curveProgress:
          ((Number(reserveLamport) - Number(process.env.VIRTUAL_RESERVES)) /
            (Number(process.env.CURVE_LIMIT) - Number(process.env.VIRTUAL_RESERVES))) *
          100,
        txId: signature,
        lastUpdated: new Date(),
        volume24h: sql`COALESCE(${tokens.volume24h}, 0) + ${direction === "1"
          ? (Number(amount) / 10 ** TOKEN_DECIMALS) * tokenPriceUSD
          : (Number(amountOut) / 10 ** TOKEN_DECIMALS) * tokenPriceUSD
          }`,
      })
      .where(eq(tokens.mint, mintAddress))
      .returning();

    const newToken = updatedTokens[0];
    const usdVolume =
      swapRecord.type === "buy"
        ? (swapRecord.amountOut / 10 ** TOKEN_DECIMALS) * tokenPriceUSD
        : (swapRecord.amountIn / 10 ** TOKEN_DECIMALS) * tokenPriceUSD;

    const bondStatus = newToken?.status === "locked" ? "postbond" : "prebond";
    await awardUserPoints(swapRecord.user, {
      type: `${bondStatus}_${swapRecord.type}` as any,
      usdVolume,
    });
    await awardUserPoints(swapRecord.user, {
      type: "trade_volume_bonus",
      usdVolume,
    });

    try {
      const listLength = await redisCache.llen(listKey);
      if (swapRecord.type === "buy" && listLength === 1) {
        await awardUserPoints(swapRecord.user, {
          type: "first_buyer",
        });
        logger.log(`Awarded first_buyer to ${swapRecord.user}`);
      }
    } catch (err) {
      logger.error("Failed to award first_buyer:", err);
    }

    await updateHoldersCache(mintAddress);

    await wsClient.emit(`global`, "newSwap", {
      ...swapRecord,
      mint: mintAddress,
      timestamp: swapRecord.timestamp.toISOString(),
    });

    const latestCandle = await getLatestCandle(mintAddress, swapRecord);
    await wsClient.to(`global`).emit("newCandle", latestCandle);

    const { maxVolume, maxHolders } = await getFeaturedMaxValues(db);
    const enrichedToken = {
      ...newToken,
      featuredScore: calculateFeaturedScore(newToken, maxVolume, maxHolders),
    };

    await wsClient
      .to("global")
      .emit("updateToken", sanitizeTokenForWebSocket(enrichedToken));

    return {
      found: true,
      tokenAddress: mintAddress,
      event: "swap",
    };
  } catch (err) {
    logger.error(`Error in Swap handler: ${err}`);
    return null;
  }
}

async function handleCurveComplete(
  logs: string[],
  signature: string,
  wsClient: any,
): Promise<HandlerResult> {
  const completeLog = logs.find((log) => log.includes("curve is completed"));
  const mintLog = logs.find((log) => log.includes("Mint:"));
  if (!completeLog || !mintLog) return null;

  try {
    const mintAddress = mintLog.split("Mint:")[1].trim().replace(/[",)]/g, "");
    if (!/^[1-9A-HJ-NP-Za-km-z]+$/.test(mintAddress)) {
      throw new Error(`Invalid mint on curve completion: ${mintAddress}`);
    }

    await awardGraduationPoints(mintAddress);
    const token = await getToken(mintAddress);
    if (!token) {
      logger.error(`Token not found: ${mintAddress}`);
      return null;
    }

    await updateTokenInDB(token);
    await wsClient.emit(
      "global",
      "updateToken",
      sanitizeTokenForWebSocket(convertTokenDataToDBData(token)),
    );

    return { found: true, tokenAddress: mintAddress, event: "curveComplete" };
  } catch (err) {
    logger.error(`Error in curve complete handler: ${err}`);
    return null;
  }
}

export async function cron(
  ctx: ExecutionContext | { cron: string },
): Promise<void> {
  console.log("Running cron job...");
  try {
    // Check if this is a legitimate Cloudflare scheduled trigger
    // For scheduled triggers, the ctx should have a 'cron' property
    const _ctx = ctx as any; // Use type assertion as a workaround
    const isScheduledEvent = typeof _ctx.cron === "string";

    if (!isScheduledEvent) {
      logger.warn(
        "Rejected direct call to cron function - not triggered by scheduler",
      );
      return; // Exit early without running the scheduled tasks
    }

    // Log the cron pattern being executed
    const cronPattern = (_ctx as { cron: string }).cron;
    logger.log(`Running scheduled tasks for cron pattern: ${cronPattern}...`);

    // IMPORTANT: Ensure the main async work is wrapped in ctx.waitUntil
    // Assuming `ctx` is the ExecutionContext passed to the `scheduled` handler
    if ('waitUntil' in ctx && typeof ctx.waitUntil === 'function') {
      ctx.waitUntil(updateTokens());
    } else {
      // Fallback or handle case where ctx is not ExecutionContext (e.g., local testing)
      await updateTokens();
    }

  } catch (error) {
    logger.error("Error in cron job:", error);
  }
}

export async function updateTokens() {
  const db = getDB();
  const cache = getGlobalRedisCache();
  logger.log("Starting updateTokens cron task...");

  // Define batch size for sequential processing
  const BATCH_SIZE = 20; // Adjust as needed

  // Fetch active tokens with necessary fields
  const activeTokens = await db
    .select({
      mint: tokens.mint,
      imported: tokens.imported,
      description: tokens.description,
      id: tokens.id,
      name: tokens.name,
      ticker: tokens.ticker,
      url: tokens.url,
      image: tokens.image,
      twitter: tokens.twitter,
      telegram: tokens.telegram,
      website: tokens.website,
      discord: tokens.discord,
      farcaster: tokens.farcaster,
      creator: tokens.creator,
      nftMinted: tokens.nftMinted,
      lockId: tokens.lockId,
      lockedAmount: tokens.lockedAmount,
      lockedAt: tokens.lockedAt,
      harvestedAt: tokens.harvestedAt,
      status: tokens.status,
      createdAt: tokens.createdAt,
      lastUpdated: tokens.lastUpdated,
      completedAt: tokens.completedAt,
      withdrawnAt: tokens.withdrawnAt,
      migratedAt: tokens.migratedAt,
      marketId: tokens.marketId,
      baseVault: tokens.baseVault,
      quoteVault: tokens.quoteVault,
      withdrawnAmount: tokens.withdrawnAmount,
      reserveAmount: tokens.reserveAmount,
      reserveLamport: tokens.reserveLamport,
      virtualReserves: tokens.virtualReserves,
      liquidity: tokens.liquidity,
      currentPrice: tokens.currentPrice,
      marketCapUSD: tokens.marketCapUSD,
      tokenPriceUSD: tokens.tokenPriceUSD,
      solPriceUSD: tokens.solPriceUSD,
      curveProgress: tokens.curveProgress,
      curveLimit: tokens.curveLimit,
      priceChange24h: tokens.priceChange24h,
      price24hAgo: tokens.price24hAgo,
      volume24h: tokens.volume24h,
      inferenceCount: tokens.inferenceCount,
      lastVolumeReset: tokens.lastVolumeReset,
      lastPriceUpdate: tokens.lastPriceUpdate,
      holderCount: tokens.holderCount,
      txId: tokens.txId,
      migration: tokens.migration,
      withdrawnAmounts: tokens.withdrawnAmounts,
      poolInfo: tokens.poolInfo,
      lockLpTxId: tokens.lockLpTxId,
      featured: tokens.featured,
      verified: tokens.verified,
      hidden: tokens.hidden,
      tokenSupply: tokens.tokenSupply,
      tokenSupplyUiAmount: tokens.tokenSupplyUiAmount,
      tokenDecimals: tokens.tokenDecimals,
      lastSupplyUpdate: tokens.lastSupplyUpdate,
    })
    .from(tokens)
    .where(eq(tokens.status, "active"));

  logger.log(`Found ${activeTokens.length} active tokens to process.`);

  // --- Step 1: Concurrent Bulk Updates (already batched internally) and Replenish ---
  logger.log("Cron: Starting bulk price updates and token replenishment...");
  await Promise.all([
    // Update Market Data (bulkUpdatePartialTokens is internally batched)
    (async () => {
      try {
        const CHUNK_SIZE = 50; // Keep internal chunking for this specific update
        const total = activeTokens.length;
        for (let i = 0; i < total; i += CHUNK_SIZE) {
          const batch = activeTokens.slice(i, i + CHUNK_SIZE) as Token[];
          const updatedBatch = await bulkUpdatePartialTokens(batch);
          // Push ephemeral metrics to Redis (TTL 60s)
          // This Promise.all is likely fine as it's already within a batch
          await Promise.all(updatedBatch.map(token =>
            cache.set(
              `token:stats:${token.mint}`,
              JSON.stringify({
                currentPrice: token.currentPrice,
                tokenPriceUSD: token.tokenPriceUSD,
                solPriceUSD: token.solPriceUSD,
                marketCapUSD: token.marketCapUSD,
                volume24h: token.volume24h,
                priceChange24h: token.priceChange24h,
                price24hAgo: token.price24hAgo,
                curveProgress: token.curveProgress,
                curveLimit: token.curveLimit,
              }),
              60,
            )
          ));
          logger.log(`Cron: Updated prices for batch ${Math.floor(i / CHUNK_SIZE) + 1} (${updatedBatch.length}/${batch.length}) tokens`);
        }
        logger.log(`Cron: Completed price updates for ${total} tokens in batches of ${CHUNK_SIZE}`);
      } catch (err) {
        logger.error("Cron: Error during bulkUpdatePartialTokens:", err);
      }
    })(),

    // Replenish Pre-Generated Tokens (runs once, less intensive)
    (async () => {
      try {
        await checkAndReplenishTokens();
        logger.log("Cron: Checked and replenished pre-generated tokens.");
      } catch (err) {
        logger.error("Cron: Error during checkAndReplenishTokens:", err);
      }
    })(),
  ]);
  logger.log("Cron: Finished bulk price updates and token replenishment.");


  // --- Step 2: Sequential Batch Processing for Holders ---
  logger.log(`Cron: Starting holder cache update loop in batches of ${BATCH_SIZE}...`);
  for (let i = 0; i < activeTokens.length; i += BATCH_SIZE) {
    const batch = activeTokens.slice(i, i + BATCH_SIZE);
    logger.log(`Cron: Processing holder batch ${Math.floor(i / BATCH_SIZE) + 1}/${Math.ceil(activeTokens.length / BATCH_SIZE)}`);
    await Promise.all(batch.map(async (token) => {
      try {
        if (token.mint) {
          await updateHoldersCache(token.mint);
        }
      } catch (err) {
        logger.error(
          `Cron: Error updating holders for token ${token.mint}:`,
          err,
        );
      }
    }));
    // Optional: Add a small delay between batches if needed
    // await new Promise(resolve => setTimeout(resolve, 100));
  }
  logger.log("Cron: Finished holder cache update loop.");


  // --- Step 3: Sequential Batch Processing for Image Checks ---
  logger.log(`Cron: Starting image check/generation loop in batches of ${BATCH_SIZE}...`);
  for (let i = 0; i < activeTokens.length; i += BATCH_SIZE) {
    const batch = activeTokens.slice(i, i + BATCH_SIZE);
    logger.log(`Cron: Processing image check batch ${Math.floor(i / BATCH_SIZE) + 1}/${Math.ceil(activeTokens.length / BATCH_SIZE)}`);
    await Promise.all(batch.map(async (token) => {
      if (token.mint && Number(token.imported) === 0) {
        try {
          if (process.env.R2) {
            const generationImagesPrefix = `generations/${token.mint}/`;
            const objects = await process.env.R2.list({
              prefix: generationImagesPrefix,
              limit: 1,
            });
            const hasGenerationImages = objects.objects.length > 0;

            if (!hasGenerationImages) {
              logger.log(
                `Cron: Triggering image generation for: ${token.mint}`,
              );
              // Consider making generateAdditionalTokenImages truly async if it's long-running
              // and doesn't need to block the next batch immediately.
              await generateAdditionalTokenImages(
                token.mint,
                token.description || "",
              );
            }
          } else {
            logger.warn(
              "Cron: R2 storage not configured, skipping image check.",
            );
            // No need to break the inner loop, just skip R2 check for this token
          }
        } catch (imageCheckError) {
          logger.error(
            `Cron: Error checking/generating images for ${token.mint}:`,
            imageCheckError,
          );
        }
      }
    }));
    // Optional: Add a small delay between batches if needed
    // await new Promise(resolve => setTimeout(resolve, 100));
  }
  logger.log("Cron: Finished checking for missing generation images.");

  logger.log("Finished updateTokens cron task.");
}<|MERGE_RESOLUTION|>--- conflicted
+++ resolved
@@ -1,20 +1,12 @@
+import { TokenData, TokenDBData } from "@autodotfun/raydium/src/types/tokenData";
 import { ExecutionContext } from "@cloudflare/workers-types/experimental";
 import { eq, sql } from "drizzle-orm";
 import { getLatestCandle } from "./chart";
 import { getDB, Token, tokens } from "./db";
-import { Env } from "./env";
 import { calculateTokenMarketData, getSOLPrice } from "./mcap";
-<<<<<<< HEAD
+import { getToken } from "./migration/migrations";
 import { awardGraduationPoints, awardUserPoints } from "./points";
-import { getToken } from "./migration/migrations";
-import { TokenData, TokenDBData } from "@autodotfun/raydium/src/types/tokenData";
-import { createRedisCache } from "./redis";
-=======
-import { awardGraduationPoints, awardUserPoints } from "./points/helpers";
-import { getToken } from "./raydium/migration/migrations";
-import { TokenData, TokenDBData } from "./raydium/types/tokenData";
 import { getGlobalRedisCache } from "./redis/redisCacheGlobal";
->>>>>>> dc30837b
 import {
   checkAndReplenishTokens,
   generateAdditionalTokenImages,
