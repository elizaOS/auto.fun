import sharp from 'sharp';
import { Buffer } from 'node:buffer';
import path from 'node:path'; // Import path for resolving asset path
import fs from 'node:fs'; // Import fs for checking file existence
import { getDB, tokens } from './db';
import { eq } from 'drizzle-orm';
import { logger } from './util';
import { getSOLPrice } from './mcap'; // Assuming this is available and gives SOL price

// --- Helper Functions ---

// Simple fetch with timeout
async function fetchWithTimeout(resource: string, options: RequestInit & { timeout?: number } = {}): Promise<Response> {
    const { timeout = 8000 } = options;

    const controller = new AbortController();
    const id = setTimeout(() => controller.abort(), timeout);

    const response = await fetch(resource, {
        ...options,
        signal: controller.signal
    });
    clearTimeout(id);

    return response;
}

// Format numbers nicely
function formatCurrency(value: number | null | undefined, decimals: number = 2): string {
    if (value === null || value === undefined || isNaN(value)) {
        return '$--';
    }
    return Intl.NumberFormat('en-US', {
        style: 'currency',
        currency: 'USD',
        minimumFractionDigits: decimals,
        maximumFractionDigits: decimals,
    }).format(value);
}

function formatMarketCap(value: number | null | undefined): string {
    if (value === null || value === undefined || isNaN(value)) {
        return '$--';
    }
    if (value >= 1_000_000_000) {
        return `$${(value / 1_000_000_000).toFixed(2)}B`;
    }
    if (value >= 1_000_000) {
        return `$${(value / 1_000_000).toFixed(2)}M`;
    }
    if (value >= 1_000) {
        return `$${(value / 1_000).toFixed(1)}K`;
    }
    return `$${value.toFixed(2)}`;
}

// --- Main Generation Function ---

// Function to safely load the logo buffer - REMOVED as it's no longer used
/*
async function loadLogoBuffer(logoPath: string): Promise<Buffer | null> {
    try {
        // Check if file exists before attempting to read
        if (fs.existsSync(logoPath)) {
            return await sharp(logoPath).toBuffer();
        } else {
            logger.warn(`[OG Image Gen] Logo file not found at: ${logoPath}`);
            return null;
        }
    } catch (error) {
        logger.error(`[OG Image Gen] Error loading logo from ${logoPath}:`, error);
        return null;
    }
}
*/

export async function generateOgImage(mint: string): Promise<Buffer> {
    logger.log(`[OG Image Gen] Starting generation for mint: ${mint}`);
    const db = getDB();

        // 1. Fetch Token Data (including ticker)
        const tokenDataResult = await db
            .select({
                name: tokens.name,
                ticker: tokens.ticker,
                image: tokens.image,
                tokenPriceUSD: tokens.tokenPriceUSD,
                marketCapUSD: tokens.marketCapUSD,
                solPriceUSD: tokens.solPriceUSD // Needed if price is in SOL
            })
            .from(tokens)
            .where(eq(tokens.mint, mint))
            .limit(1);

        if (!tokenDataResult || tokenDataResult.length === 0) {
            throw new Error(`Token not found: ${mint}`);
        }
        const token = tokenDataResult[0];

        const name = token.name || 'Unknown Token';
        const ticker = token.ticker || 'TOKEN';
        const imageUrl = token.image;
        const priceUSD = token.tokenPriceUSD ?? 0;
        const marketCapUSD = token.marketCapUSD ?? 0;

        logger.log(`[OG Image Gen] Fetched data for ${name}: Price=${priceUSD}, MCAP=${marketCapUSD}, Image=${imageUrl}`);

        if (!imageUrl) {
            throw new Error(`Token ${mint} has no image URL.`);
        }

        // 2. Fetch Base Image (Token Image)
        let imageResponse: Response;
        try {
            logger.log(`[OG Image Gen] Fetching base image: ${imageUrl}`);
            imageResponse = await fetchWithTimeout(imageUrl, { timeout: 10000 }); // 10s timeout
            if (!imageResponse.ok) {
                throw new Error(`Failed to fetch image (${imageResponse.status}): ${imageUrl}`);
            }
        } catch (fetchError) {
            logger.error(`[OG Image Gen] Error fetching base image ${imageUrl}:`, fetchError);
            throw new Error(`Could not fetch base image for token ${mint}.`);
        }
        const imageBuffer = Buffer.from(await imageResponse.arrayBuffer());
        logger.log(`[OG Image Gen] Fetched base image successfully (${(imageBuffer.length / 1024).toFixed(1)} KB)`);

        // 3. Image Manipulation
        const width = 1200;
        const height = 630;
        const sidePadding = 50;   // Padding for elements near the left edge
        const textPadding = 60;   // <<< CONSISTENT PADDING for text area (top, right, bottom)
        const rightBgColorTop = '#03FF24'; // Green
        const rightBgColorBottom = '#000000'; // Black
        const textColorTop = '#000000'; // Black
        const labelColorBottom = '#FFFFFF'; // White
        const valueColorBottom = '#03FF24'; // Green

        // Left Area Dimensions
        const leftAreaWidth = width / 2;

        // Right Area Dimensions & Split
        const rightAreaWidth = width / 2;
        const rightTopHeight = height * 0.4; // Make top section 40% of height
        const rightBottomHeight = height * 0.6; // Bottom section is 60%

        // Prepare base image (token logo) - Resize to fill left half
        const baseImageProcessed = await sharp(imageBuffer)
            .resize(leftAreaWidth, height, { fit: 'cover' }) // Cover left half
            .toBuffer();

        // Load and Prepare logo_wide.svg - REMOVED
        /*
        const logoWidePath = path.resolve(__dirname, '../static/logo_wide.svg');
        const logoWideBuffer = await loadLogoBuffer(logoWidePath);
        let resizedLogoWideBuffer: Buffer | null = null;
        let logoWideFinalWidth = 0;
        let logoWideFinalHeight = 0;

        if (logoWideBuffer) {
            const metadata = await sharp(logoWideBuffer).metadata();
            const originalWidth = metadata.width ?? 100;
            const originalHeight = metadata.height ?? 50;
            logoWideFinalWidth = originalWidth * 4;
            logoWideFinalHeight = originalHeight * 4;

            resizedLogoWideBuffer = await sharp(logoWideBuffer)
                .resize(logoWideFinalWidth, logoWideFinalHeight)
                .toBuffer();
        }
        */

        // Calculate wide logo position - REMOVED
        /*
        const logoWideX = 0; // Flush left
        const logoWideY = height - logoWideFinalHeight; // Flush bottom
        */

        // Format text data
        const priceText = formatCurrency(priceUSD, priceUSD < 0.01 ? 6 : 2);
        const marketCapText = formatMarketCap(marketCapUSD);
        const cashtagText = `$${ticker.toUpperCase()}`;

        // --- Dynamic Text Styling & Positioning ---
<<<<<<< HEAD
        const baseCashtagFontSize = 100;
        const baseTitleFontSize = 50;
=======
        const baseCashtagFontSize = 90;
        const baseTitleFontSize = 48;
>>>>>>> 477fe47c
        const dataFontSize = 76;
        const labelFontSize = 34;
        const maxNameLengthSingleLine = 15;
        const breakNameLength = 24;
        const titleLineHeightFactor = 1.2;
        // CJK character detection (Unicode range for common CJK ideographs)
        const cjkRegex = /[\u4E00-\u9FFF]/;
        const hasCJK = cjkRegex.test(name) || cjkRegex.test(ticker);
        const fontFamily = hasCJK
            ? "'Noto Sans CJK', Arial, sans-serif" // Prioritize Noto Sans CJK if CJK chars detected
            : "'Arial', sans-serif"; // Default to Arial
        const textAnchor = 'end'; // Right justified

        // Calculate dynamic cashtag font size
        const maxTickerLength = 7;
        let dynamicCashtagFontSize = baseCashtagFontSize;
        if (ticker.length > maxTickerLength) {
            dynamicCashtagFontSize = Math.max(30, Math.floor(baseCashtagFontSize * Math.pow(maxTickerLength / ticker.length, 1.2))); // Added min size
            logger.log(`[OG Image Gen] Ticker "${ticker}" is long (${ticker.length}), reducing cashtag font size to ${dynamicCashtagFontSize}`);
        }

        // Calculate dynamic title font size and handle line breaking
        let dynamicTitleFontSize = baseTitleFontSize;
        let nameLine1 = name.replace(/&/g, '&amp;').replace(/</g, '&lt;').replace(/>/g, '&gt;'); // Escape HTML entities
        let nameLine2 = '';

        if (name.length >= breakNameLength) {
            dynamicTitleFontSize = 36;
            // Find a space near the middle to break the line
            const middle = Math.floor(name.length / 2);
            let breakPoint = name.lastIndexOf(' ', middle); // Look for space before middle
            if (breakPoint === -1) { // No space found before middle, look after
                breakPoint = name.indexOf(' ', middle);
            }
            if (breakPoint !== -1) {
                nameLine1 = name.substring(0, breakPoint).replace(/&/g, '&amp;').replace(/</g, '&lt;').replace(/>/g, '&gt;');
                nameLine2 = name.substring(breakPoint + 1).replace(/&/g, '&amp;').replace(/</g, '&lt;').replace(/>/g, '&gt;');
            } else {
                // No space found, just split crudely (or maybe truncate?) - simple split for now
                nameLine1 = name.substring(0, middle).replace(/&/g, '&amp;').replace(/</g, '&lt;').replace(/>/g, '&gt;');
                nameLine2 = name.substring(middle).replace(/&/g, '&amp;').replace(/</g, '&lt;').replace(/>/g, '&gt;');
            }
            
            logger.log(`[OG Image Gen] Name "${name}" is very long (${name.length}), breaking into two lines and reducing title font size to ${dynamicTitleFontSize}`);
        } else if (name.length > maxNameLengthSingleLine) {
            // Scale down more aggressively using a power function (exponent > 1)
<<<<<<< HEAD
            const scaleFactor = Math.pow(maxNameLengthSingleLine / name.length, 1.6); // Exponent 1.5 for faster scaling
            dynamicTitleFontSize = Math.max(30, Math.floor(baseTitleFontSize * scaleFactor)); // Ensure minimum size 30

            console.log('*** scaleFactor', scaleFactor);
            console.log('*** dynamicTitleFontSize', dynamicTitleFontSize)


=======
            const scaleFactor = Math.pow(maxNameLengthSingleLine / name.length, 1.6);
            dynamicTitleFontSize = Math.max(28, Math.floor(baseTitleFontSize * scaleFactor));
>>>>>>> 477fe47c
            logger.log(`[OG Image Gen] Name "${name}" is long (${name.length}), reducing title font size to ${dynamicTitleFontSize} using aggressive scaling`);
        }
 
        // Define text styles using dynamic sizes
        const cashtagStyle = `fill: ${textColorTop}; font-size: ${dynamicCashtagFontSize}px; font-family: ${fontFamily}; font-weight: 900; text-anchor: ${textAnchor};`;
        const titleStyle = `fill: ${textColorTop}; font-size: ${dynamicTitleFontSize}px; font-family: ${fontFamily}; font-weight: 900; text-anchor: ${textAnchor};`;
        const labelBottomStyle = `fill: ${labelColorBottom}; font-size: ${labelFontSize}px; font-family: ${fontFamily}; text-anchor: ${textAnchor};`;
        const valueBottomStyle = `fill: ${valueColorBottom}; font-size: ${dataFontSize}px; font-family: ${fontFamily}; font-weight: bold; text-anchor: ${textAnchor};`;


        // --- Calculate Text Positions (relative to right-half SVG using textPadding) ---
        const svgRightWidth = rightAreaWidth;
        const svgRightHeight = height;
        const textXInSvg = svgRightWidth - textPadding;

        // Top section text (within top 40% green area)
        // Adjust vertical positioning for consistent top anchor and spacing
        const topSectionCenterY = rightTopHeight / 2;
        const cashtagBaselineAdjust = dynamicCashtagFontSize * 0.7;
        const titleBaselineAdjust = dynamicTitleFontSize * 0.7;
        const cashtagToTitleGap = 20;

        // Calculate total approximate height for vertical centering adjustment
        let approxTitleHeight = dynamicTitleFontSize;
        if (nameLine2) {
            approxTitleHeight += dynamicTitleFontSize * titleLineHeightFactor;
        }
        const totalApproxHeight = dynamicCashtagFontSize + cashtagToTitleGap + approxTitleHeight;
        const additionalTopPadding = 15; // Add 15px extra padding at the top
        const startYOffset = (topSectionCenterY - totalApproxHeight / 2) + additionalTopPadding;

        // Position Cashtag based on adjusted start Y
        const cashtagYInSvg = startYOffset + cashtagBaselineAdjust;

        // Position Title Line 1 relative to Cashtag
        const titleYInSvgLine1 = cashtagYInSvg + (dynamicCashtagFontSize - cashtagBaselineAdjust) + cashtagToTitleGap + titleBaselineAdjust;

        // Position Title Line 2 relative to Line 1
        let titleYInSvgLine2: number | null = null;
        if (nameLine2) {
            titleYInSvgLine2 = titleYInSvgLine1 + dynamicTitleFontSize * titleLineHeightFactor;
        }


        // Bottom section text (within bottom 60% black area, relative to top of bottom section)
        // Use textPadding for bottom edge alignment within the SVG (relative to overall height)
        // Positions remain relative to the bottom, unaffected by top text changes
        const mcapValueYInSvg = svgRightHeight - textPadding; // Anchor to overall bottom padding
        const mcapLabelYInSvg = mcapValueYInSvg - dataFontSize * 1.1; // Space above value
        const priceValueYInSvg = mcapLabelYInSvg - labelFontSize * 2.5; // Reduced multiplier for smaller gap
        const priceLabelYInSvg = priceValueYInSvg - dataFontSize * 1.1; // Space above price value


        // Generate Name Lines HTML
        let nameSvgLines = `<text x="${textXInSvg}" y="${titleYInSvgLine1}" style="${titleStyle}">${nameLine1}</text>`;
        if (nameLine2 && titleYInSvgLine2) {
            nameSvgLines += `\n            <text x="${textXInSvg}" y="${titleYInSvgLine2}" style="${titleStyle}">${nameLine2}</text>`;
        }

        const svgTextOverlay = `
        <svg width="${svgRightWidth}" height="${svgRightHeight}" viewBox="0 0 ${svgRightWidth} ${svgRightHeight}">
            <style>
                /* Define styles directly here using calculated values */
                .cashtag { ${cashtagStyle} }
                .title { ${titleStyle} } /* Style for title is now applied directly */
                .label-bottom { ${labelBottomStyle} }
                .value-bottom { ${valueBottomStyle} }
            </style>

            {/* Background Rects for Right Half - Drawn first */}
            <rect x="0" y="0" width="${svgRightWidth}" height="${svgRightHeight}" fill="${rightBgColorBottom}" />
            <rect x="0" y="0" width="${svgRightWidth}" height="${rightTopHeight}" fill="${rightBgColorTop}" />

            {/* Top Aligned Text (On Green) */}
            <text x="${textXInSvg}" y="${cashtagYInSvg}" class="cashtag">${cashtagText}</text>
            ${nameSvgLines} {/* Insert single or double line name SVG */}

            {/* Bottom Aligned Text (On Black) */}
            <text x="${textXInSvg}" y="${priceLabelYInSvg}" class="label-bottom">Price</text>
            <text x="${textXInSvg}" y="${priceValueYInSvg}" class="value-bottom">${priceText}</text>

            <text x="${textXInSvg}" y="${mcapLabelYInSvg}" class="label-bottom">Market Cap</text>
            <text x="${textXInSvg}" y="${mcapValueYInSvg}" class="value-bottom">${marketCapText}</text>
        </svg>
        `;

        // 4. Create Background and Composite
        // Base canvas is transparent
        const baseCanvas = sharp({ create: { width: width, height: height, channels: 4, background: { r: 0, g: 0, b: 0, alpha: 0 } } });

        const compositeOperations = [
             // Token image covering left half (Drawn first)
            { input: baseImageProcessed, top: 0, left: 0 },
            // Text SVG covering right half (includes its own background rects now)
            { input: Buffer.from(svgTextOverlay), top: 0, left: width / 2 }
        ];

        // Add wide logo overlay if loaded - REMOVED
        /*
        if (resizedLogoWideBuffer) {
             const finalLogoX = Math.max(0, Math.round(logoWideX));
             const finalLogoY = Math.max(0, Math.round(logoWideY));
             // Check bounds before adding
             if (finalLogoX >= 0 && finalLogoY >= 0 && finalLogoX + logoWideFinalWidth <= width && finalLogoY + logoWideFinalHeight <= height) {
                compositeOperations.push({
                    input: resizedLogoWideBuffer,
                    top: finalLogoY,
                    left: finalLogoX
                });
                logger.log(`[OG Image Gen] Adding resized logo_wide.svg at (${finalLogoX}, ${finalLogoY})`);
             } else {
                 logger.warn(`[OG Image Gen] Resized logo_wide.svg position (${finalLogoX}, ${finalLogoY}) with dimensions (${logoWideFinalWidth}x${logoWideFinalHeight}) exceeds canvas bounds or has negative coordinates. Skipping.`);
             }
        } else {
            logger.warn(`[OG Image Gen] logo_wide.svg could not be loaded or resized. Skipping overlay.`);
        }
        */

        const finalImageBuffer = await baseCanvas
            .composite(compositeOperations)
            .png()
            .toBuffer();

        logger.log(`[OG Image Gen] Successfully generated image for ${mint}`);
        return finalImageBuffer;

} <|MERGE_RESOLUTION|>--- conflicted
+++ resolved
@@ -181,13 +181,8 @@
         const cashtagText = `$${ticker.toUpperCase()}`;
 
         // --- Dynamic Text Styling & Positioning ---
-<<<<<<< HEAD
-        const baseCashtagFontSize = 100;
-        const baseTitleFontSize = 50;
-=======
         const baseCashtagFontSize = 90;
         const baseTitleFontSize = 48;
->>>>>>> 477fe47c
         const dataFontSize = 76;
         const labelFontSize = 34;
         const maxNameLengthSingleLine = 15;
@@ -234,18 +229,8 @@
             logger.log(`[OG Image Gen] Name "${name}" is very long (${name.length}), breaking into two lines and reducing title font size to ${dynamicTitleFontSize}`);
         } else if (name.length > maxNameLengthSingleLine) {
             // Scale down more aggressively using a power function (exponent > 1)
-<<<<<<< HEAD
-            const scaleFactor = Math.pow(maxNameLengthSingleLine / name.length, 1.6); // Exponent 1.5 for faster scaling
-            dynamicTitleFontSize = Math.max(30, Math.floor(baseTitleFontSize * scaleFactor)); // Ensure minimum size 30
-
-            console.log('*** scaleFactor', scaleFactor);
-            console.log('*** dynamicTitleFontSize', dynamicTitleFontSize)
-
-
-=======
             const scaleFactor = Math.pow(maxNameLengthSingleLine / name.length, 1.6);
             dynamicTitleFontSize = Math.max(28, Math.floor(baseTitleFontSize * scaleFactor));
->>>>>>> 477fe47c
             logger.log(`[OG Image Gen] Name "${name}" is long (${name.length}), reducing title font size to ${dynamicTitleFontSize} using aggressive scaling`);
         }
  
