--- conflicted
+++ resolved
@@ -2,7 +2,6 @@
 import { Hono } from "hono";
 import { Buffer } from 'node:buffer'; // Ensure Buffer is available
 import { getS3Client } from "../s3Client"; // Import shared S3 client function
-<<<<<<< HEAD
 import { User } from "../db";
 import { Socket } from "socket.io";
 import { Context } from "hono";
@@ -17,9 +16,7 @@
 // Singleton S3 Client instance
 const s3ClientInstance: S3Client | null = null;
 const isUsingMinioFiles = false; // Flag for files S3 client
-=======
 import { logger } from "../util";
->>>>>>> 96ea14f5
 
 // Helper function to upload to R2/MinIO
 export async function uploadToStorage(buffer: Buffer, options: { contentType: string, key: string }): Promise<string> {
