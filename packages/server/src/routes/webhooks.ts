--- conflicted
+++ resolved
@@ -1,18 +1,14 @@
 import { LAMPORTS_PER_SOL } from "@solana/web3.js";
-import crypto from "node:crypto";
 import { eq } from "drizzle-orm";
 import { Hono } from "hono";
+import crypto from "node:crypto";
 import { z } from "zod";
 import { getLatestCandle } from "../chart";
 import { processTransactionLogs } from "../cron";
 import { getDB, tokens } from "../db";
 import type { Env } from "../env";
 import { ExternalToken } from "../externalToken";
-<<<<<<< HEAD
-import { createRedisCache } from "../redis";
-=======
 import { getGlobalRedisCache } from "../redis/redisCacheGlobal";
->>>>>>> dc30837b
 import { startMonitoringBatch } from "../tokenSupplyHelpers/monitoring";
 import { logger } from "../util";
 import { getWebSocketClient } from "../websocket-client";
