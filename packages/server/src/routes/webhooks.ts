--- conflicted
+++ resolved
@@ -19,10 +19,6 @@
   };
 }>();
 
-<<<<<<< HEAD
-=======
-
->>>>>>> 9825298d
 const WebhookTokenPairEvent = z.object({
   deduplicationId: z.string(),
   groupId: z.string(),
@@ -58,135 +54,6 @@
   const body = await c.req.json();
   const swapEvent = WebhookTokenPairEvent.parse(body).data.event;
 
-<<<<<<< HEAD
-  const webhookBody = WebhookTokenPairEvent.parse(body);
-
-  const swap = webhookBody.data.event;
-  // const db = getDB();
-  // Determine which token index (0 or 1) this event is for
-  const token0IsSol =
-    swap.token0Address === "So11111111111111111111111111111111111111112";
-
-  // Identify the actual token mint (not SOL)
-  const tokenMint = token0IsSol ? swap.token1Address : swap.token0Address;
-  const isBuy = swap.eventDisplayType === "Buy"; // Buy means user received the target token
-
-  // Calculate amounts based on which token is SOL and the event type
-  let amountIn: number;
-  let amountOut: number;
-  let price: number;
-
-  if (token0IsSol) {
-    // Token 0 is SOL, Token 1 is the target token
-    if (isBuy) {
-      // User bought Token 1 (spent SOL)
-      amountIn = Number(swap.data.amount0) * LAMPORTS_PER_SOL; // SOL spent
-      amountOut = Number(swap.data.amount1) * 1e6; // Target Token received (assuming 6 decimals)
-      price = amountIn / LAMPORTS_PER_SOL / (amountOut / 1e6); // Price in SOL per Token
-    } else {
-      // User sold Token 1 (received SOL)
-      amountIn = Number(swap.data.amount1) * 1e6; // Target Token spent
-      amountOut = Number(swap.data.amount0) * LAMPORTS_PER_SOL; // SOL received
-      price = amountOut / LAMPORTS_PER_SOL / (amountIn / 1e6); // Price in SOL per Token
-    }
-  } else {
-    // Token 1 is SOL, Token 0 is the target token
-    if (isBuy) {
-      // User bought Token 0 (spent SOL)
-      amountIn = Number(swap.data.amount1) * LAMPORTS_PER_SOL; // SOL spent
-      amountOut = Number(swap.data.amount0) * 1e6; // Target Token received
-      price = amountIn / LAMPORTS_PER_SOL / (amountOut / 1e6); // Price in SOL per Token
-    } else {
-      // User sold Token 0 (received SOL)
-      amountIn = Number(swap.data.amount0) * 1e6; // Target Token spent
-      amountOut = Number(swap.data.amount1) * LAMPORTS_PER_SOL; // SOL received
-      price = amountOut / LAMPORTS_PER_SOL / (amountIn / 1e6); // Price in SOL per Token
-    }
-  }
-
-  // --- ADD REDIS PUSH BLOCK ---
-  const swapRecord = {
-    id: crypto.randomUUID(),
-    tokenMint: tokenMint,
-    user: swap.maker,
-    type: isBuy ? "buy" : "sell",
-    direction: isBuy ? 0 : 1,
-    amountIn: amountIn,
-    amountOut: amountOut,
-    price: price,
-    txId: swap.transactionHash,
-    timestamp: new Date(swap.timestamp * 1000), // Store as Date object
-  };
-
-  const redisCache = await getGlobalRedisCache();
-  const listKey = `swapsList:${tokenMint}`;
-  try {
-    // Pipeline push + trim to reduce RTT
-    await redisCache.lpushTrim(
-      listKey,
-      JSON.stringify(swapRecord),
-      MAX_SWAPS_TO_KEEP
-    );
-    logger.log(
-      `Codex: Saved swap to Redis list ${listKey} & trimmed. Type: ${isBuy ? "buy" : "sell"}`
-    );
-  } catch (redisError) {
-    logger.error(
-      `Codex: Failed to save swap to Redis list ${listKey}:`,
-      redisError
-    );
-    // Potentially return error or continue processing other parts
-  }
-  // --- END REDIS PUSH BLOCK ---
-
-  //check if we have the token in the db or in CACHE
-  const cachedToken = await redisCache.get(`codex-webhook:${tokenMint}`);
-
-  let token = cachedToken ? JSON.parse(cachedToken) : null;
-
-  if (!token) {
-    const db = getDB();
-    const dbToken = await db
-      .select()
-      .from(tokens)
-      .where(eq(tokens.mint, tokenMint));
-
-    if (dbToken?.[0]) {
-      await redisCache.set(
-        `codex-webhook:${tokenMint}`,
-        JSON.stringify(dbToken[0])
-      );
-      token = dbToken[0];
-    }
-  }
-
-  if (!token) {
-    return c.json({
-      message: "Token not in db",
-    });
-  }
-
-  const wsClient = getWebSocketClient();
-
-  const ext = new ExternalToken(tokenMint);
-  //  we just call this to update the last 5 swaps in the db
-  await ext.updateLatestSwapData(20);
-  const latestCandle = await getLatestCandle(tokenMint, swap, token);
-
-  await ext.updateMarketAndHolders();
-
-  // Emit the same swapRecord format as used in cron.ts
-  await wsClient.to(`token-${tokenMint}`).emit("newSwap", {
-    ...swapRecord,
-    mint: tokenMint, // Ensure mint field is present
-    timestamp: swapRecord.timestamp.toISOString(), // Emit ISO string
-  });
-
-  await wsClient.to(`token-${tokenMint}`).emit("newCandle", latestCandle);
-  return c.json({
-    message: "Completed",
-  });
-=======
   const child = fork(path.join(__dirname, "subscription/processWebhook.ts"), {
     execArgv: ["--loader", "ts-node/esm"], // if using TypeScript
     env: process.env,
@@ -202,7 +69,6 @@
   });
 
   return c.json({ message: "Accepted" });
->>>>>>> 9825298d
 });
 
 // Start monitoring batch
