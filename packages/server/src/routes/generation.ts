--- conflicted
+++ resolved
@@ -10,14 +10,9 @@
 import { MediaGeneration } from "../types";
 import { uploadGeneratedImage } from "../uploader";
 import { getRpcUrl, logger } from "../util";
-<<<<<<< HEAD
 import { createTokenPrompt } from "../prompts/create-token";
 import { enhancePrompt } from "../prompts/enhance-prompt";
-=======
-import { createTokenPrompt } from "./generation-prompts/create-token";
-import { enhancePrompt } from "./generation-prompts/enhance-prompt";
 import { uploadToStorage } from "./files";
->>>>>>> 0fee74a5
 
 // Enum for media types
 export enum MediaType {
@@ -2342,11 +2337,10 @@
     );
   }
 });
-
-<<<<<<< HEAD
 // Endpoint to enhance a prompt and generate media
 app.post("/enhance-and-generate", async (c) => {
   try {
+    // Verify authentication
     const user = c.get("user");
     if (!user) {
       return c.json({ success: false, error: "Authentication required" }, 401);
@@ -2372,7 +2366,7 @@
     logger.log(`Original prompt: ${userPrompt}`);
     logger.log(`Media type: ${mediaType}, Mode: ${mode}`);
 
-    // Get token metadata from database if available
+    // Get token metadata from database
     const db = getDB();
     const existingToken = await db
       .select()
@@ -2380,40 +2374,23 @@
       .where(eq(tokens.mint, tokenMint))
       .limit(1);
 
-    let tokenMetadata = {
-      name: "",
-      symbol: "",
-      description: "",
+    if (!existingToken || existingToken.length === 0) {
+      return c.json(
+        {
+          success: false,
+          error: "Token not found. Please provide a valid token mint address.",
+        },
+        404
+      );
+    }
+
+    const token = existingToken[0];
+    const tokenMetadata = {
+      name: token.name || "",
+      symbol: token.ticker || "",
+      description: token.description || "",
       prompt: "",
     };
-
-    if (existingToken && existingToken.length > 0) {
-      const token = existingToken[0];
-      tokenMetadata = {
-        name: token.name || "",
-        symbol: token.ticker || "",
-        description: token.description || "",
-        prompt: "", // We don't store a separate prompt field currently
-      };
-    }
-
-    if (!existingToken || existingToken.length === 0) {
-      // For development, allow generation even if token doesn't exist in DB
-      if (
-        process.env.NODE_ENV !== "development" &&
-        process.env.NODE_ENV !== "test"
-      ) {
-        return c.json(
-          {
-            success: false,
-            error:
-              "Token not found. Please provide a valid token mint address.",
-          },
-          404
-        );
-      }
-      console.log("Token not found in DB, but proceeding in development mode");
-    }
 
     // Check rate limits for the user on this token
     const rateLimit = await checkRateLimits(
@@ -2446,34 +2423,13 @@
           error: "Rate limit exceeded. Please try again later.",
           limit: RATE_LIMITS[mediaType].MAX_GENERATIONS_PER_DAY,
           cooldown: RATE_LIMITS[mediaType].COOLDOWN_PERIOD_MS,
-          message: `You can generate up to ${RATE_LIMITS[mediaType].MAX_GENERATIONS_PER_DAY
-            } ${mediaType}s per day.`,
+          message: `You can generate up to ${RATE_LIMITS[mediaType].MAX_GENERATIONS_PER_DAY} ${mediaType}s per day.`,
           remaining: rateLimit.remaining,
-=======
-// Enhance and generate endpoint
-app.post("/enhance-and-generate", async (c) => {
-  try {
-    const body = await c.req.json();
-    const { mint, prompt, type = MediaType.IMAGE, publicKey } = body;
-
-    if (!mint || !prompt) {
-      return c.json({ error: "Mint and prompt are required" }, 400);
-    }
-
-    // Check rate limits
-    const rateLimitCheck = await checkRateLimits(mint, type, publicKey);
-    if (!rateLimitCheck.allowed) {
-      return c.json(
-        {
-          error: rateLimitCheck.message || "Rate limit exceeded",
-          remaining: rateLimitCheck.remaining,
->>>>>>> 0fee74a5
         },
         429
       );
     }
 
-<<<<<<< HEAD
     // Check specific token requirements for the selected mode
     const ownershipCheck = await checkTokenOwnership(
       tokenMint,
@@ -2509,8 +2465,6 @@
     }
 
     // Use AI to enhance the prompt
-    console.log(`Enhancing prompt with token metadata for ${mediaType}`);
-    // Pass env to generateEnhancedPrompt
     const enhancedPrompt = await generateEnhancedPrompt(
       userPrompt,
       tokenMetadata,
@@ -2530,89 +2484,15 @@
     logger.log(`Enhanced prompt: ${enhancedPrompt}`);
 
     // Generate the media with the enhanced prompt
-    console.log(`Generating ${mediaType} with enhanced prompt in ${mode} mode`);
-
-    // Prepare generation parameters
-    const generationParams: any = {
-      prompt: enhancedPrompt,
-      type: mediaType,
-      mode,
-    };
-
-    // Add optional parameters based on media type
-    if (mediaType === MediaType.VIDEO && image_url) {
-      generationParams.image_url = image_url;
-    }
-
-    if (mediaType === MediaType.AUDIO && lyrics) {
-      generationParams.lyrics = lyrics;
-    }
-
-    const result = (await generateMedia(generationParams)) as any;
-
-    console.log(
-      "Media generation result:",
-      JSON.stringify(result).substring(0, 200) + "..."
-    );
-
-    // Validate response
-    if (!result || typeof result !== "object") {
-      throw new Error("Invalid response format");
-    }
-
-    let mediaUrl: string = ""; // Initialize with empty string
-
-    if (result && typeof result === "object") {
-      // Handle video result formats
-      if (mediaType === MediaType.VIDEO) {
-        if (result.video?.url) {
-          mediaUrl = result.video.url;
-        } else if (result.urls?.video) {
-          // For pixverse models
-          mediaUrl = result.urls.video;
-        } else if (result.data?.video?.url) {
-          // For data.video.url structure
-          mediaUrl = result.data.video.url;
-        }
-      }
-      // Handle audio result formats
-      else if (mediaType === MediaType.AUDIO) {
-        if (result.audio_file?.url) {
-          mediaUrl = result.audio_file.url;
-        } else if (result.data?.audio_file?.url) {
-          // For diffrhythm model
-          mediaUrl = result.data.audio_file.url;
-        } else if (result.output?.audio) {
-          mediaUrl = result.output.audio;
-        } else if (result.data?.audio?.url) {
-          mediaUrl = result.data.audio.url;
-        }
-      }
-      // Handle image result formats
-      else if (result.data?.images && result.data.images.length > 0) {
-        mediaUrl = result.data.images[0].url;
-      } else if (result.image?.url) {
-        // For flux ultra
-        mediaUrl = result.image.url;
-      }
-      // Handle any other format
-      else if (result.url) {
-        mediaUrl = result.url;
-      }
-    }
-    // Last resort - if the result itself is a string URL
-    else if (typeof result === "string") {
-      mediaUrl = result;
-    }
-
-    if (!mediaUrl) {
-      return c.json(
-        {
-          success: false,
-          error: `Failed to generate ${mediaType}. Please try again.`,
-        },
-        500
-      );
+    let result;
+    if (mediaType === MediaType.IMAGE) {
+      result = await generateImage(tokenMint, enhancedPrompt, mode, user.publicKey);
+    } else if (mediaType === MediaType.VIDEO) {
+      result = await generateVideo(tokenMint, enhancedPrompt, mode, user.publicKey, image_url);
+    } else if (mediaType === MediaType.AUDIO) {
+      result = await generateAudio(tokenMint, enhancedPrompt, mode, user.publicKey, lyrics);
+    } else {
+      return c.json({ error: "Unsupported media type" }, 400);
     }
 
     // Save generation to database
@@ -2624,32 +2504,19 @@
           mint: tokenMint,
           type: mediaType,
           prompt: enhancedPrompt,
-          mediaUrl,
+          mediaUrl: result.mediaUrl,
           creator: user.publicKey,
           timestamp: new Date(),
         },
       ]);
       console.log(`Generation saved to database with ID: ${generationId}`);
     } catch (dbError) {
-      // Log but continue - don't fail the request just because we couldn't save to DB
       console.error("Error saving generation to database:", dbError);
     }
 
-    // Return successful response
-    interface GenerationResponse {
-      success: boolean;
-      mediaUrl: string;
-      enhancedPrompt: string;
-      originalPrompt: string;
-      generationId: string;
-      remainingGenerations: number;
-      resetTime: string;
-      lyrics?: string;
-    }
-
-    const response: GenerationResponse = {
+    return c.json({
       success: true,
-      mediaUrl,
+      ...result,
       enhancedPrompt,
       originalPrompt: userPrompt,
       generationId,
@@ -2657,88 +2524,14 @@
       resetTime: new Date(
         Date.now() + RATE_LIMITS[mediaType].COOLDOWN_PERIOD_MS
       ).toISOString(),
-    };
-
-    // Add lyrics to response if available
-    if (mediaType === MediaType.AUDIO) {
-      if (result.data?.lyrics) {
-        response.lyrics = result.data.lyrics;
-      } else if (result.lyrics) {
-        response.lyrics = result.lyrics;
-      } else if (generationParams.lyrics) {
-        response.lyrics = generationParams.lyrics;
-      } else if (result.data?.audio?.lyrics) {
-        response.lyrics = result.data.audio.lyrics;
-      }
-    }
-
-    return c.json(response);
+    });
+
   } catch (error) {
     logger.error("Error in enhance-and-generate endpoint:", error);
     return c.json(
       {
         success: false,
-        error:
-          error instanceof Error
-            ? error.message
-            : "Unknown error generating media",
-=======
-    // Check token ownership if enabled
-    if (TOKEN_OWNERSHIP.ENABLED && publicKey) {
-      const ownershipCheck = await checkTokenOwnership(mint, publicKey, "fast", type);
-      if (!ownershipCheck.allowed) {
-        return c.json({ error: ownershipCheck.message }, 403);
-      }
-    }
-
-    // Get token metadata
-    const db = getDB();
-    const token = await db
-      .select()
-      .from(tokens)
-      .where(eq(tokens.mint, mint))
-      .limit(1);
-
-    if (!token || token.length === 0) {
-      return c.json({ error: "Token not found" }, 404);
-    }
-
-    const tokenData = token[0];
-
-    const metadata = {
-      name: tokenData.name,
-      symbol: tokenData.ticker,
-      description: tokenData.description || ""
-    };
-
-    // Enhance the prompt
-    const enhancedPrompt = await generateEnhancedPrompt(
-      prompt,
-      metadata,
-      type
-    );
-
-    // Generate media based on type
-    let result;
-    if (type === MediaType.IMAGE) {
-      result = await generateImage(mint, enhancedPrompt, undefined, publicKey);
-    } else if (type === MediaType.VIDEO) {
-      result = await generateVideo(mint, enhancedPrompt, undefined, publicKey);
-    } else {
-      return c.json({ error: "Unsupported media type" }, 400);
-    }
-
-    return c.json({
-      success: true,
-      result,
-      enhancedPrompt,
-    });
-  } catch (error) {
-    logger.error("Error in enhance-and-generate:", error);
-    return c.json(
-      {
-        error: error instanceof Error ? error.message : "Unknown error",
->>>>>>> 0fee74a5
+        error: error instanceof Error ? error.message : "Unknown error generating media",
       },
       500
     );
