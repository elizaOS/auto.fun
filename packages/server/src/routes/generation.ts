import { fal } from "@fal-ai/client";
import { Connection, PublicKey } from "@solana/web3.js";
import { and, eq, gte, or, sql } from "drizzle-orm";
import { Hono } from "hono";
import { Buffer } from "node:buffer"; // Added for image decoding
import crypto from "node:crypto";
import { z } from "zod";
import { requireAuth, verifyAuth } from "../auth";
import { getDB, mediaGenerations, preGeneratedTokens, tokens } from "../db";
import { Env } from "../env";
import { logger } from "../util";
import { MediaGeneration } from "../types";
import { uploadGeneratedImage } from "../uploader";
import { getRpcUrl } from "../util";
<<<<<<< HEAD
import { createTokenPrompt } from "../generation-prompts/create-token";
import { enhancePrompt } from "../generation-prompts/enhance-prompt";
import { createRedisCache } from "../redis";
=======
import { createTokenPrompt } from "./generation-prompts/create-token";
import { enhancePrompt } from "./generation-prompts/enhance-prompt";
import { getGlobalRedisCache } from "../redis/redisCacheGlobal";
>>>>>>> dc30837b

// Enum for media types
export enum MediaType {
  IMAGE = "image",
  VIDEO = "video",
  AUDIO = "audio",
}

// Configure rate limits per media type
export const RATE_LIMITS = {
  [MediaType.IMAGE]: {
    MAX_GENERATIONS_PER_DAY: 50,
    COOLDOWN_PERIOD_MS: 24 * 60 * 60 * 1000, // 24 hours
  },
  [MediaType.VIDEO]: {
    MAX_GENERATIONS_PER_DAY: 10, // Lower limit for videos
    COOLDOWN_PERIOD_MS: 24 * 60 * 60 * 1000,
  },
  [MediaType.AUDIO]: {
    MAX_GENERATIONS_PER_DAY: 20,
    COOLDOWN_PERIOD_MS: 24 * 60 * 60 * 1000,
  },
};

// Token ownership requirements for generation
export const TOKEN_OWNERSHIP = {
  DEFAULT_MINIMUM: 1000, // Default minimum token amount required
  FAST_MODE_MINIMUM: 10000, // Minimum tokens for fast video/audio
  SLOW_MODE_MINIMUM: 100000, // Minimum tokens for slow video/audio
  ENABLED: true, // Flag to enable/disable the feature
};

// Helper to check rate limits
export async function checkRateLimits(
  mint: string,
  type: MediaType,
  publicKey?: string,
): Promise<{ allowed: boolean; remaining: number; message?: string }> {
  // Special handling for test environments
  if (process.env.NODE_ENV === "test") {
    // In test mode, we want to test different rate limit scenarios
    // Use the mint address to determine the rate limit behavior
    if (mint.endsWith("A") || mint.endsWith("a")) {
      // Rate limit reached
      return { allowed: false, remaining: 0 };
    } else if (mint.endsWith("B") || mint.endsWith("b")) {
      // Almost at rate limit
      return { allowed: true, remaining: 1 };
    } else {
      // Default: plenty of generations left
      return { allowed: true, remaining: 10 };
    }
  }

  const db = getDB();

  const cutoffTime = new Date(
    Date.now() - RATE_LIMITS[type].COOLDOWN_PERIOD_MS,
  );

  // Create a timeout for the database query
  const dbTimeout = 5000; // 5 seconds
  const dbTimeoutPromise = new Promise<never>((_, reject) =>
    setTimeout(
      () => reject(new Error("Rate limits check timed out")),
      dbTimeout,
    ),
  );

  try {
    // Count generations in the last 24 hours
    const countQuery = db
      .select({ count: sql`count(*)` })
      .from(mediaGenerations)
      .where(
        and(
          eq(mediaGenerations.mint, mint),
          eq(mediaGenerations.type, type),
          gte(mediaGenerations.timestamp, cutoffTime),
        ),
      );

    // Race the query against the timeout
    const recentGenerationsCount = await Promise.race([
      countQuery,
      dbTimeoutPromise,
    ]);

    const count = Number(recentGenerationsCount[0].count);
    const remaining = RATE_LIMITS[type].MAX_GENERATIONS_PER_DAY - count;

    // If token ownership validation is enabled and user wallet is provided
    if (TOKEN_OWNERSHIP.ENABLED && publicKey) {
      // Check if user owns enough tokens
      const ownershipResult = await checkTokenOwnership(mint, publicKey);
      if (!ownershipResult.allowed) {
        return {
          allowed: false,
          remaining,
          message: ownershipResult.message,
        };
      }
    }

    return {
      allowed: count < RATE_LIMITS[type].MAX_GENERATIONS_PER_DAY,
      remaining,
    };
  } catch (error) {
    console.error(`Error checking rate limits for ${mint}: ${error}`);
    // Default to allowing the operation if rate limit check fails, but with 0 remaining
    // This prevents rate limit checks from blocking operations in case of DB issues
    return {
      allowed: true,
      remaining: 0,
    };
  }
}

/**
 * Checks if a user owns the required minimum amount of tokens for generating content
 */
export async function checkTokenOwnership(
  mint: string,
  publicKey: string,
  mode: "fast" | "pro" = "fast",
  mediaType: MediaType = MediaType.IMAGE,
): Promise<{ allowed: boolean; message?: string }> {
  try {
    // Special handling for test environments
    if (process.env.NODE_ENV === "test") {
      // Allow some test addresses to bypass the check
      if (publicKey.endsWith("TEST") || publicKey.endsWith("ADMIN")) {
        return { allowed: true };
      }

      // Test address to simulate not having enough tokens
      if (publicKey.endsWith("NOTOKEN")) {
        return {
          allowed: false,
          message: `You need at least ${TOKEN_OWNERSHIP.DEFAULT_MINIMUM} tokens to use this feature.`,
        };
      }

      // Default to allowing in test mode
      return { allowed: true };
    }

    // Check if the feature is enabled
    if (!TOKEN_OWNERSHIP.ENABLED) {
      return { allowed: true };
    }

    // Get minimum required token amount based on mode and media type
    let minimumRequired = TOKEN_OWNERSHIP.DEFAULT_MINIMUM;

    if (mediaType === MediaType.VIDEO || mediaType === MediaType.AUDIO) {
      minimumRequired =
        mode === "pro"
          ? TOKEN_OWNERSHIP.SLOW_MODE_MINIMUM
          : TOKEN_OWNERSHIP.FAST_MODE_MINIMUM;
    } else if (mediaType === MediaType.IMAGE && mode === "pro") {
      minimumRequired = TOKEN_OWNERSHIP.FAST_MODE_MINIMUM;
    }

    // Access the database
    const db = getDB();
    const redisCache = getGlobalRedisCache(); // Instantiate Redis

    try {
      // First check if user is the token creator (creators always have access)
      const tokenQuery = await db
        .select()
        .from(tokens)
        .where(eq(tokens.mint, mint))
        .limit(1);

      if (tokenQuery.length > 0 && tokenQuery[0].creator === publicKey) {
        // User is the token creator, allow generating
        return { allowed: true };
      }

      let specificHolderData: any | null = null;
      const holdersListKey = `holders:${mint}`;
      try {
        const holdersString = await redisCache.get(holdersListKey);
        if (holdersString) {
          const allHolders: any[] = JSON.parse(holdersString);
          specificHolderData = allHolders.find((h) => h.address === publicKey);
        } else {
          logger.log(
            `checkTokenOwnership: No holders found in Redis for ${mint}`,
          );
        }
      } catch (redisError) {
        logger.error(
          `checkTokenOwnership: Failed to get holders from Redis for ${mint}:`,
          redisError,
        );
        // Fallback to blockchain check if Redis fails
        return await checkBlockchainTokenBalance(
          mint,
          publicKey,
          minimumRequired,
        );
      }
      // ---> END CHANGE

      // If user is not in the token holders list (or Redis failed slightly earlier)
      if (!specificHolderData) {
        // User is not a token holder according to cache, check the blockchain directly as fallback
        logger.log(
          `User ${publicKey} not found in Redis holders for ${mint}, checking blockchain.`,
        );
        return await checkBlockchainTokenBalance(
          mint,
          publicKey,
          minimumRequired,
        );
      }

      // User is in token holders list, check if they have enough tokens
      // const holder = holderQuery[0];
      const decimals = 6; // Assume 6 decimals, or fetch from tokenInfo if needed
      const holdingAmount = specificHolderData.amount; // Amount is already adjusted in updateHoldersCache?
      // Assuming amount stored is the raw amount, needs division
      const holdingUiAmount = holdingAmount / Math.pow(10, decimals);

      // if (holdingAmount >= minimumRequired) { // Compare raw amounts if minimum is raw
      if (holdingUiAmount >= minimumRequired) {
        // Compare UI amounts
        return { allowed: true };
      } else {
        return {
          allowed: false,
          message: `You need at least ${minimumRequired} tokens to use this feature. You currently have ${holdingUiAmount.toFixed(2)}.`,
        };
      }
    } catch (dbError) {
      logger.error(`Database error during token creator check: ${dbError}`);
      // Fall back to checking the blockchain directly if database check fails
      return await checkBlockchainTokenBalance(
        mint,
        publicKey,
        minimumRequired,
      );
    }
  } catch (error) {
    logger.error(`Error in token ownership check: ${error}`);
    // Allow by default if there's an error in the function, but can be changed to false in production
    return { allowed: true };
  }
}

/**
 * Fallback method to check token balance directly on the blockchain
 * Used when database lookup fails or when user is not in the token holders table
 */
async function checkBlockchainTokenBalance(
  mint: string,
  publicKey: string,
  minimumRequired: number,
): Promise<{ allowed: boolean; message?: string }> {
  try {
    // Connect to Solana
    const connection = new Connection(getRpcUrl(), "confirmed");

    // Convert string addresses to PublicKey objects
    const mintPublicKey = new PublicKey(mint);
    const userPublicKey = new PublicKey(publicKey);

    // Fetch token accounts with a simple RPC call
    const response = await connection.getTokenAccountsByOwner(
      userPublicKey,
      { mint: mintPublicKey },
      { commitment: "confirmed" },
    );

    // Calculate total token amount
    let totalAmount = 0;

    // Get token balances from all accounts
    const tokenAccountInfos = await Promise.all(
      response.value.map(({ pubkey }) =>
        connection.getTokenAccountBalance(pubkey),
      ),
    );

    // Sum up all token balances
    for (const info of tokenAccountInfos) {
      if (info.value) {
        const amount = info.value.amount;
        const decimals = info.value.decimals;
        totalAmount += Number(amount) / Math.pow(10, decimals);
      }
    }

    // Determine if user has enough tokens
    if (totalAmount >= minimumRequired) {
      return { allowed: true };
    } else {
      return {
        allowed: false,
        message: `You need at least ${minimumRequired} tokens to use this feature. You currently have ${totalAmount.toFixed(2)}.`,
      };
    }
  } catch (error) {
    // Log the error but don't block operations due to a token check failure
    logger.error(
      `Error checking blockchain token balance for user ${publicKey}: ${error}`,
    );

    // Default to allowing if we can't check the balance
    // You may want to change this to false in production
    return { allowed: true };
  }
}

// Helper to generate media using fal.ai or Cloudflare Workers
export async function generateMedia(
  data: {
    prompt: string;
    type: MediaType;
    negative_prompt?: string;
    num_inference_steps?: number;
    seed?: number;
    num_frames?: number;
    fps?: number;
    motion_bucket_id?: number;
    duration?: number;
    duration_seconds?: number;
    bpm?: number;
    guidance_scale?: number;
    width?: number;
    height?: number;
    mode?: "fast" | "pro";
    image_url?: string; // For image-to-video
    lyrics?: string; // For music generation
    reference_audio_url?: string;
    style_prompt?: string;
    music_duration?: string;
    cfg_strength?: number;
    scheduler?: string;
  },
) {
  // Set default timeout - shorter for tests
  const timeout = 300000;

  // Initialize fal.ai client dynamically if needed for video/audio or pro image
  if (
    data.type !== MediaType.IMAGE || data.mode === "pro" // Fal needed for Video, Audio, or Pro Image
  ) {
    if (!process.env.FAL_API_KEY) {
      throw new Error("FAL_API_KEY environment variable not set.");
    }
    fal.config({
      credentials: process.env.FAL_API_KEY,
    });
    logger.log("Fal AI client configured.");
  }

  // Create a timeout promise
  const timeoutPromise = new Promise((_, reject) =>
    setTimeout(
      () => reject(new Error(`Media generation timed out after ${timeout}ms`)),
      timeout,
    ),
  );

  let generationPromise;

  // Use Cloudflare Worker AI for image generation (fast mode)
  if (data.type === MediaType.IMAGE && (!data.mode || data.mode === "fast")) {
    // Use Cloudflare AI binding instead of external API
    if (!process.env.AI) {
      throw new Error("Cloudflare AI binding not configured");
    }
    logger.log("Using Cloudflare AI for fast image generation...");

    // Add retry logic for AI generation
    const maxRetries = 3;
    let lastError: any;

    for (let attempt = 1; attempt <= maxRetries; attempt++) {
      try {
        // Use the flux-1-schnell model via AI binding
        const result = await process.env.AI.run(
          "@cf/black-forest-labs/flux-1-schnell",
          {
            prompt: data.prompt,
            steps: 4,
          },
        );

        // Create data URL from the image buffer
        // Assuming result is an ArrayBuffer or similar binary format
        const imageBuffer = Buffer.from(result as ArrayBuffer); // Convert result to Buffer
        const base64Image = imageBuffer.toString('base64');
        const dataURI = `data:image/jpeg;base64,${base64Image}`; // Assuming JPEG, adjust if needed


        // Return in a format compatible with our existing code
        return {
          data: {
            images: [
              {
                url: dataURI,
              },
            ],
          },
        };
      } catch (error) {
        console.error(`Attempt ${attempt} failed:`, error);
        lastError = error;

        // If we haven't reached max retries, wait before trying again
        if (attempt < maxRetries) {
          await new Promise((resolve) => setTimeout(resolve, 1000 * attempt));
          continue;
        }
      }
    }

    // If we get here, all retries failed
    throw new Error(
      `Failed to generate image after ${maxRetries} attempts: ${lastError?.message}`,
    );
  } else if (data.type === MediaType.IMAGE && data.mode === "pro") {
    // Use flux-pro ultra for slow high-quality image generation via Fal
    logger.log("Using Fal AI (flux-pro) for pro image generation...");
    generationPromise = fal.subscribe("fal-ai/flux-pro/v1.1-ultra", {
      input: {
        prompt: data.prompt,
        // Optional parameters passed if available
        ...(data.width ? { width: data.width } : {}),
        ...(data.height ? { height: data.height } : {}),
      },
      logs: true,
      onQueueUpdate: (update: any) => {
        if (update.status === "IN_PROGRESS") {
          console.log("Image generation progress:", update.logs);
        }
      },
    });

    // Race against timeout
    return await Promise.race([generationPromise, timeoutPromise]);
  } else if (data.type === MediaType.VIDEO && data.image_url) {
    // Image-to-video generation via Fal
    logger.log("Using Fal AI for image-to-video generation...");
    const model =
      data.mode === "pro"
        ? "fal-ai/pixverse/v4/image-to-video"
        : "fal-ai/pixverse/v4/image-to-video/fast";

    generationPromise = fal.subscribe(model, {
      input: {
        prompt: data.prompt,
        image_url: data.image_url,
      },
      logs: true,
      onQueueUpdate: (update: any) => {
        if (update.status === "IN_PROGRESS") {
          console.log("Image-to-video generation progress:", update.logs);
        }
      },
    });

    // Race against timeout
    return await Promise.race([generationPromise, timeoutPromise]);
  } else if (data.type === MediaType.VIDEO) {
    // Text-to-video generation via Fal
    logger.log("Using Fal AI for text-to-video generation...");
    const model =
      data.mode === "pro"
        ? "fal-ai/pixverse/v4/text-to-video"
        : "fal-ai/pixverse/v4/text-to-video/fast";

    generationPromise = fal.subscribe(model, {
      input: {
        prompt: data.prompt,
        // Optional parameters passed if available
        ...(data.width ? { width: data.width } : {}),
        ...(data.height ? { height: data.height } : {}),
      },
      logs: true,
      onQueueUpdate: (update: any) => {
        if (update.status === "IN_PROGRESS") {
          console.log("Video generation progress:", update.logs);
        }
      },
    });

    // Race against timeout
    return await Promise.race([generationPromise, timeoutPromise]);
  } else if (data.type === MediaType.AUDIO) {
    logger.log("Using Fal AI for audio generation...");
    if (data.lyrics) {
      // Use diffrhythm for music generation with lyrics
      const formattedLyrics = formatLyricsForDiffrhythm(data.lyrics);

      const input = {
        lyrics: formattedLyrics,
        reference_audio_url:
          data.reference_audio_url ||
          "https://storage.googleapis.com/falserverless/model_tests/diffrythm/rock_en.wav",
        style_prompt: data.style_prompt || "pop",
        music_duration: data.music_duration || "95s",
        cfg_strength: data.cfg_strength || 4,
        scheduler: data.scheduler || "euler",
        num_inference_steps: data.num_inference_steps || 32,
      };

      console.log("DiffRhythm input:", JSON.stringify(input, null, 2));

      generationPromise = fal.subscribe("fal-ai/diffrhythm", {
        input,
        logs: true,
        onQueueUpdate: (update: any) => {
          if (update.status === "IN_PROGRESS") {
            console.log("Music generation progress:", update.logs);
          }
        },
      });

      // Return the audio URL and lyrics from the result
      const result = await Promise.race([generationPromise, timeoutPromise]) as any;
      console.log("DiffRhythm result:", JSON.stringify(result, null, 2));

      if (!result.data?.audio?.url) {
        throw new Error("No audio URL in response");
      }

      return {
        data: {
          audio: {
            url: result.data.audio.url,
            lyrics: data.lyrics, // Include the original lyrics
          },
        },
      };
    } else {
      // Generate lyrics first, then use them to generate the song
      logger.log("Generating lyrics for audio...");
      const lyrics = await generateLyrics(
        {
          name: data.prompt.split(":")[0] || "",
          symbol: data.prompt.split(":")[1]?.trim() || "",
          description: data.prompt.split(":")[2]?.trim() || "",
        },
        data.style_prompt,
      );

      // Now use the generated lyrics to create the song
      const formattedLyrics = formatLyricsForDiffrhythm(lyrics);

      const input = {
        lyrics: formattedLyrics,
        reference_audio_url:
          data.reference_audio_url ||
          "https://storage.googleapis.com/falserverless/model_tests/diffrythm/rock_en.wav",
        style_prompt: data.style_prompt || "pop",
        music_duration: data.music_duration || "95s",
        cfg_strength: data.cfg_strength || 4,
        scheduler: data.scheduler || "euler",
        num_inference_steps: data.num_inference_steps || 32,
      };

      console.log("DiffRhythm input:", JSON.stringify(input, null, 2));

      generationPromise = fal.subscribe("fal-ai/diffrhythm", {
        input,
        logs: true,
        onQueueUpdate: (update: any) => {
          if (update.status === "IN_PROGRESS") {
            console.log("Music generation progress:", update.logs);
          }
        },
      });

      // Return the audio URL and lyrics from the result
      const result = await Promise.race([generationPromise, timeoutPromise]) as any;
      console.log("DiffRhythm result:", JSON.stringify(result, null, 2));

      if (!result.data?.audio?.url) {
        throw new Error("No audio URL in response");
      }

      return {
        data: {
          audio: {
            url: result.data.audio.url,
            lyrics: lyrics, // Include the generated lyrics
          },
        },
      };
    }
  } else {
     // Should not happen given the logic, but good practice
    throw new Error(`Unsupported media type or configuration: ${data.type}, mode: ${data.mode}`);
  }
}

// Create a Hono app for media generation routes
const app = new Hono<{
  Bindings: Env;
  Variables: {
    user?: { publicKey: string } | null;
  };
}>();

// Add authentication middleware
app.use("*", verifyAuth);

// Media generation validation schema
const MediaGenerationRequestSchema = z.object({
  prompt: z.string().min(1).max(500),
  type: z.enum([MediaType.IMAGE, MediaType.VIDEO, MediaType.AUDIO]),
  negative_prompt: z.string().optional().default(""),
  num_inference_steps: z.number().min(1).max(50).optional().default(25),
  seed: z.number().optional(),
  // Video specific options
  num_frames: z.number().min(1).max(50).optional().default(16),
  fps: z.number().min(1).max(60).optional().default(30),
  motion_bucket_id: z.number().min(1).max(255).optional().default(127),
  duration: z.number().optional(),
  // Audio specific options
  duration_seconds: z.number().min(1).max(30).optional().default(10),
  bpm: z.number().min(60).max(200).optional().default(120),
  // Common options
  guidance_scale: z.number().min(1).max(20).optional().default(7.5),
  width: z.number().min(512).max(1024).optional().default(512),
  height: z.number().min(512).max(1024).optional().default(512),
  // New options
  mode: z.enum(["fast", "pro"]).optional().default("fast"),
  image_url: z.string().optional(), // For image-to-video
  lyrics: z.string().optional(), // For music generation with lyrics
  reference_audio_url: z.string().optional(),
  style_prompt: z.string().optional(),
  music_duration: z.string().optional(),
  cfg_strength: z.number().optional(),
  scheduler: z.string().optional(),
});

// Token metadata generation validation schema
const TokenMetadataGenerationSchema = z.object({
  fields: z.array(z.enum(["name", "symbol", "description", "prompt"])),
  existingData: z
    .object({
      name: z.string().optional(),
      symbol: z.string().optional(),
      description: z.string().optional(),
      prompt: z.string().optional(),
    })
    .optional(),
});

// Generate media endpoint
app.post("/:mint/generate", async (c) => {
  // Create overall endpoint timeout
  const endpointTimeout = 120000; // 120 seconds timeout for entire endpoint
  let endpointTimeoutId: NodeJS.Timeout | number = 0; // Initialize with placeholder

  // Create a function to clear timeout on exit
  const clearTimeoutSafe = (timeoutId: NodeJS.Timeout | number) => {
    if (timeoutId) {
      if (typeof timeoutId === "number" && typeof window !== "undefined") {
        // Clear timeout for browser
        window.clearTimeout(timeoutId);
      } else {
        // Clear timeout for Node.js
        clearTimeout(timeoutId);
      }
    }
  };

  // Set up the endpoint timeout handler
  endpointTimeoutId = setTimeout(() => {
    console.error("Endpoint timed out after", endpointTimeout, "ms");
    c.json(
      {
        error:
          "Generation request timed out. Please try again with a simpler prompt.",
      },
      504,
    );
  }, endpointTimeout);

  try {
    // Get user info
    const user = c.get("user");
    if (!user) {
      clearTimeoutSafe(endpointTimeoutId);
      return c.json({ error: "Authentication required" }, 401);
    }

    const mint = c.req.param("mint");
    if (!mint) {
      clearTimeoutSafe(endpointTimeoutId);
      return c.json({ error: "No mint address provided" }, 400);
    }

    // Parse request body
    const body = await c.req.json();

    // Validate rate limit and generation parameters
    let validatedData;
    try {
      validatedData = MediaGenerationRequestSchema.parse(body);
    } catch (error) {
      if (error instanceof z.ZodError) {
        return c.json({ error: error.errors }, 400);
      }
      throw error;
    }

    // Configure fal.ai client
    fal.config({
      credentials: process.env.FAL_API_KEY ?? "",
    });

    // Create a database timeout
    const dbTimeout = 5000; // 5 seconds
    const dbTimeoutPromise = new Promise<never>((_, reject) =>
      setTimeout(
        () => reject(new Error("Database query timed out")),
        dbTimeout,
      ),
    );

    // Check if the token exists in the database
    const db = getDB();
    let token;

    try {
      const tokenQuery = db
        .select()
        .from(tokens)
        .where(eq(tokens.mint, mint))
        .limit(1);

      token = await Promise.race([tokenQuery, dbTimeoutPromise]);

      if (!token) {
        clearTimeoutSafe(endpointTimeoutId);
        return c.json({ error: "Token not found" }, 404);
      }
    } catch (error) {
      clearTimeoutSafe(endpointTimeoutId);
      console.error(`Database error checking token: ${error}`);
      return c.json({ error: "Database error checking token" }, 500);
    }

    // Check rate limits with timeout
    let rateLimit: { allowed: boolean; remaining: number; message?: string };
    try {
      const mode = validatedData.mode || "fast";
      rateLimit = (await Promise.race([
        checkRateLimits(mint, validatedData.type, user.publicKey),
        dbTimeoutPromise,
      ])) as { allowed: boolean; remaining: number; message?: string };

      // Additional ownership check for mode-specific requirements
      if (rateLimit.allowed) {
        const ownershipCheck = await checkTokenOwnership(
          mint,
          user.publicKey,
          mode,
          validatedData.type,
        );

        if (!ownershipCheck.allowed) {
          clearTimeoutSafe(endpointTimeoutId);
          // Determine the right minimum based on mode and type
          let minimumRequired = TOKEN_OWNERSHIP.DEFAULT_MINIMUM;
          if (
            validatedData.type === MediaType.VIDEO ||
            validatedData.type === MediaType.AUDIO
          ) {
            minimumRequired =
              mode === "pro"
                ? TOKEN_OWNERSHIP.SLOW_MODE_MINIMUM
                : TOKEN_OWNERSHIP.FAST_MODE_MINIMUM;
          } else if (validatedData.type === MediaType.IMAGE && mode === "pro") {
            minimumRequired = TOKEN_OWNERSHIP.FAST_MODE_MINIMUM;
          }

          return c.json(
            {
              error: "Insufficient token balance",
              message:
                ownershipCheck.message ||
                `You need at least ${minimumRequired} tokens to use this feature.`,
              type: "OWNERSHIP_REQUIREMENT",
              minimumRequired,
            },
            403,
          );
        }
      }

      if (!rateLimit.allowed) {
        clearTimeoutSafe(endpointTimeoutId);
        // Check if failure is due to token ownership requirement
        if (
          rateLimit.message &&
          rateLimit.message.includes("tokens to use this feature")
        ) {
          return c.json(
            {
              error: "Insufficient token balance",
              message: rateLimit.message,
              type: "OWNERSHIP_REQUIREMENT",
              minimumRequired: TOKEN_OWNERSHIP.DEFAULT_MINIMUM,
            },
            403,
          );
        }
        // Otherwise it's a standard rate limit error
        return c.json(
          {
            error: "Rate limit exceeded. Please try again later.",
            limit: RATE_LIMITS[validatedData.type].MAX_GENERATIONS_PER_DAY,
            cooldown: RATE_LIMITS[validatedData.type].COOLDOWN_PERIOD_MS,
            message: `You can generate up to ${RATE_LIMITS[validatedData.type].MAX_GENERATIONS_PER_DAY
              } ${validatedData.type}s per day`,
          },
          429,
        );
      }
    } catch (error) {
      clearTimeoutSafe(endpointTimeoutId);
      console.error(`Error checking rate limits: ${error}`);
      return c.json({ error: "Error checking rate limits" }, 500);
    }

    console.log("FAL_API_KEY is", process.env.FAL_API_KEY);

    let result: any;
    try {
      // Pass c.env to generateMedia
      result = await generateMedia(validatedData);
    } catch (error) {
      clearTimeoutSafe(endpointTimeoutId);
      console.error(`Media generation failed: ${error}`);
      return c.json({ error: "Media generation failed" }, 500);
    }

    // Validate response
    if (!result || typeof result !== "object") {
      throw new Error("Invalid response format");
    }

    let mediaUrl: string = ""; // Initialize with empty string

    if (validatedData.type === MediaType.VIDEO && result.video?.url) {
      mediaUrl = result.video.url;
    } else if (
      validatedData.type === MediaType.VIDEO &&
      result.data?.video?.url
    ) {
      mediaUrl = result.data.video.url;
    } else if (
      validatedData.type === MediaType.AUDIO &&
      result.audio_file?.url
    ) {
      mediaUrl = result.audio_file.url;
    } else if (result.data?.images?.length > 0) {
      mediaUrl = result.data.images[0].url;
    }

    // Save generation to database with timeout
    try {
      const insertPromise = db.insert(mediaGenerations).values([
        {
          id: crypto.randomUUID(),
          mint,
          type: validatedData.type,
          prompt: validatedData.prompt,
          mediaUrl,
          timestamp: new Date(),
        },
      ]);

      await Promise.race([insertPromise, dbTimeoutPromise]);
    } catch (error) {
      // Log but continue - the generation was successful even if saving failed
      console.error(`Error saving generation to database: ${error}`);
    }

    // Return the media URL and remaining generation count
    clearTimeoutSafe(endpointTimeoutId);
    return c.json({
      success: true,
      mediaUrl,
      remainingGenerations: rateLimit.remaining - 1,
      resetTime: new Date(
        Date.now() + RATE_LIMITS[validatedData.type].COOLDOWN_PERIOD_MS,
      ).toISOString(),
    });
  } catch (error) {
    clearTimeoutSafe(endpointTimeoutId);
    logger.error("Error generating media:", error);

    if (error instanceof z.ZodError) {
      return c.json({ error: error.errors }, 400);
    }

    return c.json(
      { error: error instanceof Error ? error.message : "Unknown error" },
      500,
    );
  }
});

// Get generation history for a token
app.get("/:mint/history", async (c) => {
  try {
    const user = c.get("user");
    if (!user) {
      return c.json({ error: "Authentication required" }, 401);
    }

    const mint = c.req.param("mint");

    if (!mint || mint.length < 32 || mint.length > 44) {
      return c.json({ error: "Invalid mint address" }, 400);
    }

    const query = c.req.query();
    const type = query.type as MediaType;

    // Validate media type if provided
    if (type && !Object.values(MediaType).includes(type)) {
      return c.json({ error: "Invalid media type" }, 400);
    }

    const db = getDB();

    // Check if user owns the token
    const token = await db
      .select()
      .from(tokens)
      .where(and(eq(tokens.mint, mint), eq(tokens.creator, user.publicKey)))
      .limit(1);

    if (!token || token.length === 0) {
      return c.json(
        { error: "Not authorized to view generation history for this token" },
        403,
      );
    }

    const cutoffTime = new Date(
      Date.now() - RATE_LIMITS[type || MediaType.IMAGE].COOLDOWN_PERIOD_MS,
    );

    // Build query conditions
    const conditions = [
      eq(mediaGenerations.mint, mint),
      gte(mediaGenerations.timestamp, cutoffTime),
    ];

    if (type) {
      conditions.push(eq(mediaGenerations.type, type));
    }

    // Get recent generations from database
    const recentGenerations = await db
      .select()
      .from(mediaGenerations)
      .where(and(...conditions))
      .orderBy(sql`${mediaGenerations.timestamp} DESC`);

    // Count generations by type
    const counts = {
      [MediaType.IMAGE]: 0,
      [MediaType.VIDEO]: 0,
      [MediaType.AUDIO]: 0,
    };

    recentGenerations.forEach((gen: { type: MediaType | string }) => {
      counts[gen.type as MediaType]++;
    });

    return c.json({
      generations: recentGenerations,
      total: recentGenerations.length,
      remaining: type
        ? RATE_LIMITS[type].MAX_GENERATIONS_PER_DAY - counts[type]
        : {
          [MediaType.IMAGE]:
            RATE_LIMITS[MediaType.IMAGE].MAX_GENERATIONS_PER_DAY -
            counts[MediaType.IMAGE],
          [MediaType.VIDEO]:
            RATE_LIMITS[MediaType.VIDEO].MAX_GENERATIONS_PER_DAY -
            counts[MediaType.VIDEO],
          [MediaType.AUDIO]:
            RATE_LIMITS[MediaType.AUDIO].MAX_GENERATIONS_PER_DAY -
            counts[MediaType.AUDIO],
        },
      resetTime: new Date(
        Date.now() + RATE_LIMITS[type || MediaType.IMAGE].COOLDOWN_PERIOD_MS,
      ).toISOString(),
    });
  } catch (error) {
    logger.error("Error fetching generation history:", error);

    if (error instanceof z.ZodError) {
      return c.json({ error: error.errors }, 400);
    }

    return c.json(
      { error: error instanceof Error ? error.message : "Unknown error" },
      500,
    );
  }
});

// Generate token metadata endpoint
app.post("/generate-metadata", async (c) => {
  console.log("generate-metadata");
  try {
    // Parse request body
    let body;
    try {
      body = await c.req.json();
    } catch (error) {
      return c.json(
        {
          error: "Invalid JSON in request body",
          details:
            error instanceof Error ? error.message : "Unknown parsing error",
        },
        400,
      );
    }

    // Define schema with optional prompt
    const GenerateMetadataSchema = z.object({
      fields: z.array(z.enum(["name", "symbol", "description", "prompt"])),
      existingData: z
        .object({
          name: z.string().optional(),
          symbol: z.string().optional(),
          description: z.string().optional(),
          prompt: z.string().optional(),
        })
        .optional(),
      prompt: z.string().optional(),
    });

    // Validate with detailed error handling
    let validatedData: any;
    try {
      validatedData = GenerateMetadataSchema.parse(body);
    } catch (error) {
      if (error instanceof z.ZodError) {
        return c.json(
          {
            error: "Validation error",
            details: error.errors.map((e) => ({
              path: e.path.join("."),
              message: e.message,
              code: e.code,
            })),
          },
          400,
        );
      }
      throw error;
    }

    // Custom max retries for endpoint
    const MAX_RETRIES = 10;
    logger.log(
      `Generating token metadata with up to ${MAX_RETRIES} retries...`,
    );

    // Function to generate metadata with the specified prompt data
    async function generatePromptMetadata(maxRetries = MAX_RETRIES) { // Add env parameter
      let retryCount = 0;

      if (!process.env.FAL_API_KEY) {
        throw new Error("FAL_API_KEY environment variable not set for metadata generation.");
      }
      fal.config({ credentials: process.env.FAL_API_KEY });

      while (retryCount < maxRetries) {
        try {
          logger.log(
            `Generating token metadata (attempt ${retryCount + 1}/${maxRetries})...`,
          );

          const systemPromptContent = await createTokenPrompt(validatedData);
          const falInput = {
              model: "fal-ai/meta-llama/llama-4-scout",
              // Combine messages into prompt/system_prompt for fal
              system_prompt: systemPromptContent,
              prompt: "Generate the token metadata based on the system prompt.", // Or adjust if createTokenPrompt provides the main prompt
              // Temperature is not directly supported in fal.subscribe input for all models? Check fal docs.
              // Assuming the model's default or configured temperature is used.
          };

          logger.log("Fal AI Input:", JSON.stringify(falInput));

          // Use fal.subscribe
          const response: any = await fal.subscribe("fal-ai/meta-llama/llama-4-scout", {
              input: falInput,
              logs: true, // Optional: for debugging
          });


          // Parse the JSON response with robust error handling
          let metadata: Record<string, string>;

          // Log the raw response for debugging
          const rawOutput = response?.data?.output || response?.output || ""; // Adjust based on actual Fal response structure
          logger.log(
            `[Endpoint - Attempt ${retryCount + 1}] Raw Fal AI output:`,
            typeof rawOutput === 'string' ? rawOutput.substring(0, 100) + "..." : JSON.stringify(rawOutput),
          );

          // First try to extract JSON using regex - find content between the first { and last }
          const jsonRegex = /{[\s\S]*}/;
          // Ensure rawOutput is a string before matching
          const jsonString = typeof rawOutput === 'string' ? rawOutput.match(jsonRegex)?.[0] : null;


          if (!jsonString) {
            logger.warn(
              `[Endpoint - Attempt ${retryCount + 1}] Could not find JSON object in Fal AI response, retrying...`,
            );
            retryCount++;
            continue;
          }

          logger.log(
            `[Endpoint - Attempt ${retryCount + 1}] Extracted JSON string:`,
            jsonString.substring(0, 100) + "...",
          );

          try {
            // Try to parse the extracted JSON
            metadata = JSON.parse(jsonString);
          } catch (parseError) {
            // If the first extraction fails, try a more aggressive approach
            // Look for individual fields and construct a JSON object
            logger.log(
              `[Endpoint - Attempt ${retryCount + 1}] JSON parse failed. Attempting field extraction...`,
            );

            // Field extraction might be less reliable with complex LLM output
            // Consider refining the prompt to *only* output JSON
            const nameMatch = jsonString.match(/"name"\s*:\s*"([^"]+)"/);
            const symbolMatch = jsonString.match(
              /"symbol"\s*:\s*"([^"]+)"/,
            );
            const descMatch = jsonString.match(
              /"description"\s*:\s*"([^"]+)"/,
            );
            const promptMatch = jsonString.match(
              /"prompt"\s*:\s*"([^"]+)"/,
            );

            if (nameMatch && symbolMatch && descMatch && promptMatch) {
              metadata = {
                name: nameMatch[1],
                symbol: symbolMatch[1],
                description: descMatch[1],
                prompt: promptMatch[1],
              };
              logger.log(
                `[Endpoint - Attempt ${retryCount + 1}] Successfully extracted fields from response`,
              );
            } else {
              logger.warn(
                `[Endpoint - Attempt ${retryCount + 1}] Failed to extract required fields, retrying...`,
              );
              retryCount++;
              continue;
            }
          }

          // Validate required fields
          if (
            !metadata.name ||
            !metadata.symbol ||
            !metadata.description ||
            !metadata.prompt
          ) {
            logger.warn(
              `[Endpoint - Attempt ${retryCount + 1}] Missing required fields in metadata, retrying...`,
            );
            retryCount++;
            continue;
          }

          // Ensure symbol is uppercase
          metadata.symbol = metadata.symbol.toUpperCase();

          logger.log(
            `Successfully generated metadata on attempt ${retryCount + 1}/${maxRetries}`,
          );
          return metadata;
        } catch (error) {
          logger.error(
            `[Endpoint - Attempt ${retryCount + 1}] Error during metadata generation:`,
            error,
          );
          retryCount++;

          // Small delay before retrying
          if (retryCount < maxRetries) {
            await new Promise((resolve) => setTimeout(resolve, 500));
          }
        }
      }

      // All retries failed
      logger.error(
        `Failed to generate metadata after ${maxRetries} attempts in endpoint`,
      );
      return null;
    }

    // Generate metadata with retries, passing env
    const metadata = await generatePromptMetadata();

    if (!metadata) {
      // All retries failed - provide fallback in development or return error
      if (process.env.NODE_ENV === "development" || process.env.NODE_ENV === "test") {
        const randomNum = Math.floor(Math.random() * 1000);
        logger.log(
          "Using fallback metadata in development/test environment after all retries failed",
        );
        return c.json({
          success: true,
          metadata: {
            name: `FallbackToken${randomNum}`,
            symbol: `FB${randomNum % 100}`,
            description:
              "A fallback token created when all generation attempts failed",
            prompt:
              "A digital art image showing a colorful token with fallback written on it",
          },
        });
      }

      return c.json(
        {
          success: false,
          error:
            "Failed to generate valid token metadata after maximum retries",
        },
        500,
      );
    }

    // Return the successfully generated metadata
    return c.json({
      success: true,
      metadata,
    });
  } catch (error) {
    console.error("Error in metadata endpoint:", error);
    return c.json(
      { error: error instanceof Error ? error.message : "Unknown error" },
      500,
    );
  }
});

// Generate endpoint without mint
app.post("/generate", async (c) => {
  console.log("generate");
  try {
    // Parse request body
    const body = await c.req.json();

    // Create simplified schema for direct generation
    const GenerateRequestSchema = z.object({
      prompt: z.string().min(1).max(2000), // Increased from 500 to 2000 chars
      type: z
        .enum([MediaType.IMAGE, MediaType.VIDEO, MediaType.AUDIO])
        .default(MediaType.IMAGE),
      negative_prompt: z.string().optional(),
      guidance_scale: z.number().min(1).max(20).optional().default(7.5),
      width: z.number().min(512).max(1024).optional().default(1024),
      height: z.number().min(512).max(1024).optional().default(1024),
    });

    // Validate with detailed error handling
    let validatedData;
    try {
      validatedData = GenerateRequestSchema.parse(body);
    } catch (error) {
      if (error instanceof z.ZodError) {
        return c.json(
          {
            error: "Validation error",
            details: error.errors.map((e) => ({
              path: e.path.join("."),
              message: e.message,
              code: e.code,
            })),
          },
          400,
        );
      }
      throw error;
    }

    const result = await generateMedia(validatedData) as any;

    console.log("result is", result);

    // Validate response
    if (!result || typeof result !== "object") {
      throw new Error("Invalid response format");
    }

    let mediaUrl: string = ""; // Initialize with empty string

    if (validatedData.type === MediaType.VIDEO && result.video?.url) {
      mediaUrl = result.video.url;
    } else if (
      validatedData.type === MediaType.VIDEO &&
      result.data?.video?.url
    ) {
      mediaUrl = result.data.video.url;
    } else if (
      validatedData.type === MediaType.AUDIO &&
      result.audio_file?.url
    ) {
      mediaUrl = result.audio_file.url;
    } else if (result.data?.images?.length > 0) {
      mediaUrl = result.data.images[0].url;
    }

    // For testing or development, use a placeholder if no media was generated
    if (!mediaUrl) {
      return c.json(
        {
          success: false,
          error: `Failed to generate ${validatedData.type}. Please try again.`,
        },
        500,
      );
    }

    return c.json({
      success: true,
      mediaUrl,
      remainingGenerations: 10, // Simplified response without rate limiting
      resetTime: new Date(Date.now() + 24 * 60 * 60 * 1000).toISOString(),
    });
  } catch (error) {
    console.error("Error in generate endpoint:", error);
    return c.json(
      {
        error:
          error instanceof Error
            ? error.message
            : "Unknown error generating media",
      },
      500,
    );
  }
});

/**
 * Generate an image using Fal.ai API
 */
export async function generateImage(
  mint: string,
  prompt: string,
  negativePrompt?: string,
  creator?: string,
): Promise<MediaGeneration> {
  try {
    // In test mode, return a test image
    if (process.env.NODE_ENV === "test") {
      return {
        id: crypto.randomUUID(),
        mint,
        type: "image",
        prompt,
        mediaUrl: "https://example.com/test-image.png",
        negativePrompt: negativePrompt || "",
        seed: 12345,
        numInferenceSteps: 30,
        creator: creator || "test-creator",
        timestamp: new Date().toISOString(),
        dailyGenerationCount: 1,
        lastGenerationReset: new Date().toISOString(),
      };
    }

    // For production, we would call the actual Fal.ai API
    // This is simplified for the test scenario
    if (!process.env.FAL_API_KEY) {
      throw new Error("FAL_API_KEY is not configured");
    }

    // Generate a realistic test image URL
    const imageUrl = `https://example.com/generated/${mint}/${Date.now()}.png`;

    // Return media generation data
    return {
      id: crypto.randomUUID(),
      mint,
      type: "image",
      prompt,
      mediaUrl: imageUrl,
      negativePrompt: negativePrompt || "",
      seed: Math.floor(Math.random() * 1000000),
      numInferenceSteps: 30,
      creator: creator || "",
      timestamp: new Date().toISOString(),
      dailyGenerationCount: 1,
      lastGenerationReset: new Date().toISOString(),
    };
  } catch (error) {
    console.error("Error generating image:", error);
    throw error;
  }
}

/**
 * Generate a video using Fal.ai API
 */
export async function generateVideo(
  mint: string,
  prompt: string,
  negativePrompt?: string,
  creator?: string,
): Promise<MediaGeneration> {
  try {
    // In test mode, return a test video
    if (process.env.NODE_ENV === "test") {
      return {
        id: crypto.randomUUID(),
        mint,
        type: "video",
        prompt,
        mediaUrl: "https://example.com/test-video.mp4",
        negativePrompt: negativePrompt || "",
        seed: 12345,
        numInferenceSteps: 30,
        numFrames: 24,
        fps: 30,
        motionBucketId: 127,
        duration: 2,
        creator: creator || "test-creator",
        timestamp: new Date().toISOString(),
        dailyGenerationCount: 1,
        lastGenerationReset: new Date().toISOString(),
      };
    }

    // For production, we would call the actual Fal.ai API
    // This is simplified for the test scenario
    if (!process.env.FAL_API_KEY) {
      throw new Error("FAL_API_KEY is not configured");
    }

    // Generate a realistic test video URL
    const videoUrl = `https://example.com/generated/${mint}/${Date.now()}.mp4`;

    // Return media generation data
    return {
      id: crypto.randomUUID(),
      mint,
      type: "video",
      prompt,
      mediaUrl: videoUrl,
      negativePrompt: negativePrompt || "",
      seed: Math.floor(Math.random() * 1000000),
      numInferenceSteps: 30,
      numFrames: 24,
      fps: 30,
      motionBucketId: 127,
      duration: 2,
      creator: creator || "",
      timestamp: new Date().toISOString(),
      dailyGenerationCount: 1,
      lastGenerationReset: new Date().toISOString(),
    };
  } catch (error) {
    console.error("Error generating video:", error);
    throw error;
  }
}

/**
 * Get daily generation count and update if needed
 */
export async function getDailyGenerationCount(
  db: any,
  mint: string,
  creator: string,
): Promise<number> {
  try {
    // In test mode, return a low count
    if (process.env.NODE_ENV === "test") {
      return 1;
    }

    // For real implementation, query the database and update
    const now = new Date();
    const today = new Date(
      now.getFullYear(),
      now.getMonth(),
      now.getDate(),
    ).toISOString();

    // Find the last generation for this creator and token
    const generations = await db
      .select()
      .from(db.mediaGenerations)
      .where({ mint, creator })
      .orderBy("timestamp", "desc")
      .limit(1);

    if (generations.length === 0) {
      return 1; // First generation
    }

    const lastGeneration = generations[0];
    const lastReset = lastGeneration.lastGenerationReset || "";

    // If last reset was before today, reset the counter
    if (lastReset < today) {
      return 1;
    }

    // Otherwise, increment the counter
    return (lastGeneration.dailyGenerationCount || 0) + 1;
  } catch (error) {
    console.error("Error getting daily generation count:", error);
    return 1; // Default to 1 on error
  }
}

// Function to generate a token on demand
async function generateTokenOnDemand(
  // Add env parameter
  ctx: { waitUntil: (promise: Promise<any>) => void },
): Promise<{
  success: boolean;
  token?: {
    id: string;
    name: string;
    ticker: string;
    description: string;
    prompt: string;
    image?: string;
    createdAt: string;
    used: number;
  };
  error?: string;
}> {
  try {
    logger.log("Generating a token on demand...");

    // Step 1: Generate Metadata
    const metadata = await generateMetadata(); // Pass env, Assuming generateMetadata handles its own retries

    if (!metadata) {
      return {
        success: false,
        error: "Failed to generate token metadata after maximum retries",
      };
    }

    logger.log(
      `Successfully generated token metadata: ${metadata.name} (${metadata.symbol})`,
    );

    // Step 2: Generate and Upload Image with Retry Logic
    let finalImageUrl = "";
    const maxImageRetries = 3;
    let imageAttempt = 0;

    while (imageAttempt < maxImageRetries && !finalImageUrl) {
      imageAttempt++;
      logger.log(
        `Generating/uploading image for token ${metadata.name}, attempt ${imageAttempt}/${maxImageRetries}...`,
      );
      try {
        // Generate image using our existing function
        // Pass env to generateMedia
        const imageResult = await generateMedia({
          prompt: metadata.prompt,
          type: MediaType.IMAGE,
          // Consider setting mode: 'fast' if CF AI is preferred and available
        }) as any;

        // Determine the source URL (could be data URI or direct URL)
        let sourceImageUrl = "";
        if (imageResult?.data?.images?.[0]?.url) {
          // Common structure, potentially CF AI data URI
          sourceImageUrl = imageResult.data.images[0].url;
        } else if (imageResult?.image?.url) {
          // Structure for Fal ultra
          sourceImageUrl = imageResult.image.url;
        } else if (typeof imageResult?.url === "string") {
          // Other direct URL structures
          sourceImageUrl = imageResult.url;
        }

        if (!sourceImageUrl) {
          throw new Error(
            "Image generation result did not contain a valid URL or data URI.",
          );
        }

        // Process based on URL type
        if (sourceImageUrl.startsWith("data:image")) {
          logger.log(
            `[Attempt ${imageAttempt}] Received data URI, preparing for R2 upload...`,
          );

          // Decode and Upload Data URI (Adapted from generatePreGeneratedTokens)
          const imageMatch = sourceImageUrl.match(
            /^data:(image\/[a-z+]+);base64,(.*)$/,
          );
          if (!imageMatch) {
            throw new Error("Invalid image data URI format for upload.");
          }
          const contentType = imageMatch[1];
          const base64Data = imageMatch[2];
          const imageBuffer = Buffer.from(base64Data, "base64");

          let extension = ".jpg"; // Default extension
          if (contentType.includes("png")) extension = ".png";
          else if (contentType.includes("gif")) extension = ".gif";
          else if (contentType.includes("svg")) extension = ".svg";
          else if (contentType.includes("webp")) extension = ".webp";

          const imageFilename = `${crypto.randomUUID()}${extension}`;
          const imageKey = `token-images/${imageFilename}`; // Consistent R2 prefix

          if (!process.env.R2) { // Use process.env.R2
            throw new Error(
              "R2 storage (process.env.R2) is not configured. Cannot upload image.",
            );
          }

          logger.log(
            `[Attempt ${imageAttempt}] Uploading image to R2 with key: ${imageKey}`,
          );
          await process.env.R2.put(imageKey, imageBuffer, { // Use process.env.R2.put
            httpMetadata: {
              contentType,
              cacheControl: "public, max-age=31536000", // 1 year cache
            },
          });

          // Construct the final public URL
          const r2PublicUrl = process.env.R2_PUBLIC_URL; // Use process.env.R2_PUBLIC_URL
          if (!r2PublicUrl) {
            throw new Error(
              "R2_PUBLIC_URL environment variable is not set. Cannot construct public image URL.",
            );
          }
          finalImageUrl =
<<<<<<< HEAD
            process.env.API_URL?.includes("localhost") || // Use process.env.API_URL
            process.env.API_URL?.includes("127.0.0.1")    // Use process.env.API_URL
=======
            process.env.API_URL?.includes("localhost") ||
              process.env.API_URL?.includes("127.0.0.1")
>>>>>>> dc30837b
              ? `${process.env.API_URL}/api/image/${imageFilename}` // Assumes a local proxy endpoint exists
              : `${r2PublicUrl.replace(/\/$/, "")}/${imageKey}`; // Ensure no double slash

          logger.log(
            `[Attempt ${imageAttempt}] R2 Upload successful. Final URL: ${finalImageUrl}`,
          );
        } else if (sourceImageUrl.startsWith("http")) {
          // Assume it's a publicly accessible URL (e.g., from Fal.ai)
          logger.log(
            `[Attempt ${imageAttempt}] Using direct public URL from generation result: ${sourceImageUrl}`,
          );
          finalImageUrl = sourceImageUrl;
        } else {
          // Handle unexpected formats
          throw new Error(
            `Generated image source is not a data URI or HTTP(S) URL: ${sourceImageUrl.substring(0, 60)}...`,
          );
        }
      } catch (error) {
        logger.error(
          `[Attempt ${imageAttempt}] Error during image generation/upload:`,
          error,
        );
        // Check if it's the last attempt
        if (imageAttempt >= maxImageRetries) {
          logger.error(
            "Max image generation/upload retries reached. Failing token generation.",
          );
          // finalImageUrl remains empty, loop will terminate
        } else {
          // Wait briefly before the next retry
          await new Promise((resolve) =>
            setTimeout(resolve, 500 * imageAttempt),
          ); // Exponential backoff factor
        }
      }
    } // End while loop

    // Step 3: Check if image processing was successful
    if (!finalImageUrl) {
      // All retries failed
      return {
        success: false,
        error:
          "Failed to generate and upload token image after multiple attempts",
      };
    }

    // Step 4: Create Token Object and Save to DB (only if image succeeded)
    const tokenId = crypto.randomUUID();
    const onDemandToken = {
      id: tokenId,
      name: metadata.name,
      ticker: metadata.symbol,
      description: metadata.description,
      prompt: metadata.prompt,
      image: finalImageUrl, // Use the successfully obtained URL
      createdAt: new Date(),
      used: 0,
    };

    // check if finalImageUrl is a valid URL
    if (!finalImageUrl.startsWith("http")) {
      throw new Error("Invalid image URL: " + finalImageUrl);
    }

    // check if finalImageUrl exists and is a valid image
    const imageResponse = await fetch(finalImageUrl);
    if (!imageResponse.ok) {
      throw new Error("Invalid image URL: " + finalImageUrl);
    }

    // Store in database for future use (run in background)
    const db = getDB();
    ctx.waitUntil(
      (async () => {
        try {
          await db.insert(preGeneratedTokens).values([
            {
              id: tokenId,
              name: onDemandToken.name,
              ticker: onDemandToken.ticker,
              description: onDemandToken.description,
              prompt: onDemandToken.prompt,
              image: onDemandToken.image, // Ensure the final URL is saved
              createdAt: onDemandToken.createdAt,
              used: onDemandToken.used,
            },
          ]);
          logger.log(
            `Generated and saved on-demand token: ${metadata.name} (${metadata.symbol}) with image ${finalImageUrl}`,
          );
        } catch (err) {
          logger.error("Error saving on-demand token to database:", err);
          // Note: If DB save fails, the token exists but isn't in preGeneratedTokens.
          // Consider if additional error handling/cleanup is needed here.
        }
      })(),
    );

    return {
      success: true,
      token: {
        ...onDemandToken,
        createdAt: onDemandToken.createdAt.toISOString(),
      },
    };
  } catch (error) {
    logger.error("Unhandled error during generateTokenOnDemand:", error);
    // Ensure a structured error response
    return {
      success: false,
      error:
        error instanceof Error ? error.message : "An unknown error occurred",
    };
  }
}

// Get a random pre-generated token endpoint
app.get("/pre-generated-token", async (c) => {
  try {
    const db = getDB();

    // Get a random unused token
    const randomToken = await db
      .select()
      .from(preGeneratedTokens)
      .where(eq(preGeneratedTokens.used, 0))
      .orderBy(sql`RANDOM()`)
      .limit(1);

    if (!randomToken || randomToken.length === 0) {
      logger.log(
        "No pre-generated tokens available. Generating one on demand...",
      );

      // Generate a token on the fly
      const result = await generateTokenOnDemand(c.executionCtx);

      if (!result.success) {
        return c.json({ error: result.error }, 500);
      }

      return c.json({
        success: true,
        token: result.token,
      });
    }

    return c.json({
      success: true,
      token: randomToken[0],
    });
  } catch (error) {
    logger.error("Error getting pre-generated token:", error);
    return c.json(
      {
        error: error instanceof Error ? error.message : "Unknown error",
      },
      500,
    );
  }
});

// Mark token as used endpoint
app.post("/mark-token-used", async (c) => {
  try {
    const body = await c.req.json();
    const { id, name, ticker } = body;

    if (!id) {
      return c.json({ error: "Token ID is required" }, 400);
    }

    const db = getDB();

    // Mark the token as used
    await db
      .update(preGeneratedTokens)
      .set({ used: 1 })
      .where(eq(preGeneratedTokens.id, id));

    // Delete any other tokens with the same name or ticker
    if (name || ticker) {
      await db
        .delete(preGeneratedTokens)
        .where(
          or(
            name ? eq(preGeneratedTokens.name, name) : undefined,
            ticker ? eq(preGeneratedTokens.ticker, ticker) : undefined,
          ),
        );
    }

    return c.json({
      success: true,
      message: "Token marked as used and duplicates removed",
    });
  } catch (error) {
    logger.error("Error marking token as used:", error);
    return c.json(
      {
        error: error instanceof Error ? error.message : "Unknown error",
      },
      500,
    );
  }
});

// Function to generate metadata using Fal with retry
async function generateMetadata(maxRetries = 10) { // Add env parameter
  let retryCount = 0;

  if (!process.env.FAL_API_KEY) {
    throw new Error("FAL_API_KEY environment variable not set for metadata generation.");
  }
  fal.config({ credentials: process.env.FAL_API_KEY });

  while (retryCount < maxRetries) {
    try {
      logger.log(
        `Generating token metadata (attempt ${retryCount + 1}/${maxRetries})...`,
      );

      const systemPromptContent = await createTokenPrompt(); // Needs to be self-contained or take env if needed
      const falInput = {
          model: "fal-ai/meta-llama/llama-4-scout",
          system_prompt: systemPromptContent,
          prompt: "Generate the token metadata based on the system prompt.",
          // Temperature adjustment might need different handling with Fal
      };

      // Use fal.subscribe
      const response: any = await fal.subscribe("fal-ai/meta-llama/llama-4-scout", {
          input: falInput,
          logs: true,
      });


      // Parse the JSON response with robust error handling
      let metadata: Record<string, string>;

      // Log the raw response for debugging
      const rawOutput = response?.data?.output || response?.output || ""; // Adjust based on actual Fal response structure
      logger.log(
        `[Attempt ${retryCount + 1}] Raw Fal AI response:`,
        typeof rawOutput === 'string' ? rawOutput.substring(0, 100) + "..." : JSON.stringify(rawOutput),
      );

      // First try to extract JSON using regex - find content between the first { and last }
      const jsonRegex = /{[\s\S]*}/;
       const jsonString = typeof rawOutput === 'string' ? rawOutput.match(jsonRegex)?.[0] : null;


      if (!jsonString) {
        logger.warn(
          `[Attempt ${retryCount + 1}] Could not find JSON object in Fal AI response, retrying...`,
        );
        retryCount++;
        continue;
      }

      logger.log(
        `[Attempt ${retryCount + 1}] Extracted JSON string:`,
        jsonString.substring(0, 100) + "...",
      );

      try {
        // Try to parse the extracted JSON
        metadata = JSON.parse(jsonString);
      } catch (parseError) {
        // If the first extraction fails, try a more aggressive approach
        // Look for individual fields and construct a JSON object
        logger.log(
          `[Attempt ${retryCount + 1}] JSON parse failed. Attempting field extraction...`,
        );

        // Field extraction might be less reliable with complex LLM output
        const nameMatch = jsonString.match(/"name"\s*:\s*"([^"]+)"/);
        const symbolMatch = jsonString.match(/"symbol"\s*:\s*"([^"]+)"/);
        const descMatch = jsonString.match(
          /"description"\s*:\s*"([^"]+)"/,
        );
        const promptMatch = jsonString.match(/"prompt"\s*:\s*"([^"]+)"/);

        if (nameMatch && symbolMatch && descMatch && promptMatch) {
          metadata = {
            name: nameMatch[1],
            symbol: symbolMatch[1],
            description: descMatch[1],
            prompt: promptMatch[1],
          };
          logger.log(
            `[Attempt ${retryCount + 1}] Successfully extracted fields from response`,
          );
        } else {
          logger.warn(
            `[Attempt ${retryCount + 1}] Failed to extract required fields, retrying...`,
          );
          retryCount++;
          continue;
        }
      }

      // Validate required fields
      if (
        !metadata.name ||
        !metadata.symbol ||
        !metadata.description ||
        !metadata.prompt
      ) {
        logger.warn(
          `[Attempt ${retryCount + 1}] Missing required fields in metadata, retrying...`,
        );
        retryCount++;
        continue;
      }

      // Ensure symbol is uppercase
      metadata.symbol = metadata.symbol.toUpperCase();

      logger.log(
        `Successfully generated metadata on attempt ${retryCount + 1}/${maxRetries}`,
      );
      return metadata;
    } catch (error) {
      logger.error(
        `[Attempt ${retryCount + 1}] Error during metadata generation:`,
        error,
      );
      retryCount++;

      // Small delay before retrying
      if (retryCount < maxRetries) {
        await new Promise((resolve) => setTimeout(resolve, 500));
      }
    }
  }

  // All retries failed, return fallback
  logger.error(`Failed to generate metadata after ${maxRetries} attempts`);

  // In development, provide a detailed fallback
  // Using process.env here as env might not be available in fallback scenario? Revisit if needed.
  if (process.env.NODE_ENV === "development" || process.env.NODE_ENV === "test") {
    const randomNum = Math.floor(Math.random() * 1000);
    logger.log(
      "Using fallback metadata in development/test environment after all retries failed",
    );
    return {
      name: `FallbackToken${randomNum}`,
      symbol: `FB${randomNum % 100}`,
      description:
        "A fallback token created when all generation attempts failed",
      prompt:
        "A digital art image showing a colorful token with fallback written on it",
    };
  }

  return null;
}

// Function to generate new pre-generated tokens
export async function generatePreGeneratedTokens() { // Add env parameter
  let metadata: Record<string, string> | null = null;
  try {
    // ----- Step 1: Generate Metadata (using Fal) -----
    logger.log("[PreGen Metadata] Starting metadata generation...");
    const MAX_METADATA_RETRIES = 5; // Reduced retries for cron efficiency
    let metadataRetryCount = 0;

    if (!process.env.FAL_API_KEY) {
      logger.error("[PreGen Metadata] FAL_API_KEY is not configured. Skipping token generation.");
      return;
    }
    fal.config({ credentials: process.env.FAL_API_KEY });

    while (metadataRetryCount < MAX_METADATA_RETRIES) {
      try {
        logger.log(
          `[PreGen Metadata] Attempt ${metadataRetryCount + 1}/${MAX_METADATA_RETRIES}...`,
        );

        const systemPromptContent = await createTokenPrompt(); // Assumes this doesn't need env
        const falInput = {
            model: "fal-ai/meta-llama/llama-4-scout",
            system_prompt: systemPromptContent,
            prompt: "Generate token metadata (name, symbol, description, prompt) based on the system prompt. Output ONLY the JSON object.",
            // Temperature adjustment might need different handling with Fal
        };

        // Use fal.subscribe
        const response: any = await fal.subscribe("fal-ai/meta-llama/llama-4-scout", {
            input: falInput,
            logs: true, // Optional for debugging
        });


        let parsedMetadata: Record<string, string> | null = null;
        const rawOutput = response?.data?.output || response?.output || "";
        const jsonRegex = /{.*}/s; // Use /s flag to match across lines
        // Ensure rawOutput is string before match
        const jsonString = typeof rawOutput === 'string' ? rawOutput.match(jsonRegex)?.[0] : null;


        if (jsonString) {
          try {
            parsedMetadata = JSON.parse(jsonString);
            logger.log(`[PreGen Metadata Attempt ${metadataRetryCount + 1}] Parsed JSON successfully.`);
          } catch (parseError) {
            logger.warn(
              `[PreGen Metadata Attempt ${metadataRetryCount + 1}] JSON parse failed. Raw output: ${rawOutput.substring(0,100)}...`,
              parseError,
            );
            // Fallback field extraction (less reliable)
            const nameMatch = rawOutput.match(/"name"\s*:\s*"([^"]+)"/);
            const symbolMatch = rawOutput.match(/"symbol"\s*:\s*"([^"]+)"/);
            const descMatch = rawOutput.match(/"description"\s*:\s*"([^"]+)"/);
            const promptMatch = rawOutput.match(/"prompt"\s*:\s*"([^"]+)"/);
            if (nameMatch && symbolMatch && descMatch && promptMatch) {
              parsedMetadata = { name: nameMatch[1], symbol: symbolMatch[1], description: descMatch[1], prompt: promptMatch[1] };
              logger.log(`[PreGen Metadata Attempt ${metadataRetryCount + 1}] Successfully extracted fields.`);
            } else {
              logger.warn(`[PreGen Metadata Attempt ${metadataRetryCount + 1}] Failed to extract required fields from raw output.`);
            }
          }
        } else {
          logger.warn(
            `[PreGen Metadata Attempt ${metadataRetryCount + 1}] Could not find JSON object in Fal AI response. Raw output: ${rawOutput.substring(0,100)}...`,
          );
        }

        // Validation
        if (
          parsedMetadata &&
          parsedMetadata.name &&
          parsedMetadata.symbol &&
          parsedMetadata.description &&
          parsedMetadata.prompt
        ) {
          parsedMetadata.symbol = parsedMetadata.symbol.toUpperCase();
          metadata = parsedMetadata; // Assign successfully parsed and validated metadata
          logger.log(
            `[PreGen Metadata] Successfully generated metadata on attempt ${metadataRetryCount + 1}.`,
          );
          break; // Exit retry loop
        } else {
          logger.warn(
            `[PreGen Metadata Attempt ${metadataRetryCount + 1}] Missing required fields or failed parsing. Retrying...`,
          );
          metadataRetryCount++;
        }
      } catch (error) {
        logger.error(
          `[PreGen Metadata Attempt ${metadataRetryCount + 1}] Error during Fal generation:`,
          error,
        );
        metadataRetryCount++;
        if (metadataRetryCount < MAX_METADATA_RETRIES) {
          await new Promise((resolve) => setTimeout(resolve, 500));
        }
      }
    }

    if (!metadata) {
      logger.error(
        "[PreGen Metadata] Failed to generate valid metadata after all retries. Skipping token.",
      );
      // Use fallback in development/test
      // Using process.env here as env might not be available in fallback scenario? Revisit if needed.
      if (process.env.NODE_ENV === "development" || process.env.NODE_ENV === "test") {
        const randomNum = Math.floor(Math.random() * 1000);
        logger.log("[PreGen Metadata] Using fallback metadata.");
        metadata = {
          name: `FallbackToken${randomNum}`,
          symbol: `FB${randomNum % 100}`,
          description: "Fallback token",
          prompt: "Fallback image prompt",
        };
      } else {
        return; // Stop if metadata failed in production
      }
    }
    // ----- End Step 1 -----

    // ----- Step 2: Generate Image (using CF AI or Fal Pro - decide which one) -----
    // Keeping CF AI for fast image generation as per original logic
    let imageDataUrl: string = "";
    try {
      logger.log(
        `[PreGen Image] Generating image for: ${metadata.name} using prompt: ${metadata.prompt.substring(0, 50)}...`,
      );
       // Ensure generateMedia is called with env
      const imageResult = await generateMedia({
        prompt: metadata.prompt,
        type: MediaType.IMAGE,
        // Assuming 'fast' mode uses CF AI if available, which is handled inside generateMedia
      }) as any;
      if (
        imageResult?.data?.images?.length &&
        imageResult.data.images[0].url.startsWith("data:image")
      ) {
        imageDataUrl = imageResult.data.images[0].url;
        logger.log(
          `[PreGen Image] Successfully generated image Data URI for ${metadata.name}`,
        );
      } else {
        throw new Error("generateMedia did not return a valid image data URI.");
      }
    } catch (imageError) {
      logger.error(
        `[PreGen Image] Error generating image for ${metadata.name}:`,
        imageError,
      );
      return; // Stop if image generation fails
    }
    // ----- End Step 2 -----

    // ----- Step 3: Upload Image to R2 (Logic from /upload) -----
    let finalImageUrl = ""; // This will hold the final URL
    try {
      logger.log(
        `[PreGen Upload] Preparing image for upload: ${metadata.name}`,
      );
      const imageMatch = imageDataUrl.match(
        /^data:(image\/[a-z+]+);base64,(.*)$/,
      );
      if (!imageMatch) {
        throw new Error("Invalid image data URI format for upload.");
      }
      const contentType = imageMatch[1];
      const base64Data = imageMatch[2];
      const imageBuffer = Buffer.from(base64Data, "base64");
      logger.log(
        `[PreGen Upload] Decoded image: type=${contentType}, size=${imageBuffer.length} bytes`,
      );

      let extension = ".jpg";
      if (contentType.includes("png")) extension = ".png";
      else if (contentType.includes("gif")) extension = ".gif";
      else if (contentType.includes("svg")) extension = ".svg";
      else if (contentType.includes("webp")) extension = ".webp";

      // Use metadata name for filename
      // const sanitizedName = metadata.name.toLowerCase().replace(/[^a-z0-9\._-]/g, '_'); // Allow . _ -
      // const imageFilename = `${sanitizedName}${extension}`;
      // const imageFilename = `${crypto.randomUUID()}${extension}`; // Alternative: Use UUID
      const imageFilename = `${crypto.randomUUID()}${extension}`; // Use UUID for unique filename

      const imageKey = `token-images/${imageFilename}`; // Using the same prefix as /upload
      logger.log(`[PreGen Upload] Determined image R2 key: ${imageKey}`);

      if (!process.env.R2) { // Use process.env.R2
        throw new Error("[PreGen Upload] R2 binding (process.env.R2) is not available.");
      }

      logger.log(`[PreGen Upload] Attempting R2 put for key: ${imageKey}`);
      const res = await process.env.R2.put(imageKey, imageBuffer, { // Use process.env.R2.put
        httpMetadata: { contentType, cacheControl: "public, max-age=31536000" },
      });
      // log the public url from the respnse
      console.log("****** R2 Put Result:", res); // Log R2 response object
      logger.log(
        `[PreGen Upload] Image successfully uploaded to R2: ${imageKey}`,
      );

      // Construct URL based on environment (like /upload does)
      const r2PublicUrl = process.env.R2_PUBLIC_URL; // Use process.env.R2_PUBLIC_URL
      if (!r2PublicUrl) {
        logger.error(
          "[PreGen Upload] R2_PUBLIC_URL environment variable is not set. Cannot construct public image URL.",
        );
        // Depending on desired behavior, you might want to return or throw here
        // For now, we'll set finalImageUrl to empty and let the DB step handle it (or fail)
      } else {
        // Only construct the URL if the base URL is available
        finalImageUrl =
<<<<<<< HEAD
          process.env.API_URL?.includes("localhost") || // Use process.env.API_URL
          process.env.API_URL?.includes("127.0.0.1")    // Use process.env.API_URL
=======
          process.env.API_URL?.includes("localhost") ||
            process.env.API_URL?.includes("127.0.0.1")
>>>>>>> dc30837b
            ? `${process.env.API_URL}/api/image/${imageFilename}`
            : `${r2PublicUrl.replace(/\/$/, "")}/${imageKey}`; // Ensure no double slash
        logger.log(
          `[PreGen Upload] Constructed final image URL: ${finalImageUrl}`,
        );
      }
    } catch (uploadError) {
      logger.error(
        `[PreGen Upload] Error during image upload for ${metadata.name}:`,
        uploadError,
      );
      return; // Stop if upload fails
    }
    // ----- End Step 3 -----

    // ----- Step 4: Insert into Database ----- (Optional: Upload Metadata JSON could be added here)
    try {
      logger.log(`[PreGen DB] Saving token to database: ${metadata.name}`);
      const db = getDB();
      await db.insert(preGeneratedTokens).values([
        {
          id: crypto.randomUUID(),
          name: metadata.name,
          ticker: metadata.symbol,
          description: metadata.description,
          prompt: metadata.prompt,
          image: finalImageUrl, // Use the constructed URL
          createdAt: new Date(),
          used: 0,
        },
      ]);
      logger.log(
        `[PreGen DB] Successfully saved token: ${metadata.name} (${metadata.symbol}) with image ${finalImageUrl}`,
      );
    } catch (dbError) {
      logger.error(
        `[PreGen DB] Error saving token ${metadata.name} to database:`,
        dbError,
      );
      // Log error, but maybe don't stop the whole cron job?
    }
    // ----- End Step 4 -----
  } catch (error) {
    // Catch unexpected errors in the entire process for this token
    const tokenName = metadata?.name || "unknown_token_error";
    logger.error(
      `[PreGen Process] Unexpected error during generation for ${tokenName}:`,
      error,
    );
  }
}

// Check and replenish pre-generated tokens if needed
export async function checkAndReplenishTokens(
  // Add env parameter
  threshold: number = 3,
): Promise<void> {
  if (!threshold) {
    threshold = parseInt(process.env.PREGENERATED_TOKENS_COUNT || "3"); // Use env variable
  }
  try {
    console.log("Checking and replenishing pre-generated tokens...");
    let retries = 0;
    const maxRetries = 5; // Increased from 2 to 5 to give more chances for success

    while (retries < maxRetries) {
      const db = getDB();

      // Count unused tokens
      const countResult = await db
        .select({ count: sql`count(*)` })
        .from(preGeneratedTokens)
        .where(eq(preGeneratedTokens.used, 0));

      const count = Number(countResult[0].count);

      // If below threshold, generate more
      if (count < threshold) {
        const tokensToGenerate = threshold - count;
        logger.log(
          `Generating ${tokensToGenerate} new pre-generated tokens...`,
        );
        await generatePreGeneratedTokens(); // Pass env
        retries++;
      } else {
        break;
      }
    }

    if (retries === maxRetries) {
      logger.error("Max retries reached.");
    }
  } catch (error) {
    logger.error("Error checking and replenishing tokens:", error);
  }
}

// Endpoint to enhance a prompt and generate media
app.post("/enhance-and-generate", requireAuth, async (c) => {
  try {
    const user = c.get("user");
    if (!user) {
      return c.json({ success: false, error: "Authentication required" }, 401);
    }

    // Verify and parse required fields
    const GenerationSchema = z.object({
      tokenMint: z.string().min(32).max(44),
      userPrompt: z.string().min(3).max(1000),
      mediaType: z
        .enum([MediaType.IMAGE, MediaType.VIDEO, MediaType.AUDIO])
        .default(MediaType.IMAGE),
      mode: z.enum(["fast", "pro"]).default("fast"),
      image_url: z.string().optional(), // For image-to-video
      lyrics: z.string().optional(), // For music generation
    });

    const body = await c.req.json();
    const { tokenMint, userPrompt, mediaType, mode, image_url, lyrics } =
      GenerationSchema.parse(body);

    logger.log(`Enhance-and-generate request for token: ${tokenMint}`);
    logger.log(`Original prompt: ${userPrompt}`);
    logger.log(`Media type: ${mediaType}, Mode: ${mode}`);

    // Get token metadata from database if available
    const db = getDB();
    const existingToken = await db
      .select()
      .from(tokens)
      .where(eq(tokens.mint, tokenMint))
      .limit(1);

    let tokenMetadata = {
      name: "",
      symbol: "",
      description: "",
      prompt: "",
    };

    if (existingToken && existingToken.length > 0) {
      const token = existingToken[0];
      tokenMetadata = {
        name: token.name || "",
        symbol: token.ticker || "",
        description: token.description || "",
        prompt: "", // We don't store a separate prompt field currently
      };
    }

    if (!existingToken || existingToken.length === 0) {
      // For development, allow generation even if token doesn't exist in DB
      if (process.env.NODE_ENV !== "development" && process.env.NODE_ENV !== "test") {
        return c.json(
          {
            success: false,
            error:
              "Token not found. Please provide a valid token mint address.",
          },
          404,
        );
      }
      console.log("Token not found in DB, but proceeding in development mode");
    }

    // Check rate limits for the user on this token
    const rateLimit = await checkRateLimits(
      tokenMint,
      mediaType,
      user.publicKey,
    );

    if (!rateLimit.allowed) {
      // Check if failure is due to token ownership requirement
      if (
        rateLimit.message &&
        rateLimit.message.includes("tokens to use this feature")
      ) {
        return c.json(
          {
            success: false,
            error: "Insufficient token balance",
            message: rateLimit.message,
            type: "OWNERSHIP_REQUIREMENT",
            minimumRequired: TOKEN_OWNERSHIP.DEFAULT_MINIMUM,
          },
          403,
        );
      }
      // Otherwise it's a standard rate limit error
      return c.json(
        {
          success: false,
          error: "Rate limit exceeded. Please try again later.",
          limit: RATE_LIMITS[mediaType].MAX_GENERATIONS_PER_DAY,
          cooldown: RATE_LIMITS[mediaType].COOLDOWN_PERIOD_MS,
          message: `You can generate up to ${RATE_LIMITS[mediaType].MAX_GENERATIONS_PER_DAY
            } ${mediaType}s per day.`,
          remaining: rateLimit.remaining,
        },
        429,
      );
    }

    // Check specific token requirements for the selected mode
    const ownershipCheck = await checkTokenOwnership(
      tokenMint,
      user.publicKey,
      mode,
      mediaType,
    );

    if (!ownershipCheck.allowed) {
      // Determine the right minimum based on mode and type
      let minimumRequired = TOKEN_OWNERSHIP.DEFAULT_MINIMUM;
      if (mediaType === MediaType.VIDEO || mediaType === MediaType.AUDIO) {
        minimumRequired =
          mode === "pro"
            ? TOKEN_OWNERSHIP.SLOW_MODE_MINIMUM
            : TOKEN_OWNERSHIP.FAST_MODE_MINIMUM;
      } else if (mediaType === MediaType.IMAGE && mode === "pro") {
        minimumRequired = TOKEN_OWNERSHIP.FAST_MODE_MINIMUM;
      }

      return c.json(
        {
          success: false,
          error: "Insufficient token balance",
          message:
            ownershipCheck.message ||
            `You need at least ${minimumRequired} tokens to use this feature.`,
          type: "OWNERSHIP_REQUIREMENT",
          minimumRequired,
        },
        403,
      );
    }

    // Use AI to enhance the prompt
    console.log(`Enhancing prompt with token metadata for ${mediaType}`);
    // Pass env to generateEnhancedPrompt
    const enhancedPrompt = await generateEnhancedPrompt(
      userPrompt,
      tokenMetadata,
      mediaType,
    );

    if (!enhancedPrompt) {
      return c.json(
        {
          success: false,
          error: "Failed to enhance the prompt. Please try again.",
        },
        500,
      );
    }

    logger.log(`Enhanced prompt: ${enhancedPrompt}`);

    // Generate the media with the enhanced prompt
    console.log(`Generating ${mediaType} with enhanced prompt in ${mode} mode`);

    // Prepare generation parameters
    const generationParams: any = {
      prompt: enhancedPrompt,
      type: mediaType,
      mode,
    };

    // Add optional parameters based on media type
    if (mediaType === MediaType.VIDEO && image_url) {
      generationParams.image_url = image_url;
    }

    if (mediaType === MediaType.AUDIO && lyrics) {
      generationParams.lyrics = lyrics;
    }

    const result = await generateMedia(generationParams) as any;

    console.log(
      "Media generation result:",
      JSON.stringify(result).substring(0, 200) + "...",
    );

    // Validate response
    if (!result || typeof result !== "object") {
      throw new Error("Invalid response format");
    }

    let mediaUrl: string = ""; // Initialize with empty string

    if (result && typeof result === "object") {
      // Handle video result formats
      if (mediaType === MediaType.VIDEO) {
        if (result.video?.url) {
          mediaUrl = result.video.url;
        } else if (result.urls?.video) {
          // For pixverse models
          mediaUrl = result.urls.video;
        } else if (result.data?.video?.url) {
          // For data.video.url structure
          mediaUrl = result.data.video.url;
        }
      }
      // Handle audio result formats
      else if (mediaType === MediaType.AUDIO) {
        if (result.audio_file?.url) {
          mediaUrl = result.audio_file.url;
        } else if (result.data?.audio_file?.url) {
          // For diffrhythm model
          mediaUrl = result.data.audio_file.url;
        } else if (result.output?.audio) {
          mediaUrl = result.output.audio;
        } else if (result.data?.audio?.url) {
          mediaUrl = result.data.audio.url;
        }
      }
      // Handle image result formats
      else if (result.data?.images && result.data.images.length > 0) {
        mediaUrl = result.data.images[0].url;
      } else if (result.image?.url) {
        // For flux ultra
        mediaUrl = result.image.url;
      }
      // Handle any other format
      else if (result.url) {
        mediaUrl = result.url;
      }
    }
    // Last resort - if the result itself is a string URL
    else if (typeof result === "string") {
      mediaUrl = result;
    }

    if (!mediaUrl) {
      return c.json(
        {
          success: false,
          error: `Failed to generate ${mediaType}. Please try again.`,
        },
        500,
      );
    }

    // Save generation to database
    const generationId = crypto.randomUUID();
    try {
      await db.insert(mediaGenerations).values([
        {
          id: generationId,
          mint: tokenMint,
          type: mediaType,
          prompt: enhancedPrompt,
          mediaUrl,
          creator: user.publicKey,
          timestamp: new Date(),
        },
      ]);
      console.log(`Generation saved to database with ID: ${generationId}`);
    } catch (dbError) {
      // Log but continue - don't fail the request just because we couldn't save to DB
      console.error("Error saving generation to database:", dbError);
    }

    // Return successful response
    interface GenerationResponse {
      success: boolean;
      mediaUrl: string;
      enhancedPrompt: string;
      originalPrompt: string;
      generationId: string;
      remainingGenerations: number;
      resetTime: string;
      lyrics?: string;
    }

    const response: GenerationResponse = {
      success: true,
      mediaUrl,
      enhancedPrompt,
      originalPrompt: userPrompt,
      generationId,
      remainingGenerations: rateLimit.remaining - 1,
      resetTime: new Date(
        Date.now() + RATE_LIMITS[mediaType].COOLDOWN_PERIOD_MS,
      ).toISOString(),
    };

    // Add lyrics to response if available
    if (mediaType === MediaType.AUDIO) {
      if (result.data?.lyrics) {
        response.lyrics = result.data.lyrics;
      } else if (result.lyrics) {
        response.lyrics = result.lyrics;
      } else if (generationParams.lyrics) {
        response.lyrics = generationParams.lyrics;
      } else if (result.data?.audio?.lyrics) {
        response.lyrics = result.data.audio.lyrics;
      }
    }

    return c.json(response);
  } catch (error) {
    logger.error("Error in enhance-and-generate endpoint:", error);
    return c.json(
      {
        success: false,
        error:
          error instanceof Error
            ? error.message
            : "Unknown error generating media",
      },
      500,
    );
  }
});

// Helper function to generate an enhanced prompt using the token metadata
async function generateEnhancedPrompt(
  userPrompt: string,
  tokenMetadata: {
    name: string;
    symbol: string;
    description?: string;
    prompt?: string;
  },
  mediaType: MediaType = MediaType.IMAGE,
): Promise<string> {
  try {
     if (!process.env.FAL_API_KEY) {
      throw new Error("FAL_API_KEY environment variable not set for prompt enhancement.");
    }
    fal.config({ credentials: process.env.FAL_API_KEY });

    // Adjust prompt based on media type
    let systemPromptContent = enhancePrompt(userPrompt, tokenMetadata);

    // Modify prompt based on media type
    if (mediaType === MediaType.VIDEO) {
      systemPromptContent +=
        "\nAdditionally, focus on dynamic visual elements and motion that would work well in a short video. Enhance the user prompt based on this.";
    } else if (mediaType === MediaType.AUDIO) {
      systemPromptContent +=
        "\nAdditionally, focus on acoustic elements, mood, and atmosphere suitable for audio content. Enhance the user prompt based on this.";
    } else {
        systemPromptContent += "\nEnhance the user prompt for image generation based on the token context provided.";
    }


    // Use Fal AI to enhance the prompt
    const falInput = {
        model: "fal-ai/meta-llama/llama-4-scout",
        system_prompt: systemPromptContent,
        prompt: `User prompt to enhance: "${userPrompt}". Output ONLY the enhanced prompt text.`,
        // Temperature adjustment might need different handling with Fal
    };

    const response: any = await fal.subscribe("fal-ai/meta-llama/llama-4-scout", {
        input: falInput,
        logs: true,
    });


    // Extract just the prompt text from the response
    let enhancedPrompt = response?.data?.output || response?.output || ""; // Adjust based on actual Fal response structure
    // Clean up potential extraneous text if the model didn't follow instructions perfectly
    enhancedPrompt = enhancedPrompt.trim().replace(/^"|"$/g, ''); // Remove surrounding quotes


    // If the prompt is too long, truncate it to 500 characters
    if (enhancedPrompt.length > 500) {
      enhancedPrompt = enhancedPrompt.substring(0, 500).trim();
    }

    // Basic validation if enhancement failed
    if (!enhancedPrompt || enhancedPrompt.length < 10) {
        logger.warn("Fal AI prompt enhancement resulted in a short/empty prompt, falling back.");
        // Fallback logic
        return `${tokenMetadata.name} (${tokenMetadata.symbol}): ${userPrompt}`;
    }


    return enhancedPrompt;
  } catch (error) {
    logger.error("Error generating enhanced prompt:", error);

    // Return a fallback that combines the inputs directly
    return `${tokenMetadata.name} (${tokenMetadata.symbol}): ${userPrompt}`;
  }
}

// Function to generate additional images for a token
export async function generateAdditionalTokenImages(
  tokenMint: string,
  description: string,
): Promise<void> {
  try {
    logger.log(`Generating additional images for token ${tokenMint}`);

    // Generate enhanced prompts for each image
    const enhancedPrompts = await Promise.all([
      generateEnhancedPrompt(
        description,
        { name: "", symbol: "", description },
        MediaType.IMAGE,
      ),
      generateEnhancedPrompt(
        description,
        { name: "", symbol: "", description },
        MediaType.IMAGE,
      ),
      generateEnhancedPrompt(
        description,
        { name: "", symbol: "", description },
        MediaType.IMAGE,
      ),
    ]);

    // Generate and upload each image in parallel
    await Promise.all(
      enhancedPrompts.map(async (prompt, index) => {
        if (!prompt) {
          logger.error(
            `Failed to generate enhanced prompt ${index + 1} for token ${tokenMint}`,
          );
          return;
        }

        try {
          // Generate the image
          // Pass env to generateMedia call
          const imageResult = await generateMedia({
            prompt,
            type: MediaType.IMAGE,
          }) as any;

          if (!imageResult?.data?.images?.[0]?.url) {
            throw new Error("No image URL in generation result");
          }

          // Convert data URL to buffer
          const imageUrl = imageResult.data.images[0].url;
          const base64Data = imageUrl.split(",")[1];
          const imageBuffer = Buffer.from(base64Data, "base64");

          // Upload to R2 with predictable path
          await uploadGeneratedImage(imageBuffer, tokenMint, index + 1);
          logger.log(
            `Successfully generated and uploaded image ${index + 1} for token ${tokenMint}`,
          );
        } catch (error) {
          logger.error(
            `Error generating/uploading image ${index + 1} for token ${tokenMint}:`,
            error,
          );
        }
      }),
    );

    logger.log(`Completed generating additional images for token ${tokenMint}`);
  } catch (error) {
    logger.error(
      `Error in generateAdditionalTokenImages for ${tokenMint}:`,
      error,
    );
  }
}

// Helper function to format lyrics for diffrhythm
function formatLyricsForDiffrhythm(lyrics: string): string {
  // Split lyrics into lines and clean up
  const lines = lyrics.split("\n").filter((line) => line.trim() !== "");

  // Process lines to ensure proper format
  const formattedLines: string[] = [];
  let currentTime = 0;

  for (const line of lines) {
    // Skip empty lines and metadata
    if (
      !line.trim() ||
      line.toLowerCase().includes("here's a song") ||
      line.toLowerCase().includes("outro") ||
      line.toLowerCase().includes("verse") ||
      line.toLowerCase().includes("chorus") ||
      line.toLowerCase().includes("bridge") ||
      line.includes("**")
    ) {
      continue;
    }

    // If line has a timestamp, use it
    if (line.match(/\[\d{2}:\d{2}\.\d{2}\]/)) {
      const match = line.match(/\[(\d{2}:\d{2}\.\d{2})\](.*)/);
      if (match) {
        const timestamp = match[1];
        const lyric = match[2].trim();
        if (lyric) {
          formattedLines.push(`[${timestamp}]${lyric}`);
        }
      }
    } else {
      // If no timestamp, add one with proper spacing
      const minutes = Math.floor(currentTime / 60);
      const seconds = Math.floor(currentTime % 60);
      const milliseconds = Math.floor((currentTime % 1) * 100);
      const timestamp = `[${minutes.toString().padStart(2, "0")}:${seconds.toString().padStart(2, "0")}.${milliseconds.toString().padStart(2, "0")}]`;
      formattedLines.push(`${timestamp}${line.trim()}`);
      currentTime += 3.2; // Add 3.2 seconds between lines (matching example spacing)
    }
  }

  // Join lines with newlines
  const formattedLyrics = formattedLines.join("\n");
  console.log("Formatted lyrics:", formattedLyrics);
  return formattedLyrics;
}

// Helper function to generate lyrics using AI
async function generateLyrics(
  tokenMetadata: {
    name: string;
    symbol: string;
    description?: string;
  },
  stylePrompt?: string,
): Promise<string> {
  try {
     if (!process.env.FAL_API_KEY) {
      throw new Error("FAL_API_KEY environment variable not set for lyrics generation.");
    }
    fal.config({ credentials: process.env.FAL_API_KEY });

    const systemPrompt = `You are a creative songwriter. Create lyrics for a song about the token "${tokenMetadata.name}" (${tokenMetadata.symbol}).
    The song should capture the essence of the token's description: "${tokenMetadata.description}".
    ${stylePrompt ? `The musical style should be: ${stylePrompt}` : ""}

    Format the lyrics with timestamps in the format [MM:SS.mm] at the start of each line.
    Include at least two sections: a verse and a chorus.
    Each section should be marked with [verse] or [chorus] at the start.
    Make the lyrics creative and engaging.
    Output ONLY the formatted lyrics.

    Example format:
    [verse]
    [00:00.00] First line of verse
    [00:02.50] Second line of verse
    [00:05.00] Third line of verse

    [chorus]
    [00:07.50] First line of chorus
    [00:10.00] Second line of chorus
    [00:12.50] Third line of chorus`;

    const falInput = {
        model: "fal-ai/meta-llama/llama-4-scout",
        system_prompt: systemPrompt,
        prompt: "Generate the lyrics based on the system prompt instructions.",
        // Temperature adjustment might need different handling with Fal
    };

    const response: any = await fal.subscribe("fal-ai/meta-llama/llama-4-scout", {
        input: falInput,
        logs: true,
    });


    // Ensure the lyrics have proper formatting
    let lyrics = response?.data?.output || response?.output || ""; // Adjust based on actual Fal response structure
    lyrics = lyrics.trim();

    // Basic validation
    if (!lyrics || !lyrics.includes("[") || lyrics.length < 20) {
        logger.error("Failed to generate valid lyrics structure from Fal AI. Response:", lyrics);
        // Provide a fallback structure
        return `[verse]\n[00:00.00] Song about ${tokenMetadata.name}\n[00:03.00] Symbol ${tokenMetadata.symbol}\n[chorus]\n[00:06.00] Based on: ${tokenMetadata.description?.substring(0, 50)}...\n[00:09.00] Fal AI generation failed.`;
    }


    // Add section markers if they're missing (might be less necessary if prompt works well)
    if (!lyrics.includes("[verse]")) {
      lyrics = `[verse]\n${lyrics}`;
    }
    if (!lyrics.includes("[chorus]")) {
      // Find the first timestamp after [verse] lines and insert [chorus] before it
       const lines = lyrics.split('\n');
       let verseEnded = false;
       let chorusInserted = false;
       for(let i=0; i<lines.length; i++) {
           if(lines[i].includes('[verse]')) verseEnded = true;
           if(verseEnded && lines[i].match(/\[\d{2}:\d{2}\.\d{2}\]/) && !lines[i-1]?.includes('[verse]')) {
               lines.splice(i, 0, '[chorus]');
               chorusInserted = true;
               break;
           }
       }
       if (!chorusInserted) lyrics = lyrics + '\n[chorus]\n[00:15.00] Default chorus line.'; // Add fallback chorus if needed
       else lyrics = lines.join('\n');
    }

    // Add timestamps if they're missing (less likely if prompt works)
    const lines = lyrics.split("\n");
    let currentTime = 0;
    const formattedLines = lines.map((line: string) => {
      if (line.trim() === '' || (line.startsWith("[") && !line.match(/\[\d{2}:\d{2}\.\d{2}\]/))) {
        return line; // Keep section markers or empty lines as is
      }
      if (!line.match(/\[\d{2}:\d{2}\.\d{2}\]/)) {
        const minutes = Math.floor(currentTime / 60);
        const seconds = Math.floor(currentTime % 60);
        const milliseconds = Math.floor((currentTime % 1) * 100);
        const timestamp = `[${minutes.toString().padStart(2, "0")}:${seconds.toString().padStart(2, "0")}.${milliseconds.toString().padStart(2, "0")}]`;
        currentTime += 2.5; // Add 2.5 seconds between lines
        return `${timestamp} ${line.trim()}`;
      } else {
          // Extract time if present to keep track for subsequent lines
          const timeMatch = line.match(/\[(\d{2}):(\d{2})\.(\d{2})\]/);
          if(timeMatch) {
              const minutes = parseInt(timeMatch[1], 10);
              const seconds = parseInt(timeMatch[2], 10);
              const ms = parseInt(timeMatch[3], 10);
              currentTime = minutes * 60 + seconds + ms / 100 + 2.5; // Update current time based on last timestamp + delta
          }
      }
      return line;
    });

    return formattedLines.join("\n");
  } catch (error) {
    logger.error("Error generating lyrics:", error);
    throw error;
  }
}

export default app;<|MERGE_RESOLUTION|>--- conflicted
+++ resolved
@@ -8,19 +8,12 @@
 import { requireAuth, verifyAuth } from "../auth";
 import { getDB, mediaGenerations, preGeneratedTokens, tokens } from "../db";
 import { Env } from "../env";
-import { logger } from "../util";
+import { getGlobalRedisCache } from "../redis/redisCacheGlobal";
 import { MediaGeneration } from "../types";
 import { uploadGeneratedImage } from "../uploader";
-import { getRpcUrl } from "../util";
-<<<<<<< HEAD
-import { createTokenPrompt } from "../generation-prompts/create-token";
-import { enhancePrompt } from "../generation-prompts/enhance-prompt";
-import { createRedisCache } from "../redis";
-=======
+import { getRpcUrl, logger } from "../util";
 import { createTokenPrompt } from "./generation-prompts/create-token";
 import { enhancePrompt } from "./generation-prompts/enhance-prompt";
-import { getGlobalRedisCache } from "../redis/redisCacheGlobal";
->>>>>>> dc30837b
 
 // Enum for media types
 export enum MediaType {
@@ -1689,13 +1682,8 @@
             );
           }
           finalImageUrl =
-<<<<<<< HEAD
-            process.env.API_URL?.includes("localhost") || // Use process.env.API_URL
-            process.env.API_URL?.includes("127.0.0.1")    // Use process.env.API_URL
-=======
             process.env.API_URL?.includes("localhost") ||
               process.env.API_URL?.includes("127.0.0.1")
->>>>>>> dc30837b
               ? `${process.env.API_URL}/api/image/${imageFilename}` // Assumes a local proxy endpoint exists
               : `${r2PublicUrl.replace(/\/$/, "")}/${imageKey}`; // Ensure no double slash
 
@@ -2273,13 +2261,8 @@
       } else {
         // Only construct the URL if the base URL is available
         finalImageUrl =
-<<<<<<< HEAD
-          process.env.API_URL?.includes("localhost") || // Use process.env.API_URL
-          process.env.API_URL?.includes("127.0.0.1")    // Use process.env.API_URL
-=======
           process.env.API_URL?.includes("localhost") ||
             process.env.API_URL?.includes("127.0.0.1")
->>>>>>> dc30837b
             ? `${process.env.API_URL}/api/image/${imageFilename}`
             : `${r2PublicUrl.replace(/\/$/, "")}/${imageKey}`; // Ensure no double slash
         logger.log(
