--- conflicted
+++ resolved
@@ -2596,7 +2596,6 @@
   }
 });
 
-<<<<<<< HEAD
 /**
  * Generate an audio using Fal.ai API
  */
@@ -2703,7 +2702,6 @@
     throw error;
   }
 }
-=======
 // Get generation settings for a token
 app.get("/:mint/settings", async (c) => {
   try {
@@ -2770,6 +2768,5 @@
     );
   }
 });
->>>>>>> efb79e56
 
 export default app;