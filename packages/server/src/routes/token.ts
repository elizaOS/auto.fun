import {
  GetObjectCommand,
  ListObjectsV2Command,
  PutObjectCommand,
} from "@aws-sdk/client-s3"; // S3 Import
import { AccountInfo, Connection, PublicKey } from "@solana/web3.js";
import { and, count, eq, getTableColumns, or, sql, SQL } from "drizzle-orm";
import { PgSelect } from "drizzle-orm/pg-core";
import { Context, Hono } from "hono";
import { Buffer } from "node:buffer"; // Buffer import
import { getDB, Token, tokens, users } from "../db";
import { ExternalToken } from "../externalToken";
import { generateAdditionalTokenImages } from "../generation";
import { getSOLPrice } from "../mcap";
import { generateOgImage } from "../ogImageGenerator"; // <<< Trying path relative to src
import { getGlobalRedisCache } from "../redis";
import { getS3Client } from "../s3Client"; // Import shared S3 client function
import {
  processTokenUpdateEvent,
  updateHoldersCache,
} from "../tokenSupplyHelpers";
import { uploadWithS3 } from "../uploader"; // Import the S3 uploader
import {
  applyFeaturedSort,
  calculateFeaturedScore,
  getDevnetRpcUrl,
  getFeaturedMaxValues,
  getMainnetRpcUrl,
  logger,
} from "../util";
import { getWebSocketClient } from "../websocket-client";
import { uploadToStorage } from "./files";
<<<<<<< HEAD
import { token } from "@coral-xyz/anchor/dist/cjs/utils";
=======
import { inArray } from "drizzle-orm";
>>>>>>> d212599a

// --- Validation Function ---
async function validateQueryResults(
  params: { hideImported?: number; status?: string },
  results: Token[] | null | undefined,
  sqlStrings?: { mainQuerySql?: string } // Optional parameter for SQL string
): Promise<void> {
  const { hideImported, status } = params;
  const mainSql = sqlStrings?.mainQuerySql || "N/A";

  if (!results || results.length === 0) {
    /* ... */ return;
  }
  logger.log(`[Validation] Validating ${results.length} results...`);

  if (hideImported === 1) {
    const importedTokensFound = results.filter((token) => token.imported === 1);
    if (importedTokensFound.length > 0) {
      const mints = importedTokensFound.map((t) => t.mint).join(", ");
      const errorMsg = `Integrity check failed: Filter hideImported=1 active, but found imported=1. Mints: ${mints}. SQL: ${mainSql}`;
      logger.error(`[CRITICAL] ${errorMsg}`);
      throw new Error(errorMsg);
    } else {
      logger.log(`[Validation] Passed: hideImported=1 check.`);
    }
  }
  if (status === "active") {
    const nonActiveTokensFound = results.filter(
      (token) => token.status !== "active"
    );
    if (nonActiveTokensFound.length > 0) {
      const details = nonActiveTokensFound
        .map((t) => `${t.mint}(${t.status})`)
        .join(", ");
      const errorMsg = `Integrity check failed: Filter status='active' active, but found others. Mints/Statuses: ${details}. SQL: ${mainSql}`;
      logger.error(`[CRITICAL] ${errorMsg}`);
      throw new Error(errorMsg);
    } else {
      logger.log(`[Validation] Passed: status='active' check.`);
    }
  }
  if (status === "locked") {
    const nonLockedTokensFound = results.filter(
      (token) => token.status !== "locked"
    );
    if (nonLockedTokensFound.length > 0) {
      const details = nonLockedTokensFound
        .map((t) => `${t.mint}(${t.status})`)
        .join(", ");
      const errorMsg = `Integrity check failed: Filter status='locked' active, but found others. Mints/Statuses: ${details}. SQL: ${mainSql}`;
      logger.error(`[CRITICAL] ${errorMsg}`);
      throw new Error(errorMsg);
    } else {
      logger.log(`[Validation] Passed: status='locked' check.`);
    }
  }
  logger.log(`[Validation] All checks passed.`);
}

// --- Build Base Query (Filters) ---
// Adjust DB type if needed
function buildTokensBaseQuery(
  db: any,
  params: {
    hideImported?: number;
    status?: string;
    creator?: string;
    search?: string;
    sortBy?: string;
    maxVolume?: number;
    maxHolders?: number;
  }
): PgSelect {
  const {
    hideImported,
    status,
    creator,
    search,
    sortBy,
    maxVolume,
    maxHolders,
  } = params;
  // Select specific columns needed eventually (adjust as needed)
  // Selecting all initially, will be refined before sorting
  let query = db.select().from(tokens).$dynamic();
  const conditions: (SQL | undefined)[] = [];

  if (hideImported === 1) {
    conditions.push(sql`${tokens.imported} = 0`);
    logger.log(`[Query Build] Adding condition: imported = 0`);
  }
  let specificStatusApplied = false;
  if (status === "active") {
    conditions.push(sql`${tokens.status} = 'active'`);
    logger.log(`[Query Build] Adding condition: status = 'active'`);
    specificStatusApplied = true;
  } else if (status === "locked") {
    conditions.push(sql`${tokens.status} = 'locked'`);
    logger.log(`[Query Build] Adding condition: status = 'locked'`);
    specificStatusApplied = true;
  }
  if (!specificStatusApplied) {
    conditions.push(sql`${tokens.status} != 'pending'`);
    logger.log(`[Query Build] Adding condition: status != 'pending'`);
  }
  conditions.push(sql`(${tokens.hidden} != 1 OR ${tokens.hidden} IS NULL)`);
  logger.log(`[Query Build] Adding condition: hidden != 1 OR hidden IS NULL`);
  if (creator) {
    conditions.push(eq(tokens.creator, creator));
    logger.log(`[Query Build] Adding condition: creator = ${creator}`);
  }
  if (search) {
    conditions.push(
      or(
        sql`${tokens.name} ILIKE ${"%" + search + "%"}`, // Use standard SQL LIKE
        sql`${tokens.ticker} ILIKE ${"%" + search + "%"}`, // Use standard SQL LIKE
        sql`${tokens.mint} ILIKE ${"%" + search + "%"}` // Use standard SQL LIKE
      )
    );
    logger.log(`[Query Build] Adding condition: search LIKE ${search}`);
  }

  if (conditions.length > 0) {
    query = query.where(and(...conditions.filter((c): c is SQL => !!c)));
  }
  return query;
}

// --- Build Count Query (Filters Only) ---
// Adjust DB type if needed
function buildTokensCountBaseQuery(
  db: any,
  params: {
    hideImported?: number;
    status?: string;
    creator?: string;
    search?: string;
  }
): PgSelect {
  let query = db.select({ count: count() }).from(tokens).$dynamic();
  const { hideImported, status, creator, search } = params;
  const conditions: (SQL | undefined)[] = [];

  if (hideImported === 1) {
    conditions.push(sql`${tokens.imported} = 0`);
  }
  let specificStatusApplied = false;
  if (status === "active") {
    conditions.push(sql`${tokens.status} = 'active'`);
    specificStatusApplied = true;
  } else if (status === "locked") {
    conditions.push(sql`${tokens.status} = 'locked'`);
    specificStatusApplied = true;
  }
  if (!specificStatusApplied) {
    conditions.push(sql`${tokens.status} != 'pending'`);
  }
  conditions.push(sql`(${tokens.hidden} != 1 OR ${tokens.hidden} IS NULL)`);
  if (creator) {
    conditions.push(eq(tokens.creator, creator));
  }
  if (search) {
    conditions.push(
      or(
        sql`${tokens.name} ILIKE ${"%" + search + "%"}`, // Use standard SQL LIKE
        sql`${tokens.ticker} ILIKE ${"%" + search + "%"}`, // Use standard SQL LIKE
        sql`${tokens.mint} ILIKE ${"%" + search + "%"}` // Use standard SQL LIKE
      )
    );
    logger.log(`[Count Build] Adding condition: search LIKE ${search}`);
  }

  if (conditions.length > 0) {
    query = query.where(and(...conditions.filter((c): c is SQL => !!c)));
  }
  return query;
}

// Define the router (Env removed from Bindings)
const tokenRouter = new Hono<{ Bindings: {} }>();

// --- OG Image Endpoint ---
tokenRouter.get("/og-image/:mint{.*png?}", async (c) => {
  // Match .png optionally
  const mint = c.req.param("mint").replace(/\.png$/, ""); // Remove .png suffix
  // Get query params
  const queryParams = c.req.query();
  const forceRefresh = queryParams.refresh === "true";

  logger.log(
    `[GET /og-image/:mint] Request for mint: ${mint}, Refresh: ${forceRefresh}`
  );

  if (!mint || mint.length < 32 || mint.length > 44) {
    return c.text("Invalid mint address", 400);
  }

  const redisCache = await getGlobalRedisCache();
  const s3Key = `og-images/${mint}.png`;
  const redisUrlKey = `og:image:url:${mint}`;
  const cacheTTL = 14400; // 4 hours in seconds

  try {
    // 1. Check Redis for cached S3 URL (Skip if forceRefresh is true)
    if (!forceRefresh && redisCache) {
      const cachedUrl = await redisCache.get(redisUrlKey);
      if (cachedUrl) {
        logger.log(
          `[OG Image] Cache hit for ${mint}, redirecting to ${cachedUrl}`
        );
        // Use 302 Found for temporary redirect
        return c.redirect(cachedUrl, 302);
      }
      logger.log(`[OG Image] URL cache miss for ${mint}`);
    } else if (forceRefresh) {
      logger.log(
        `[OG Image] Refresh requested, skipping cache check for ${mint}`
      );
    }

    // 2. Cache Miss or Refresh Requested -> Generate Image
    logger.log(`[OG Image] Generating image for ${mint}...`);
    let imageBuffer: Buffer;
    try {
      imageBuffer = await generateOgImage(mint);
    } catch (genError: any) {
      logger.error(
        `[OG Image] Failed to generate image for ${mint}:`,
        genError
      );
      // Redirect to a default OG image if generation fails
      // Consider hosting a static default image
      const defaultOgImage = `/default-og-image.png`;
      logger.warn(
        `[OG Image] Redirecting to default OG image: ${defaultOgImage}`
      );
      // You might want to return a 404 or 500 instead, depending on desired behavior
      return c.redirect(defaultOgImage, 302);
      // Alternative: return c.text('Failed to generate image', 500);
    }

    // 3. Upload generated image to S3/R2
    logger.log(`[OG Image] Uploading generated image to S3 key: ${s3Key}`);
    const { publicBaseUrl } = await getS3Client(); // Get base URL for construction
    let publicUrl = "";
    try {
      // Use the updated uploadWithS3 function with cache control
      publicUrl = await uploadWithS3(imageBuffer, {
        filename: `${mint}.png`, // Filename part for uploader
        contentType: "image/png",
        basePath: "og-images", // Specify the correct base path
        cacheControl: `public, max-age=${cacheTTL}`, // 4-hour cache
      });

      logger.log(`[OG Image] Upload successful, public URL: ${publicUrl}`);
    } catch (uploadError) {
      logger.error(
        `[OG Image] Failed to upload image ${s3Key} to S3:`,
        uploadError
      );
      // Handle upload error (e.g., return 500 or default image)
      const defaultOgImage = `/default-og-image.png`;
      return c.redirect(defaultOgImage, 302);
      // Alternative: return c.text('Failed to store generated image', 500);
    }

    // 4. Update Redis Cache with the *new* public URL
    if (redisCache && publicUrl) {
      await redisCache.set(redisUrlKey, publicUrl, cacheTTL);
      logger.log(`[OG Image] Updated Redis URL cache for ${mint}`);
    }

    // 5. Redirect to the newly uploaded image
    logger.log(`[OG Image] Redirecting to newly generated image: ${publicUrl}`);
    return c.redirect(publicUrl, 302);
  } catch (error) {
    logger.error(`[OG Image] Unexpected error for mint ${mint}:`, error);
    // General error fallback
    const defaultOgImage = `/default-og-image.png`;
    return c.redirect(defaultOgImage, 302);
    // Alternative: return c.text('Internal Server Error', 500);
  }
});

// --- Endpoint to serve images from storage (S3 API) ---
tokenRouter.get("/image/:filename", async (c) => {
  const filename = c.req.param("filename");
  logger.log(`[/image/:filename] Request received for filename: ${filename}`);
  try {
    if (!filename) {
      logger.warn("[/image/:filename] Filename parameter is missing");
      return c.json({ error: "Filename parameter is required" }, 400);
    }

    // Use the shared S3 client getter
    const { client: s3Client, bucketName } = await getS3Client();

    // Determine potential object key (might be generation or token image)
    const generationMatch = filename.match(
      /^generation-([A-Za-z0-9]{32,44})-([1-9][0-9]*)\.jpg$/
    );

    let imageKey;
    if (generationMatch) {
      const [_, mint, number] = generationMatch;
      imageKey = `generations/${mint}/gen-${number}.jpg`;
    } else {
      imageKey = `token-images/${filename}`;
    }

    try {
      logger.log(
        `[/image/:filename] Attempting to get object from S3 key: ${imageKey}`
      );
      const getCmd = new GetObjectCommand({
        Bucket: bucketName,
        Key: imageKey,
      });
      const objectResponse = await s3Client.send(getCmd);

      logger.log(
        `[/image/:filename] Found object in S3: Size=${objectResponse.ContentLength}, Type=${objectResponse.ContentType}`
      );

      let contentType = objectResponse.ContentType || "image/jpeg";
      if (filename.endsWith(".png")) contentType = "image/png";
      else if (filename.endsWith(".gif")) contentType = "image/gif";
      else if (filename.endsWith(".svg")) contentType = "image/svg+xml";
      else if (filename.endsWith(".webp")) contentType = "image/webp";

      const data = await objectResponse.Body?.transformToByteArray();
      if (!data) {
        logger.error(
          `[/image/:filename] Image body stream is empty for ${imageKey}`
        );
        return c.json({ error: "Failed to read image content" }, 500);
      }
      const dataBuffer = Buffer.from(data);

      const corsHeaders = {
        "Access-Control-Allow-Origin": "*",
        "Access-Control-Allow-Methods": "GET, OPTIONS",
        "Access-Control-Allow-Headers": "*",
        "Access-Control-Max-Age": "86400",
      };

      logger.log(
        `[/image/:filename] Serving ${filename} with type ${contentType}`
      );
      return new Response(dataBuffer, {
        headers: {
          "Content-Type": contentType,
          "Content-Length": objectResponse.ContentLength?.toString() ?? "0",
          "Cache-Control": "public, max-age=31536000",
          ...corsHeaders,
        },
      });
    } catch (error: any) {
      if (error.name === "NoSuchKey") {
        logger.warn(
          `[/image/:filename] Image not found in S3 for key: ${imageKey}`
        );
        // DEBUG: List files in the directory
        try {
          const prefix = imageKey.substring(0, imageKey.lastIndexOf("/") + 1);
          const listCmd = new ListObjectsV2Command({
            Bucket: bucketName,
            Prefix: prefix,
            MaxKeys: 10,
          });
          const listResponse = await s3Client.send(listCmd);
          const keys =
            listResponse.Contents?.map((o: any) => o.Key ?? "unknown-key") ??
            [];
          logger.log(
            `[/image/:filename] Files in ${prefix} directory: ${keys.join(", ")}`
          );
        } catch (listError) {
          logger.error(
            `[/image/:filename] Error listing files in directory: ${listError}`
          );
        }
        return c.json({ error: "Image not found" }, 404);
      } else {
        logger.error(
          `[/image/:filename] Error fetching image ${imageKey} from S3:`,
          error
        );
        throw error;
      }
    }
  } catch (error) {
    logger.error(`[/image/:filename] Error serving image ${filename}:`, error);
    return c.json({ error: "Failed to serve image" }, 500);
  }
});

// --- Endpoint to serve metadata JSON from storage (S3 API) ---
tokenRouter.get("/metadata/:filename", async (c) => {
  const filename = c.req.param("filename");
  const isTemp = c.req.query("temp") === "true";

  logger.log(
    `[/metadata/:filename] Request received for filename: ${filename}, temp=${isTemp}`
  );

  try {
    if (!filename || !filename.endsWith(".json")) {
      logger.error("[/metadata/:filename] Invalid filename format:", filename);
      return c.json({ error: "Filename parameter must end with .json" }, 400);
    }

    // Use the shared S3 client getter
    const { client: s3Client, bucketName } = await getS3Client();

    const primaryKey = isTemp
      ? `token-metadata-temp/${filename}`
      : `token-metadata/${filename}`;
    const fallbackKey = isTemp
      ? `token-metadata/${filename}`
      : `token-metadata-temp/${filename}`;
    let objectResponse;
    let objectKey = primaryKey;

    try {
      logger.log(
        `[/metadata/:filename] Checking primary location: ${primaryKey}`
      );
      const getPrimaryCmd = new GetObjectCommand({
        Bucket: bucketName,
        Key: primaryKey,
      });
      objectResponse = await s3Client.send(getPrimaryCmd);
    } catch (error: any) {
      if (error.name === "NoSuchKey") {
        logger.log(
          `[/metadata/:filename] Not found in primary location, checking fallback: ${fallbackKey}`
        );
        objectKey = fallbackKey;
        try {
          const getFallbackCmd = new GetObjectCommand({
            Bucket: bucketName,
            Key: fallbackKey,
          });
          objectResponse = await s3Client.send(getFallbackCmd);
        } catch (fallbackError: any) {
          if (fallbackError.name === "NoSuchKey") {
            logger.error(
              `[/metadata/:filename] Metadata not found in either location for ${filename}`
            );
            return c.json({ error: "Metadata not found" }, 404);
          } else {
            logger.error(
              `[/metadata/:filename] Error fetching fallback metadata ${fallbackKey}:`,
              fallbackError
            );
            throw fallbackError;
          }
        }
      } else {
        logger.error(
          `[/metadata/:filename] Error fetching primary metadata ${primaryKey}:`,
          error
        );
        throw error;
      }
    }

    const contentType = objectResponse.ContentType || "application/json";
    const data = await objectResponse.Body?.transformToString();
    if (data === undefined) {
      logger.error(
        `[/metadata/:filename] Metadata body stream is empty for ${objectKey}`
      );
      return c.json({ error: "Failed to read metadata content" }, 500);
    }

    logger.log(
      `[/metadata/:filename] Found metadata: Key=${objectKey}, Size=${objectResponse.ContentLength}, Type=${contentType}`
    );

    const corsHeaders = {
      "Access-Control-Allow-Origin": "*",
      "Access-Control-Allow-Methods": "GET, OPTIONS",
      "Access-Control-Allow-Headers": "Content-Type",
      "Content-Type": contentType,
      "Cache-Control": isTemp ? "max-age=3600" : "max-age=86400",
    };

    logger.log(`[/metadata/:filename] Serving metadata: ${filename}`);
    return new Response(data, { headers: corsHeaders });
  } catch (error) {
    logger.error(
      `[/metadata/:filename] Error serving metadata ${filename}:`,
      error
    );
    return c.json({ error: "Failed to serve metadata JSON" }, 500);
  }
});

export async function processSwapEvent(
  swap: any,
  shouldEmitGlobal: boolean = true
): Promise<void> {
  try {
    // Get WebSocket client
    const wsClient = getWebSocketClient();

    // Get DB connection to fetch token data and calculate featuredScore
    const db = getDB();

    // Get the token data for this swap
    const tokenData = await db
      .select()
      .from(tokens)
      .where(eq(tokens.mint, swap.tokenMint))
      .limit(1);

    // Prepare swap data for emission
    const enrichedSwap = { ...swap };

    // Add featuredScore if we have token data
    if (tokenData && tokenData.length > 0) {
      // Get max values for normalization
      const { maxVolume, maxHolders } = await getFeaturedMaxValues(db);

      // Calculate featured score
      const featuredScore = calculateFeaturedScore(
        tokenData[0],
        maxVolume,
        maxHolders
      );

      // Add token data with featuredScore to the swap
      enrichedSwap.tokenData = {
        ...tokenData[0],
        featuredScore,
      };
    }

    // Emit to token-specific room
    await wsClient.emit(`token-${swap.tokenMint}`, "newSwap", enrichedSwap);

    // Only log in debug mode or for significant events
    // Check for process is not ideal in Cloudflare Workers, use env var instead
    const debugWs = process.env.DEBUG_WEBSOCKET === "true";
    if (debugWs) {
      logger.log(`Emitted swap event for token ${swap.tokenMint}`);
    }

    // Optionally emit to global room for activity feed
    if (shouldEmitGlobal) {
      await wsClient.emit(`token-${swap.tokenMint}`, "newSwap", enrichedSwap);

      if (debugWs) {
        logger.log("Emitted swap event to global feed");
      }
    }

    return;
  } catch (error) {
    logger.error("Error processing swap event:", error);
    throw error;
  }
}

// Helper function to process token info after finding it on a network
async function processTokenInfo(
  mintPublicKey: PublicKey,
  tokenInfo: AccountInfo<Buffer>,
  connection: Connection,
  requestor: string
) {
  // Check program ID to verify this is an SPL token
  const TOKEN_PROGRAM_ID = new PublicKey(
    "TokenkegQfeZyiNwAJbNbGKPFXCWuBvf9Ss623VQ5DA"
  );
  const TOKEN_2022_PROGRAM_ID = new PublicKey(
    "TokenzQdBNbLqP5VEhdkAS6EPFLC1PHnBqCXEpPxuEb"
  );

  const isSplToken = tokenInfo.owner.equals(TOKEN_PROGRAM_ID);
  const isSPL2022 = tokenInfo.owner.equals(TOKEN_2022_PROGRAM_ID);

  if (!isSplToken && !isSPL2022) {
    throw new Error(
      "Not a valid SPL token. Owner: " + tokenInfo.owner.toString()
    );
  }

  logger.log(`[search-token] Token owner: ${tokenInfo.owner.toString()}`);
  logger.log(`[search-token] Token is SPL-2022: ${isSPL2022}`);

  // Get mint info - decimals and authorities
  const mintInfo = await connection.getParsedAccountInfo(mintPublicKey);
  logger.log(
    `[search-token] Mint info: ${JSON.stringify(mintInfo.value?.data)}`
  );

  // Extract basic token info
  const parsedData = (mintInfo.value?.data as any)?.parsed;
  const decimals = parsedData?.info?.decimals || 9;
  const mintAuthority = parsedData?.info?.mintAuthority || null;

  logger.log(`[search-token] Decimals: ${decimals}`);
  logger.log(`[search-token] Mint authority: ${mintAuthority}`);

  // Initialize variables for token data
  let tokenName = "";
  let tokenSymbol = "";
  let uri = "";
  let imageUrl = "";
  let description = "";
  let updateAuthority: string | null = null;
  let foundMetadata = false;

  // For SPL-2022 tokens, check for token metadata extension first
  if (isSPL2022 && parsedData?.info?.extensions) {
    logger.log(`[search-token] Checking SPL-2022 extensions for metadata`);

    // Find the tokenMetadata extension if it exists
    const metadataExt = parsedData.info.extensions.find(
      (ext: any) => ext.extension === "tokenMetadata"
    );

    if (metadataExt && metadataExt.state) {
      logger.log(
        `[search-token] Found tokenMetadata extension: ${JSON.stringify(metadataExt.state)}`
      );

      // Extract metadata directly from the extension
      tokenName = metadataExt.state.name || "";
      tokenSymbol = metadataExt.state.symbol || "";
      uri = metadataExt.state.uri || "";
      updateAuthority = metadataExt.state.updateAuthority || null;

      logger.log(
        `[search-token] SPL-2022 metadata - Name: ${tokenName}, Symbol: ${tokenSymbol}`
      );
      logger.log(`[search-token] SPL-2022 metadata - URI: ${uri}`);
      logger.log(
        `[search-token] SPL-2022 metadata - Update Authority: ${updateAuthority}`
      );

      foundMetadata = true;

      // Now fetch additional metadata from the URI if available
      if (uri) {
        logger.log(`[search-token] Fetching metadata from URI: ${uri}`);
        // Use fetch with timeout/error handling
        try {
          const uriResponse = await fetch(uri); // Add timeout here if needed

          if (uriResponse.ok) {
            const uriText = await uriResponse.text();
            logger.log(`[search-token] URI response: ${uriText}`);

            try {
              const uriData = JSON.parse(uriText);
              logger.log(
                `[search-token] Parsed URI data: ${JSON.stringify(uriData)}`
              );

              // Extract image and description if available
              if (uriData.image) {
                imageUrl = uriData.image;
                logger.log(
                  `[search-token] Found image URL in URI: ${imageUrl}`
                );
              }

              if (uriData.description) {
                description = uriData.description;
                logger.log(
                  `[search-token] Found description in URI: ${description}`
                );
              }
            } catch (parseError) {
              logger.error(
                `[search-token] Error parsing URI JSON: ${parseError}`
              );
            }
          } else {
            logger.error(
              `[search-token] Failed to fetch URI: ${uriResponse.status} ${uriResponse.statusText}`
            );
          }
        } catch (fetchError) {
          logger.error(`[search-token] Error fetching URI: ${fetchError}`);
        }
      }
    } else {
      logger.log(
        `[search-token] No tokenMetadata extension found in SPL-2022 token`
      );
    }
  }

  // Only try to get Metaplex metadata if we didn't find it in SPL-2022 extensions
  if (!foundMetadata) {
    // Get metadata PDA
    const METADATA_PROGRAM_ID = new PublicKey(
      "metaqbxxUerdq28cj1RbAWkYQm3ybzjb6a8bt518x1s"
    );
    const [metadataAddress] = PublicKey.findProgramAddressSync(
      [
        Buffer.from("metadata"),
        METADATA_PROGRAM_ID.toBuffer(),
        mintPublicKey.toBuffer(),
      ],
      METADATA_PROGRAM_ID
    );

    logger.log(
      `[search-token] Metadata address: ${metadataAddress.toString()}`
    );

    // Get metadata account data - direct read from chain with no fallbacks
    const metadataAccount = await connection.getAccountInfo(metadataAddress);
    if (!metadataAccount || metadataAccount.data.length === 0) {
      // For SPL-2022 tokens, we already checked extensions so this is just a warning
      // For regular SPL tokens, this is an error
      if (isSPL2022) {
        logger.warn(
          `[search-token] No Metaplex metadata found for SPL-2022 token: ${mintPublicKey.toString()}`
        );
      } else {
        logger.error(
          `[search-token] No metadata found for token: ${mintPublicKey.toString()}`
        );
        throw new Error(
          `No metadata found for token: ${mintPublicKey.toString()}`
        );
      }
    } else {
      // We found Metaplex metadata
      logger.log(
        `[search-token] Metadata account found, data length: ${metadataAccount.data.length} bytes`
      );
      logger.log(
        `[search-token] Raw metadata (hex): ${Buffer.from(metadataAccount.data).toString("hex")}`
      );

      // Direct metadata extraction
      updateAuthority = new PublicKey(
        metadataAccount.data.slice(1, 33)
      ).toString();
      logger.log(`[search-token] Update authority: ${updateAuthority}`);

      // Calculate offsets for variable-length fields
      let offset = 1 + 32 + 32; // Skip version byte + update authority + mint

      // Extract name length and value
      const nameLength = metadataAccount.data[offset];
      offset += 1;
      const nameData = metadataAccount.data.slice(offset, offset + nameLength);
      tokenName = nameData.toString("utf8").replace(/\0/g, "").trim();
      logger.log(
        `[search-token] Token name: ${tokenName} (${nameLength} bytes)`
      );
      offset += nameLength;

      // Extract symbol - needs to account for padding between fields
      offset += 3; // Skip padding bytes before length
      const symbolLength = metadataAccount.data[offset];
      offset += 1;
      const symbolData = metadataAccount.data.slice(
        offset,
        offset + symbolLength
      );
      tokenSymbol = symbolData.toString("utf8").replace(/\0/g, "").trim();
      logger.log(
        `[search-token] Token symbol: ${tokenSymbol} (${symbolLength} bytes)`
      );
      offset += symbolLength;

      // Extract URI
      offset += 3; // Skip padding bytes before length
      const uriLength = metadataAccount.data[offset];
      offset += 1;
      const uriData = metadataAccount.data.slice(offset, offset + uriLength);
      uri = uriData.toString("utf8").replace(/\0/g, "").trim();
      logger.log(`[search-token] Metadata URI: ${uri} (${uriLength} bytes)`);

      foundMetadata = true;

      // Now fetch additional metadata from the URI if available
      if (uri) {
        logger.log(`[search-token] Fetching metadata from URI: ${uri}`);
        try {
          const uriResponse = await fetch(uri); // Add timeout here if needed

          if (uriResponse.ok) {
            const uriText = await uriResponse.text();
            logger.log(`[search-token] URI response: ${uriText}`);

            try {
              const uriData = JSON.parse(uriText);
              logger.log(
                `[search-token] Parsed URI data: ${JSON.stringify(uriData)}`
              );

              // Extract image and description if available
              if (uriData.image) {
                imageUrl = uriData.image;
                logger.log(
                  `[search-token] Found image URL in URI: ${imageUrl}`
                );
              }

              if (uriData.description) {
                description = uriData.description;
                logger.log(
                  `[search-token] Found description in URI: ${description}`
                );
              }
            } catch (parseError) {
              logger.error(
                `[search-token] Error parsing URI JSON: ${parseError}`
              );
            }
          } else {
            logger.error(
              `[search-token] Failed to fetch URI: ${uriResponse.status} ${uriResponse.statusText}`
            );
          }
        } catch (fetchError) {
          logger.error(`[search-token] Error fetching URI: ${fetchError}`);
        }
      }
    }
  }

  // If we still didn't find metadata from either source, throw error
  if (!foundMetadata && !isSPL2022) {
    throw new Error(`No metadata found for token: ${mintPublicKey.toString()}`);
  }

  // For SPL-2022 tokens, we still consider them valid even without metadata
  // since they might not use the tokenMetadata extension

  // Check if we're in development mode
  const isLocalDev = process.env.LOCAL_DEV === "true";

  // Determine if requestor is the creator/authority
  // In development mode, always allow any token to be imported
  const isCreator = isLocalDev
    ? true
    : updateAuthority === requestor || mintAuthority === requestor;

  logger.log(`[search-token] Is local development mode? ${isLocalDev}`);
  logger.log(`[search-token] LOCAL_DEV value: ${process.env.LOCAL_DEV}`);
  logger.log(`[search-token] Is requestor the creator? ${isCreator}`);
  logger.log(`[search-token] Request wallet: ${requestor}`);
  logger.log(`[search-token] Update authority: ${updateAuthority}`);
  logger.log(`[search-token] Mint authority: ${mintAuthority}`);

  // Debug log for final creator check result
  if (isLocalDev) {
    logger.log(
      `[search-token] Bypassing creator check in development mode. Anyone can import this token.`
    );
  } else if (isCreator) {
    logger.log(
      `[search-token] Creator check passed - requestor is the token creator.`
    );
  } else {
    logger.log(
      `[search-token] Creator check failed - requestor is not the token creator.`
    );
  }

  // If we don't have names yet (possible for SPL-2022 without tokenMetadata), use defaults
  if (!tokenName) {
    tokenName = `Token ${mintPublicKey.toString().slice(0, 8)}`;
  }
  if (!tokenSymbol) {
    tokenSymbol = mintPublicKey.toString().slice(0, 4).toUpperCase();
  }

  // Return the token data
  const tokenData = {
    name: tokenName,
    symbol: tokenSymbol,
    description: description || `Token ${tokenName} (${tokenSymbol})`,
    mint: mintPublicKey.toString(),
    updateAuthority: updateAuthority,
    mintAuthority: mintAuthority || null,
    creator: updateAuthority || mintAuthority || null,
    isCreator: isCreator,
    metadataUri: uri,
    image: imageUrl,
    tokenType: isSPL2022 ? "spl-2022" : "spl-token", // Existing field
    isToken2022: isSPL2022, // Add the boolean flag directly
    decimals: decimals,
    needsWalletSwitch: !isCreator,
  };

  logger.log(`[search-token] Final token data: ${JSON.stringify(tokenData)}`);

  return tokenData;
}

// Helper to check token balance directly on blockchain
async function checkBlockchainTokenBalance(
  c: any, // Use 'any' type for context or define a specific type
  mint: string,
  address: string,
  checkMultipleNetworks = false
): Promise<Response> {
  // Return type should be Response for Hono
  // Initialize return data
  let balance = 0;
  let foundNetwork = ""; // Renamed to avoid confusion with loop variable
  // Get explicit mainnet and devnet URLs
  const mainnetUrl = getMainnetRpcUrl();
  const devnetUrl = getDevnetRpcUrl();

  // Log detailed connection info and environment settings
  logger.log(`IMPORTANT DEBUG INFO FOR TOKEN BALANCE CHECK:`);
  logger.log(`Address: ${address}`);
  logger.log(`Mint: ${mint}`);
  logger.log(`CheckMultipleNetworks: ${checkMultipleNetworks}`);
  logger.log(`LOCAL_DEV setting: ${process.env.LOCAL_DEV}`);
  logger.log(`ENV.NETWORK setting: ${process.env.NETWORK || "not set"}`);
  logger.log(`Mainnet URL: ${mainnetUrl}`);
  logger.log(`Devnet URL: ${devnetUrl}`);

  // Determine which networks to check - ONLY mainnet and devnet if in local mode
  const networksToCheck = checkMultipleNetworks
    ? [
        { name: "mainnet", url: mainnetUrl },
        { name: "devnet", url: devnetUrl },
      ]
    : [
        {
          name: process.env.NETWORK || "devnet",
          url: process.env.NETWORK === "mainnet" ? mainnetUrl : devnetUrl,
        },
      ];

  logger.log(
    `Will check these networks: ${networksToCheck.map((n) => `${n.name} (${n.url})`).join(", ")}`
  );

  // Try each network until we find a balance
  for (const network of networksToCheck) {
    try {
      logger.log(
        `Checking ${network.name} (${network.url}) for token balance...`
      );
      const connection = new Connection(network.url, "confirmed");

      // Convert string addresses to PublicKey objects
      const mintPublicKey = new PublicKey(mint);
      const userPublicKey = new PublicKey(address);

      logger.log(
        `Getting token accounts for ${address} for mint ${mint} on ${network.name}`
      );

      // Fetch token accounts with a simple RPC call
      const response = await connection.getTokenAccountsByOwner(
        userPublicKey,
        { mint: mintPublicKey },
        { commitment: "confirmed" }
      );

      // Log the number of accounts found
      logger.log(
        `Found ${response.value.length} token accounts on ${network.name}`
      );

      // If we have accounts, calculate total balance
      if (response && response.value && response.value.length > 0) {
        let networkBalance = 0;

        // Log each account
        for (let i = 0; i < response.value.length; i++) {
          const { pubkey } = response.value[i];
          logger.log(`Account ${i + 1}: ${pubkey.toString()}`);
        }

        // Get token balances from all accounts
        for (const { pubkey } of response.value) {
          try {
            const accountInfo = await connection.getTokenAccountBalance(pubkey);
            if (accountInfo.value) {
              const amount = accountInfo.value.amount;
              const decimals = accountInfo.value.decimals;
              const tokenAmount = Number(amount) / Math.pow(10, decimals);
              networkBalance += tokenAmount;
              logger.log(
                `Account ${pubkey.toString()} has ${tokenAmount} tokens`
              );
            }
          } catch (balanceError) {
            logger.error(
              `Error getting token account balance: ${balanceError}`
            );
            // Continue with other accounts
          }
        }

        // If we found tokens on this network, use this balance
        if (networkBalance > 0) {
          balance = networkBalance;
          foundNetwork = network.name;
          logger.log(
            `SUCCESS: Found balance of ${balance} tokens on ${foundNetwork}`
          );
          break; // Stop checking other networks once we find a balance
        } else {
          logger.log(
            `No balance found on ${network.name} despite finding accounts`
          );
        }
      } else {
        logger.log(`No token accounts found on ${network.name}`);
      }
    } catch (netError) {
      logger.error(
        `Error checking ${network.name} for token balance: ${netError}`
      );
      // Continue to next network
    }
  }

  // Return the balance information
  logger.log(
    `Final result: Balance=${balance}, Network=${foundNetwork || "none"}`
  );
  return c.json({
    balance,
    percentage: 0, // We don't know the percentage when checking directly
    isCreator: false, // We don't know if creator when checking directly
    mint,
    address,
    network: foundNetwork || process.env.NETWORK || "unknown",
    onChain: true,
  });
}

// --- END VALIDATION FUNCTION ---

// --- Route Handler ---
tokenRouter.get("/tokens", async (c) => {
  const queryParams = c.req.query();
  const isSearching = !!queryParams.search;
  const MAX_LIMIT = 50;

  const requestedLimit =
    parseInt(queryParams?.limit ? queryParams.limit : ("0" as string)) || 50;

  const limit = isSearching ? 5 : Math.min(requestedLimit, MAX_LIMIT);

  const requestedPage =
    parseInt(queryParams?.page ? queryParams.page : ("1" as string)) || 1;
    
  const MAX_PAGE = 1000;

  const page = Math.min(requestedPage, MAX_PAGE);

  const skip = (page - 1) * limit;
  const status = queryParams.status as string | undefined;
  const hideImportedParam = queryParams.hideImported;
  const hideImported =
    hideImportedParam === "1" ? 1 : hideImportedParam === "0" ? 0 : undefined;
  const creator = queryParams.creator as string | undefined;
  const search = queryParams.search as string | undefined;
  const sortBy = search
    ? "marketCapUSD"
    : (queryParams.sortBy as string) || "createdAt";
  const sortOrder = (queryParams.sortOrder as string) || "desc";

  logger.log(
    `[GET /tokens] Received params: sortBy=${sortBy}, sortOrder=${sortOrder}, hideImported=${hideImported}, status=${status}, search=${search}, creator=${creator}, limit=${limit}, page=${page}`
  );

  const cacheKey = `tokens:${limit}:${page}:${search || ""}:${status || ""}:${hideImported === 1 ? "1" : hideImported === 0 ? "0" : "u"}:${creator || ""}:${sortBy}:${sortOrder}`;

  const redisCache = await getGlobalRedisCache();

  if (redisCache) {
    const cachedData = await redisCache.get(cacheKey);
    if (cachedData) {
      logger.log(`Cache hit for ${cacheKey}`);
      const parsedData = JSON.parse(cachedData);
      return c.json(parsedData);
    } else {
      logger.log(`Cache miss for ${cacheKey}`);
    }
  }

  const db = getDB();

  const { maxVolume, maxHolders } = await getFeaturedMaxValues(db);

  const filterParams = {
    hideImported,
    status,
    creator,
    search,
    sortBy,
    maxVolume,
    maxHolders,
  };
  let baseQuery = buildTokensBaseQuery(db, filterParams);
  const countQuery = buildTokensCountBaseQuery(db, filterParams);

  const validSortColumns = {
    createdAt: tokens.createdAt,
    marketCapUSD: tokens.marketCapUSD,
    volume24h: tokens.volume24h,
    holderCount: tokens.holderCount,
    curveProgress: tokens.curveProgress,
  };

  if (sortBy === "featured") {
    baseQuery = applyFeaturedSort(baseQuery, maxVolume, maxHolders, sortOrder);
    logger.log(`[Query Build] Applied sort: featured weighted`);
  } else {
    const sortColumn =
      validSortColumns[sortBy as keyof typeof validSortColumns] ||
      tokens.createdAt;
    if (sortOrder.toLowerCase() === "desc") {
      baseQuery = baseQuery.orderBy(
        sql`CASE 
                  WHEN ${sortColumn} IS NULL OR ${sortColumn}::text = 'NaN' THEN 1 
                  ELSE 0 
                END`,
        sql`${sortColumn} DESC`
      );
      logger.log(`[Query Build] Applied sort: ${sortBy} DESC`);
    } else {
      baseQuery = baseQuery.orderBy(sortColumn);
      logger.log(`[Query Build] Applied sort: ${sortBy} ASC`);
    }
  }

  baseQuery = baseQuery.limit(limit).offset(skip);
  logger.log(
    `[Query Build] Applied pagination: limit=${limit}, offset=${skip}`
  );

  let mainQuerySqlString = "N/A";
  let countQuerySqlString = "N/A";
  try {
    mainQuerySqlString = baseQuery.toSQL().sql;
    countQuerySqlString = countQuery.toSQL().sql;
    logger.log(`[SQL Build] Main Query SQL (approx): ${mainQuerySqlString}`);
    logger.log(`[SQL Build] Count Query SQL (approx): ${countQuerySqlString}`);
  } catch (sqlError) {
    logger.error("[SQL Build] Error getting SQL string:", sqlError);
  }

  let tokensResult: Token[] | undefined;
  let total = 0;

  try {
    logger.log("[Execution] Awaiting baseQuery...");
    // @ts-ignore - Drizzle's execute() type might not be perfectly inferred
    // tokensResult = await Promise.race([baseQuery.execute(), timeoutPromise]);
    tokensResult = await baseQuery.execute(); // Remove race for simplicity/debugging
    logger.log(
      `[Execution] baseQuery finished, ${tokensResult?.length} results. Awaiting countQuery...`
    );
    // @ts-ignore - Drizzle's execute() type might not be perfectly inferred
    // const countResult = await Promise.race([
    //   countQuery.execute(),
    //   countTimeoutPromise,
    // ]);
    const countResult = await countQuery.execute(); // Remove race
    total = Number(countResult[0]?.count || 0);
    logger.log(`[Execution] countQuery finished, total: ${total}`);

    // --- Pass SQL to VALIDATION CALL ---
    // Pass the generated SQL string
    await validateQueryResults({ hideImported, status }, tokensResult, {
      mainQuerySql: mainQuerySqlString,
    });
    // --- END VALIDATION CALL ---
  } catch (error) {
    logger.error("Token query failed, timed out, or failed validation:", error);
    tokensResult = []; // Ensure it's an empty array on error
    total = 0;
  }

  // --- Process and Return ---
  const totalPages = Math.ceil(total / limit);

  // Ensure BigInts are handled before caching/returning
  const serializableTokensResult =
    tokensResult?.map((token) => {
      const serializableToken: Record<string, any> = {};
      if (token) {
        // Use Object.entries for potentially better type inference
        for (const [key, value] of Object.entries(token)) {
          if (typeof value === "bigint") {
            // Explicitly cast value to any before calling toString()
            serializableToken[key] = (value as any).toString();
          } else {
            serializableToken[key] = value;
          }
        }
      }
      return serializableToken as Token; // Keep cast for now
    }) || [];

  // Apply priority token logic for featured sorting on page 1
  if (sortBy === "featured" && page === 1) {
    // Define the two token addresses to prioritize
    const priorityTokenAddresses = [
      "HeLp6NuQkmYB4pYWo2zYs22mESHXPQYzXbB8n4V98jwC", // ai16z
      "Gu3LDkn7Vx3bmCzLafYNKcDxv2mH7YN44NJZFXnypump", // degent sparten
      "3aU4AabWUwJyQdyFQrkhmmbj75ejrXaRPQxpiECEpump"
    ];
    
    // Use the helper function to prioritize tokens
    const modifiedResults = await prioritizeFeaturedTokens(
      serializableTokensResult,
      priorityTokenAddresses,
      limit
    );
    
    // Replace the original array contents
    serializableTokensResult.length = 0; 
    serializableTokensResult.push(...modifiedResults);
  }

  const responseData = {
    tokens: serializableTokensResult,
    page,
    totalPages,
    total,
    hasMore: page < totalPages,
  };

  if (redisCache) {
    const keys = responseData.tokens.map((t) => `token:stats:${t.mint}`);
    const statsJsonArray = await redisCache.mget(keys);
    responseData.tokens.forEach((t, index) => {
      const statsJson = statsJsonArray[index];
      if (statsJson) Object.assign(t, JSON.parse(statsJson));
    });
  }

  if (redisCache) {
    try {
      await redisCache.set(cacheKey, JSON.stringify(responseData), 20);
      logger.log(`Cached data for ${cacheKey} with 20s TTL`);
    } catch (cacheError) {
      logger.error(`Redis cache SET error:`, cacheError);
    }
  }

  return c.json(responseData);
});

tokenRouter.get("/token/:mint/holders", async (c) => {
  try {
    const mint = c.req.param("mint");

    if (!mint || mint.length < 32 || mint.length > 44) {
      return c.json({ error: "Invalid mint address" }, 400);
    }

    // Parse pagination parameters
    const limit = parseInt(c.req.query("limit") || "50");
    const page = parseInt(c.req.query("page") || "1");
    const offset = (page - 1) * limit;

    let allHolders: any[] = [];
    const redisCache = await getGlobalRedisCache();
    const holdersListKey = `holders:${mint}`;
    try {
      const holdersString = await redisCache.get(holdersListKey);
      if (holdersString) {
        allHolders = JSON.parse(holdersString);
        logger.log(
          `Retrieved ${allHolders.length} holders from Redis key ${holdersListKey}`
        );
        const ts = await redisCache.get(`${holdersListKey}:lastUpdated`);
        if (!ts || Date.now() - new Date(ts).getTime() > 5 * 60_000) {
          // >5 min old (or never set) → refresh in background
          void updateHoldersCache(mint)
            .then((cnt) =>
              logger.log(`Async holders refresh for ${mint}, got ${cnt}`)
            )
            .catch((err) => logger.error(`Async holders refresh failed:`, err));
        }
      } else {
        logger.log(`No holders found in Redis for key ${holdersListKey}`);
        // Return empty if not found in cache (as updateHoldersCache should populate it)
        void updateHoldersCache(mint)
          .then((cnt) =>
            logger.log(`Async holders refresh for ${mint}, got ${cnt}`)
          )
          .catch((err) => logger.error(`Async holders refresh failed:`, err));
        return c.json({
          holders: [],
          page: 1,
          totalPages: 0,
          total: 0,
        });
      }
    } catch (redisError) {
      logger.error(`Failed to get holders from Redis for ${mint}:`, redisError);
      return c.json({ error: "Failed to retrieve holder data" }, 500);
    }
    // ---> END CHANGE

    const totalHolders = allHolders.length;

    if (totalHolders === 0) {
      // This case is handled above if Redis returns null/empty
      // Kept for safety, but should be unreachable if Redis logic is correct
      const responseData = {
        holders: [],
        page: 1,
        totalPages: 0,
        total: 0,
      };
      return c.json(responseData);
    }

    // Paginate results in application code
    const paginatedHolders = allHolders.slice(offset, offset + limit);
    const totalPages = Math.ceil(totalHolders / limit);

    const responseData = {
      holders: paginatedHolders,
      page: page,
      totalPages: totalPages,
      total: totalHolders,
    };

    return c.json(responseData);
  } catch (error) {
    logger.error(`Error in token holders route: ${error}`);
    return c.json(
      {
        holders: [],
        page: 1,
        totalPages: 0,
        total: 0,
        error: "Database error",
      },
      500
    );
  }
});

tokenRouter.get("/token/:mint/price", async (c) => {
  try {
    const mint = c.req.param("mint");

    // Validate mint address
    if (!mint || mint.length < 32 || mint.length > 44) {
      return c.json({ error: "Invalid mint address" }, 400);
    }

    // --- BEGIN REDIS CACHE CHECK ---
    const cacheKey = `tokenPrice:${mint}`;
    const redisCache = await getGlobalRedisCache();

    if (redisCache) {
      try {
        const cachedData = await redisCache.get(cacheKey);
        if (cachedData) {
          logger.log(`[Cache Hit] ${cacheKey}`);
          const parsedData = JSON.parse(cachedData);
          // Basic validation (check for price existence)
          if (parsedData && typeof parsedData.price !== "undefined") {
            return c.json(parsedData);
          } else {
            logger.warn(`Invalid cache data for ${cacheKey}, fetching fresh.`);
          }
        } else {
          logger.log(`[Cache Miss] ${cacheKey}`);
        }
      } catch (cacheError) {
        logger.error(`Redis cache GET error for price:`, cacheError);
      }
    }
    // --- END REDIS CACHE CHECK ---

    // Get token data from database
    const db = getDB();
    const tokenData = await db
      .select({
        // Select only necessary fields
        currentPrice: tokens.currentPrice,
        tokenPriceUSD: tokens.tokenPriceUSD,
        liquidity: tokens.liquidity,
        marketCapUSD: tokens.marketCapUSD,
        priceChange24h: tokens.priceChange24h,
        volume24h: tokens.volume24h,
      })
      .from(tokens)
      .where(eq(tokens.mint, mint))
      .limit(1);

    if (!tokenData || tokenData.length === 0) {
      // Don't cache 404s for price, as token might appear later
      return c.json({ error: "Token not found" }, 404);
    }

    const token = tokenData[0];

    // Prepare response data
    const responseData = {
      price: token.currentPrice ?? 0, // Use nullish coalescing for defaults
      priceUSD: token.tokenPriceUSD ?? 0,
      marketCap: token.liquidity ?? 0, // Assuming marketCap = liquidity here? Check definition
      marketCapUSD: token.marketCapUSD ?? 0,
      priceChange24h: token.priceChange24h ?? 0,
      volume24h: token.volume24h ?? 0,
      timestamp: Date.now(), // Add timestamp for freshness context
    };

    // --- BEGIN REDIS CACHE SET ---
    if (redisCache) {
      try {
        await redisCache.set(cacheKey, JSON.stringify(responseData), 15); // 30s TTL
        logger.log(`Cached price for ${cacheKey} with 15s TTL`);
      } catch (cacheError) {
        logger.error(`Redis cache SET error for price:`, cacheError);
      }
    }
    // --- END REDIS CACHE SET ---

    // Return actual token price data
    return c.json(responseData);
  } catch (error) {
    logger.error(`Error getting token price: ${error}`);
    return c.json(
      { error: error instanceof Error ? error.message : "Unknown error" },
      500
    );
  }
});

tokenRouter.get("/token/:mint", async (c) => {
  try {
    const mint = c.req.param("mint");

    // Validate mint address
    if (!mint || mint.length < 32 || mint.length > 44) {
      return c.json({ error: "Invalid mint address" }, 400);
    }

    // Create a cache key based on the mint address
    const cacheKey = `token:${mint}`;
    const redisCache = await getGlobalRedisCache();
    if (redisCache) {
      try {
        const cachedData = await redisCache.get(cacheKey);
        if (cachedData) {
          logger.log(`[Cache Hit] ${cacheKey}`);
          const parsedData = JSON.parse(cachedData);
          // Basic validation
          if (parsedData && parsedData.mint === mint) {
            return c.json(parsedData);
          } else {
            logger.warn(`Invalid cache data for ${cacheKey}, fetching fresh.`);
          }
        } else {
          logger.log(`[Cache Miss] ${cacheKey}`);
        }
      } catch (cacheError) {
        logger.error(`Redis cache error:`, cacheError);
        // Continue without caching if there's an error
      }
    }

    // Get token data and potentially creator profile
    const db = getDB();
    const [tokenResult, solPrice] = await Promise.all([
      db
        .select({
          // Select all fields from tokens table
          ...getTableColumns(tokens),
          // Select specific fields from users table, aliased
          creatorProfile: {
            address: users.address,
            displayName: users.display_name,
            profilePictureUrl: users.profile_picture_url,
          },
        })
        .from(tokens)
        .leftJoin(users, eq(tokens.creator, users.address)) // LEFT JOIN users on creator address
        .where(eq(tokens.mint, mint))
        .limit(1),
      getSOLPrice(), // Fetch SOL price concurrently
    ]);

    if (!tokenResult || tokenResult.length === 0) {
      // Don't cache 404s for the main token endpoint
      return c.json({ error: "Token not found", mint }, 404);
    }

    // Process the result - tokenResult[0] contains token fields and a creatorProfile object (which is null if no matching user was found)
    const token = tokenResult[0];

    // Set default values for critical fields if they're missing
    const TOKEN_DECIMALS = token.tokenDecimals || 6;
    const defaultReserveAmount = 1000000000000; // 1 trillion (default token supply)
    const defaultReserveLamport = Number(
      process.env.VIRTUAL_RESERVES || 28000000000
    ); // 2.8 SOL (default reserve / 28 in mainnet)

    // Make sure reserveAmount and reserveLamport have values
    token.reserveAmount = token.reserveAmount || defaultReserveAmount;
    token.reserveLamport = token.reserveLamport || defaultReserveLamport;

    // Update or set default values for missing fields
    if (!token.currentPrice && token.reserveAmount && token.reserveLamport) {
      token.currentPrice =
        Number(token.reserveLamport) /
        1e9 /
        (Number(token.reserveAmount) / Math.pow(10, TOKEN_DECIMALS));
    }

    // Calculate tokenPriceUSD in the same way as the old code
    // Ensure token.currentPrice is treated as SOL price per WHOLE token unit
    const tokenPriceInSol = token.currentPrice || 0; // Price is already per whole token
    token.tokenPriceUSD = tokenPriceInSol * solPrice;

    // const tokenMarketData = await calculateTokenMarketData(token, solPrice, process.env);

    // Update solPriceUSD
    token.solPriceUSD = solPrice;

    // Calculate or update marketCapUSD if we have tokenPriceUSD
    // token.marketCapUSD = token.tokenPriceUSD * (token.tokenSupplyUiAmount || 0);

    // Get virtualReserves and curveLimit from env or set defaults
    const virtualReserves = process.env.VIRTUAL_RESERVES
      ? Number(process.env.VIRTUAL_RESERVES)
      : 28000000000;
    const curveLimit = process.env.CURVE_LIMIT
      ? Number(process.env.CURVE_LIMIT)
      : 113000000000;

    // Update virtualReserves and curveLimit
    token.virtualReserves = token.virtualReserves || virtualReserves;
    token.curveLimit = token.curveLimit || curveLimit;

    // Calculate or update curveProgress using the original formula
    token.curveProgress =
      token.status === "migrated" || token.status === "locked"
        ? 100
        : ((token.reserveLamport - token.virtualReserves) /
            (token.curveLimit - token.virtualReserves)) *
          100;

    // Merge ephemeral stats from Redis
    if (redisCache) {
      const statsJson = await redisCache.get(`token:stats:${mint}`);
      if (statsJson) Object.assign(token, JSON.parse(statsJson));
    }

    // Format response with additional data
    const responseData = token;
    if (redisCache) {
      try {
        // Cache for 30 seconds (increased from 10s)
        await redisCache.set(cacheKey, JSON.stringify(responseData), 15);
        logger.log(`Cached data for ${cacheKey} with 15s TTL`);
      } catch (cacheError) {
        logger.error(`Error caching token data:`, cacheError);
      }
    }

    return c.json(responseData);
  } catch (error) {
    logger.error(`Error getting token: ${error}`);
    return c.json(
      { error: error instanceof Error ? error.message : "Unknown error" },
      500
    );
  }
});

tokenRouter.post("/create-token", async (c) => {
  try {
    // Require authentication
    const user = c.get("user");
    if (!user) {
      return c.json({ error: "Authentication required" }, 401);
    }

    const body = await c.req.json();
    console.log("****** body ******\n", body);
    const {
      tokenMint,
      mint,
      txId,
      twitter,
      telegram,
      farcaster,
      website,
      discord,
      imported,
    } = body;
    const mintAddress = tokenMint || mint;
    if (!mintAddress) {
      return c.json({ error: "Token mint address is required" }, 400);
    }

    logger.log(`Creating token record for: ${mintAddress}`);

    const db = getDB();
    // Check if token already exists
    const existingToken = await db
      .select()
      .from(tokens)
      .where(eq(tokens.mint, mintAddress))
      .limit(1);

    if (existingToken && existingToken.length > 0) {
      return c.json(
        {
          error: "Token already exists",
          token: existingToken[0],
        },
        409
      );
    }

    let mintPublicKey;
    try {
      mintPublicKey = new PublicKey(mintAddress);
    } catch (e) {
      logger.error(`Invalid mint address format: ${mintAddress}`, e);
      return c.json({ error: "Invalid mint address format" }, 400);
    }
    const connection = new Connection(getMainnetRpcUrl(), "confirmed");
    const tokenInfo = await connection.getAccountInfo(mintPublicKey);
    if (tokenInfo) {
      logger.log(`[search-token] Found token on mainnet`);
      const tokenStats = await processTokenInfo(
        mintPublicKey,
        tokenInfo,
        connection,
        user.publicKey
      );

      console.log("****** tokenStats ******\n", tokenStats);

      if (!tokenStats) {
        return c.json({ error: "Failed to process token info" }, 500);
      }

      // Handle image upload if base64 data is provided
      let imageUrl = "";
      if (
        tokenStats &&
        tokenStats.image &&
        tokenStats.image.startsWith("http")
      ) {
        try {
          logger.log(`Fetching image from URL: ${tokenStats.image}`);

          const imageResponse = await fetch(tokenStats.image);
          if (!imageResponse.ok) {
            throw new Error(
              `Failed to fetch image data: ${imageResponse.status} ${imageResponse.statusText}`
            );
          }

          const contentType = imageResponse.headers.get("content-type");
          if (!contentType || !contentType.startsWith("image/")) {
            // If no content type or not an image, skip processing
            logger.warn(
              `Skipping image processing due to invalid content type: ${contentType} for URL: ${tokenStats.image}`
            );
            imageUrl = "";
          } else {
            const imageArrayBuffer = await imageResponse.arrayBuffer();
            const imageBuffer = Buffer.from(imageArrayBuffer);

            const ext = contentType.split("/")[1]?.split("+")[0] || "png";
            const filename = `${mintAddress}-${Date.now()}.${ext}`;
            logger.log(
              `Prepared image for upload: ${filename}, Type: ${contentType}, Size: ${imageBuffer.length} bytes`
            );

            imageUrl = await uploadWithS3(imageBuffer, {
              filename,
              contentType,
              basePath: "token-images",
            });
            logger.log(`Image uploaded successfully to: ${imageUrl}`);
          }
        } catch (error) {
          logger.error(
            `Error processing image from URL ${tokenStats.image}:`,
            error
          );
          imageUrl = "";
        }
      } else if (
        tokenStats &&
        tokenStats.image &&
        tokenStats.image.startsWith("data:image")
      ) {
        // already data URI
        try {
          logger.log(
            `Processing existing data URI (first 100 chars): ${tokenStats.image.substring(0, 100)}...`
          );
          const imageMatch = tokenStats.image.match(
            /^data:(image\/[a-z+]+);base64,(.*)$/
          );
          if (!imageMatch) {
            throw new Error("Invalid image data URI format provided");
          }
          const contentType = imageMatch[1];
          const base64Data = imageMatch[2];
          const imageBuffer = Buffer.from(base64Data, "base64");

          const ext = contentType.split("/")[1]?.split("+")[0] || "png";
          const filename = `${mintAddress}-${Date.now()}.${ext}`;

          imageUrl = await uploadWithS3(imageBuffer, {
            filename,
            contentType,
            basePath: "token-images",
          });
          logger.log(
            `Image from data URI uploaded successfully to: ${imageUrl}`
          );
        } catch (error) {
          logger.error(`Error processing image from data URI:`, error);
          imageUrl = "";
        }
      }

      // Create token data with all required fields from the token schema
      const now = new Date();
      console.log("****** imported ******\n", imported);
      const tokenId = crypto.randomUUID();

      // Convert imported and isToken2022 flags to numbers (0 or 1)
      const importedValue = imported === true ? 1 : 0;
      const isToken2022Value = tokenStats?.isToken2022 === true ? 1 : 0; // <<< Convert flag

      // Insert with all required fields from the schema
      await db.insert(tokens).values([
        {
          id: mintAddress,
          mint: mintAddress,
          name: tokenStats?.name || `Token ${mintAddress.slice(0, 8)}`,
          ticker: tokenStats?.symbol || "TOKEN",
          url: tokenStats?.metadataUri || "",
          image: imageUrl || "", // Use the URL from the uploader
          description: tokenStats?.description || "",
          twitter: twitter || "",
          telegram: telegram || "",
          farcaster: farcaster || "",
          website: website || "",
          discord: discord || "",
          creator: tokenStats?.creator
            ? tokenStats.creator
            : user.publicKey || "unknown",
          status: imported ? "locked" : "active",
          tokenPriceUSD: 0.00000001,
          createdAt: now,
          lastUpdated: now,
          txId: txId || "create-" + tokenId,
          imported: importedValue,
          is_token_2022: isToken2022Value, // <<< Save the flag
          // Initialize other numeric fields explicitly to avoid DB defaults issues
          currentPrice: 0,
          liquidity: 0,
          marketCapUSD: 0,
          priceChange24h: 0,
          volume24h: 0,
          holderCount: 0,
          tokenDecimals: 9, // Default or fetch dynamically if possible
          reserveAmount: 0,
          reserveLamport: 0,
          virtualReserves: 0,
          curveLimit: 0,
          curveProgress: 0,
          solPriceUSD: 0,
          hidden: 0,
          hide_from_featured: 0, // <<< Explicitly set default
        },
      ]);

      // For response, include just what we need
      const tokenData = {
        id: tokenId,
        mint: mintAddress,
        name: tokenStats?.name || `Token ${mintAddress.slice(0, 8)}`,
        ticker: tokenStats?.symbol || "TOKEN",
        description: tokenStats?.description || "",
        twitter: twitter || "",
        telegram: telegram || "",
        farcaster: farcaster || "",
        website: website || "",
        discord: discord || "",
        creator: user.publicKey || "unknown",
        status: imported ? "locked" : "active",
        url: tokenStats?.metadataUrl || "",
        image: imageUrl || "",
        createdAt: now,
        imported: importedValue,
        isToken2022: isToken2022Value, // <<< Include in response if needed
      };

      // Trigger immediate updates for price and holders in the background
      // for both imported and newly created tokens
      logger.log(
        `Triggering immediate price and holder update for token: ${mintAddress}`
      );

      if (imported) {
        try {
          const redisCache = await getGlobalRedisCache();
          const importedToken = await ExternalToken.create(
            mintAddress,
            redisCache
          );
          const { marketData } = await importedToken.registerWebhook();
          // Fetch historical data in the background
          (async () => await importedToken.fetchHistoricalSwapData())();
          // Merge any immediately available market data
          if (marketData && marketData.newTokenData) {
            Object.assign(tokenData, marketData.newTokenData);
          }
        } catch (webhookError) {
          logger.error(
            `Failed to register webhook for imported token ${mintAddress}:`,
            webhookError
          );
          // Continue even if webhook registration fails, especially locally
        }
      }

      // For non-imported tokens, generate additional images in the background
      if (!imported) {
        logger.log(
          `Triggering background image generation for new token: ${mintAddress}`
        );
        // Use a simple async call if waitUntil is not available
        (async () =>
          await generateAdditionalTokenImages(
            mintAddress,
            tokenStats?.description || ""
          ))();
      }

      return c.json({ success: true, token: tokenData });
    } else {
      logger.error(`[search-token] Token ${mint} not found on mainnet`);
      return c.json({ error: "Token not found on mainnet" }, 404);
    }
  } catch (error) {
    logger.error("Error in create-token endpoint:", error);
    const errorMessage =
      error instanceof Error ? error.message : "Unknown internal server error";
    return c.json({ error: "Could not get token metadata" }, 400);
  }
});

tokenRouter.get("/token/:mint/refresh-holders", async (c) => {
  try {
    const mint = c.req.param("mint");
    if (!mint || mint.length < 32 || mint.length > 44) {
      return c.json({ error: "Invalid mint address" }, 400);
    }

    // Require authentication
    const user = c.get("user");
    if (!user) {
      return c.json({ error: "Authentication required" }, 401);
    }

    // logger.log(
    //   `Refreshing holders data for token ${mint} requested by ${user.publicKey}`,
    // );

    // Update holders for this specific token
    // Determine if token is imported - fetch from DB first
    const db = getDB();
    const tokenData = await db
      .select({ imported: tokens.imported })
      .from(tokens)
      .where(eq(tokens.mint, mint))
      .limit(1);
    const imported = tokenData.length > 0 ? tokenData[0].imported === 1 : false;

    // Run update in background (simple async call)
    (async () => await updateHoldersCache(mint, imported))();

    return c.json({
      success: true,
      message: `Holder update process initiated for token ${mint}`,
      // holderCount, // Removed as update runs async
    });
  } catch (error) {
    logger.error("Error initiating holders data refresh:", error);
    return c.json(
      { error: error instanceof Error ? error.message : "Unknown error" },
      500
    );
  }
});

tokenRouter.post("/token/:mint/update", async (c) => {
  const mint = c.req.param("mint");
  const user = c.get("user");
  const body = await c.req.json();
  const db = getDB();

  // Basic validation & auth checks
  // ... (validation for mint)
  // ... (check for user)

  // Get the token to check permissions and get metadata URL
  const tokenDataResult = await db
    .select({
      creator: tokens.creator,
      url: tokens.url,
      imported: tokens.imported,
    })
    .from(tokens)
    .where(eq(tokens.mint, mint))
    .limit(1);

  if (!tokenDataResult || tokenDataResult.length === 0) {
    return c.json({ error: "Token not found" }, 404);
  }
  const currentTokenData = tokenDataResult[0];

  // Permission check
  // ... (check if user === currentTokenData.creator)

  // Define allowed fields for update and prepare updateData
  const allowedUpdateFields = [
    "website",
    "twitter",
    "telegram",
    "discord",
    "farcaster",
  ];
  const updateData: Partial<Token> = {};
  for (const field of allowedUpdateFields) {
    if (Object.prototype.hasOwnProperty.call(body, field)) {
      // @ts-ignore
      updateData[field] = body[field] ?? currentTokenData[field];
    }
  }

  const dbUpdateNeeded = Object.keys(updateData).length > 0;
  if (dbUpdateNeeded) {
    updateData.lastUpdated = new Date();
  } else {
    logger.log("[Token Update] No relevant fields provided for DB update.");
  }

  // Update DB if needed
  if (dbUpdateNeeded) {
    await db.update(tokens).set(updateData).where(eq(tokens.mint, mint));
    logger.log("[Token Update] Token DB record updated successfully.");
  }

  // Update metadata in storage (S3 API) only if it's NOT an imported token
  // AND if there were actually relevant social fields updated (check updateData)
  if (
    currentTokenData?.imported === 0 &&
    Object.keys(updateData).some((key) => allowedUpdateFields.includes(key))
  ) {
    try {
      const originalUrl = currentTokenData.url;
      if (originalUrl) {
        let objectKey = "";
        // Get S3 details - client needed later, base URL for parsing
        const {
          client: s3Client,
          bucketName,
          publicBaseUrl,
        } = await getS3Client();

        try {
          const url = new URL(originalUrl);

          // Check if URL starts with the expected public base URL (R2 or MinIO path style)
          if (originalUrl.startsWith(publicBaseUrl + "/")) {
            objectKey = url.pathname.substring(publicBaseUrl.length + 1); // +1 for the slash
          }
          // Fallback: try to infer based on common patterns if base URL doesn't match
          else {
            const parts = url.pathname.split("/").filter((p) => p);
            if (parts.length >= 2) {
              objectKey = parts.slice(-2).join("/");
            } else if (parts.length === 1) {
              objectKey = parts[0];
            }
            if (!objectKey) {
              throw new Error(
                "Could not parse object key from metadata URL structure"
              );
            }
            logger.warn(
              `[Metadata Update] Could not parse object key using current base URL (${publicBaseUrl}), using inferred key: ${objectKey} from URL: ${originalUrl}`
            );
          }
        } catch (urlParseError) {
          logger.error(
            `[Metadata Update] Failed to parse original metadata URL: ${originalUrl}`,
            urlParseError
          );
          throw new Error("Could not parse metadata URL to get object key.");
        }

        if (!objectKey) {
          throw new Error("Failed to extract object key from metadata URL.");
        }

        logger.log(`[Metadata Update] Determined object key: ${objectKey}`);

        let existingMetadata: any = null;

        // Fetch existing metadata content
        try {
          logger.log(
            `[Metadata Update] Fetching existing metadata from Bucket: ${bucketName}, Key: ${objectKey}`
          );
          const getCmd = new GetObjectCommand({
            Bucket: bucketName,
            Key: objectKey,
          });
          const response = await s3Client.send(getCmd);
          const jsonString = await response.Body?.transformToString();
          if (!jsonString) throw new Error("Empty metadata content retrieved.");
          existingMetadata = JSON.parse(jsonString);
          logger.log(
            `[Metadata Update] Successfully fetched existing metadata.`
          );
        } catch (fetchErr: any) {
          logger.warn(
            `[Metadata Update] Failed to fetch or parse existing metadata from S3 (${objectKey}): ${fetchErr.name || fetchErr.message}. Skipping S3 update.`
          );
          existingMetadata = null; // Ensure it's null so update doesn't proceed
        }

        // Only proceed with S3 update if fetch was successful
        if (existingMetadata) {
          existingMetadata.properties = existingMetadata.properties || {};
          let metadataChanged = false;
          // Update properties only if they were changed in updateData
          if (updateData.website !== undefined) {
            existingMetadata.properties.website = updateData.website;
            metadataChanged = true;
          }
          if (updateData.twitter !== undefined) {
            existingMetadata.properties.twitter = updateData.twitter;
            metadataChanged = true;
          }
          if (updateData.telegram !== undefined) {
            existingMetadata.properties.telegram = updateData.telegram;
            metadataChanged = true;
          }
          if (updateData.discord !== undefined) {
            existingMetadata.properties.discord = updateData.discord;
            metadataChanged = true;
          }
          if (updateData.farcaster !== undefined) {
            existingMetadata.properties.farcaster = updateData.farcaster;
            metadataChanged = true;
          }

          if (metadataChanged) {
            const buf = Buffer.from(
              JSON.stringify(existingMetadata, null, 2),
              "utf8"
            ); // Pretty print
            logger.log(
              `[Metadata Update] Attempting to overwrite S3 object. Bucket: ${bucketName}, Key: ${objectKey}`
            );
            const putCmd = new PutObjectCommand({
              Bucket: bucketName,
              Key: objectKey,
              Body: buf,
              ContentType: "application/json",
            });
            await s3Client.send(putCmd);
            logger.log(
              `[Metadata Update] Overwrote S3 object at key ${objectKey}; URL remains ${originalUrl}`
            );
          } else {
            logger.log(
              `[Metadata Update] No relevant social fields changed. Skipping S3 PutObject.`
            );
          }
        }
      } else {
        logger.warn(
          `[Metadata Update] Token ${mint} has no metadata URL, cannot update S3 metadata.`
        );
      }
    } catch (e) {
      logger.error(
        "[Metadata Update] Error during S3 metadata update process:",
        e
      );
    }
  }

  // Fetch updated token data to return
  const updatedTokenResult = await db
    .select() // Select all columns after update
    .from(tokens)
    .where(eq(tokens.mint, mint))
    .limit(1);

  if (updatedTokenResult.length > 0) {
    // Emit WebSocket event
    try {
      await processTokenUpdateEvent({
        ...(updatedTokenResult[0] as any), // Cast to any if needed for BigInts etc.
        event: "tokenUpdated",
        timestamp: new Date().toISOString(),
      });
      logger.log(`Emitted token update event for ${mint}`);
    } catch (wsError) {
      logger.error(`WebSocket error when emitting token update: ${wsError}`);
    }
    return c.json({
      success: true,
      message: "Token information updated successfully",
      token: updatedTokenResult[0],
    });
  } else {
    logger.error(
      `Failed to fetch updated token data for ${mint} after update.`
    );
    return c.json(
      {
        success: false,
        message: "Token updated in DB, but failed to fetch result.",
      },
      500
    );
  }
});

tokenRouter.get("/token/:mint/check-balance", async (c) => {
  try {
    const mint = c.req.param("mint");
    if (!mint || mint.length < 32 || mint.length > 44) {
      return c.json({ error: "Invalid mint address" }, 400);
    }

    // Get wallet address from query parameter
    const address = c.req.query("address");
    if (!address || address.length < 32 || address.length > 44) {
      return c.json({ error: "Invalid wallet address" }, 400);
    }

    // Check if we're in local mode (which will check both networks)
    // Local mode check removed - rely on LOCAL_DEV env var or specific flags if needed
    // const mode = c.req.query("mode");
    // const isLocalMode = mode === "local";
    const checkOnChain = c.req.query("onchain") === "true";

    logger.log(
      `Checking token balance for ${address} on ${mint}, onChain: ${checkOnChain}`
    );

    // --- BEGIN REDIS CACHE CHECK (only if not forcing on-chain check) ---
    const cacheKey = `balanceCheck:${mint}:${address}`;
    const redisCache = await getGlobalRedisCache();

    if (!checkOnChain && redisCache) {
      try {
        const cachedData = await redisCache.get(cacheKey);
        if (cachedData) {
          logger.log(`[Cache Hit] ${cacheKey}`);
          const parsedData = JSON.parse(cachedData);
          // Basic validation
          if (parsedData && typeof parsedData.balance !== "undefined") {
            return c.json(parsedData);
          } else {
            logger.warn(`Invalid cache data for ${cacheKey}, fetching fresh.`);
          }
        } else {
          logger.log(`[Cache Miss] ${cacheKey}`);
        }
      } catch (cacheError) {
        logger.error(`Redis cache GET error for balance check:`, cacheError);
      }
    }
    // --- END REDIS CACHE CHECK ---

    const db = getDB();

    // Get token for decimals and creator information first
    const tokenQuery = await db
      .select({
        creator: tokens.creator,
        decimals: tokens.tokenDecimals,
        imported: tokens.imported,
      }) // Select only needed fields
      .from(tokens)
      .where(eq(tokens.mint, mint))
      .limit(1);

    const tokenInfo = tokenQuery[0];

    // If token doesn't exist in our database, and we are forcing on-chain check
    if (!tokenInfo && checkOnChain) {
      logger.log(
        `Token ${mint} not found in database, but forcing on-chain check.`
      );
      // Pass c context to the helper function
      return await checkBlockchainTokenBalance(c, mint, address, false); // Check only configured network if token isn't known
    }

    // If token doesn't exist in our database and not forcing on-chain
    if (!tokenInfo) {
      // Don't cache 404s here
      return c.json({ error: "Token not found in DB" }, 404);
    }

    // Check if user is the token creator
    const isCreator = tokenInfo.creator === address;
    const decimals = tokenInfo.decimals || 6; // Use fetched decimals or default

    // If forcing on-chain check, skip DB holder lookup
    if (checkOnChain) {
      logger.log(`Forcing on-chain balance check for ${address} on ${mint}`);
      // Pass c context to the helper function
      return await checkBlockchainTokenBalance(c, mint, address, false); // Check only configured network
    }

    let specificHolderData: any | null = null;
    let lastUpdated: Date | null = null;
    const holdersListKey = `holders:${mint}`;
    try {
      const holdersString = await redisCache.get(holdersListKey);
      if (holdersString) {
        const allHolders: any[] = JSON.parse(holdersString);
        specificHolderData = allHolders.find((h) => h.address === address);
        // Extract lastUpdated if available (assuming it's stored)
        lastUpdated = specificHolderData?.lastUpdated
          ? new Date(specificHolderData.lastUpdated)
          : null;
      }
    } catch (redisError) {
      logger.error(
        `CheckBalance: Failed to get holders from Redis for ${mint}:`,
        redisError
      );
      // Continue, will likely result in 0 balance if not creator
    }
    // ---> END CHANGE

    let responseData;

    // if (holderQuery.length > 0) {
    if (specificHolderData) {
      // User is in the token holders list from Redis
      // const holder = holderQuery[0];
      const balance = specificHolderData.amount; // Keep as precise number

      responseData = {
        balance,
        percentage: specificHolderData.percentage,
        isCreator,
        mint,
        address,
        lastUpdated: lastUpdated, // Use timestamp from Redis data
        network: process.env.NETWORK || "unknown",
        onChain: false, // Indicate data is from cache
      };
    } else if (isCreator) {
      logger.log(
        `Creator ${address} not found in Redis holders for ${mint}, checking on-chain.`
      );
      // User is the creator but not in holders table, might have balance on-chain
      // Pass c context to the helper function
      return await checkBlockchainTokenBalance(c, mint, address, false); // Check on-chain
    } else {
      // User is not in holders table and is not the creator
      responseData = {
        balance: 0,
        percentage: 0,
        isCreator: false,
        mint,
        address,
        network: process.env.NETWORK || "unknown",
        onChain: false,
      };
    }

    // --- BEGIN REDIS CACHE SET (only if not forced on-chain) ---
    if (!checkOnChain && redisCache) {
      try {
        // Cache for a moderate duration (e.g., 60 seconds) as balances don't change instantly
        await redisCache.set(cacheKey, JSON.stringify(responseData), 60);
        logger.log(`Cached balance check for ${cacheKey} with 60s TTL`);
      } catch (cacheError) {
        logger.error(`Redis cache SET error for balance check:`, cacheError);
      }
    }
    // --- END REDIS CACHE SET ---

    return c.json(responseData);
  } catch (error) {
    logger.error(`Error checking token balance: ${error}`);
    return c.json(
      { error: error instanceof Error ? error.message : "Unknown error" },
      500
    );
  }
});

tokenRouter.post("/search-token", async (c) => {
  const body = await c.req.json();
  const { mint, requestor } = body;

  if (!mint || typeof mint !== "string") {
    return c.json({ error: "Invalid mint address" }, 400);
  }
  let mintPublicKey;
  try {
    mintPublicKey = new PublicKey(mint);
  } catch (e) {
    return c.json({ error: "Invalid mint address format" }, 400);
  }

  if (!requestor || typeof requestor !== "string") {
    return c.json({ error: "Missing or invalid requestor" }, 400);
  }

  logger.log(`[search-token] Searching for token ${mint}`);

  // Check if token is already imported
  const db = getDB();
  const existingToken = await db
    .select()
    .from(tokens)
    .where(eq(tokens.mint, mint))
    .limit(1);

  if (existingToken && existingToken.length > 0) {
    logger.log(`[search-token] Token ${mint} is already imported`);
    return c.json(
      {
        error: "Token already imported",
        token: existingToken[0],
      },
      409
    );
  }

  const connection = new Connection(getMainnetRpcUrl(), "confirmed");

  try {
    const tokenInfo = await connection.getAccountInfo(mintPublicKey);
    if (tokenInfo) {
      logger.log(`[search-token] Found token on mainnet`);
      const tokenData = await processTokenInfo(
        mintPublicKey,
        tokenInfo,
        connection,
        requestor
      );

      if (!tokenData) {
        return c.json({ error: "Failed to process token info" }, 500);
      }

      return c.json(tokenData);
    } else {
      logger.error(`[search-token] Token ${mint} not found on mainnet`);
      return c.json({ error: "Token not found on mainnet" }, 404);
    }
  } catch (error) {
    logger.error(`[search-token] Error checking mainnet: ${error}`);
    return c.json({ error: "Error checking Solana network" }, 500);
  }
});

async function uploadImportImage(c: Context) {
  try {
    // Require authentication
    const user = c.get("user");
    if (!user) {
      return c.json({ error: "Authentication required" }, 401);
    }

    const { imageBase64 } = await c.req.json();
    // Removed env usage
    // const env = process.env;

    if (!imageBase64) {
      return c.json({ error: "No image data provided" }, 400);
    }

    // Extract content type and base64 data from data URL
    const imageMatch = imageBase64.match(/^data:(image\/[a-z+]+);base64,(.*)$/);
    if (!imageMatch) {
      return c.json({ error: "Invalid image data URI format" }, 400);
    }

    const contentType = imageMatch[1];
    const base64Data = imageMatch[2];
    const imageBuffer = Buffer.from(base64Data, "base64");

    // Determine file extension
    let extension = ".jpg";
    if (contentType.includes("png")) extension = ".png";
    else if (contentType.includes("gif")) extension = ".gif";
    else if (contentType.includes("svg")) extension = ".svg";
    else if (contentType.includes("webp")) extension = ".webp";

    // Generate unique filename
    const imageFilename = `${crypto.randomUUID()}${extension}`;
    // No need for imageKey construction here if using uploadWithS3
    // const imageKey = `token-images/${imageFilename}`;

    // Upload using the uploader function
    const imageUrl = await uploadWithS3(
      // Env no longer needed here
      imageBuffer,
      { filename: imageFilename, contentType, basePath: "token-images" }
    );

    return c.json({ success: true, imageUrl });
  } catch (error) {
    console.error("Error uploading import image:", error);
    return c.json({ error: "Failed to upload image" }, 500);
  }
}

// Add the upload-import-image route to the router
tokenRouter.post("/upload-import-image", uploadImportImage);

// Add this after other token routes
tokenRouter.post("/token/:mint/audio-context", async (c) => {
  try {
    const mint = c.req.param("mint");
    const user = c.get("user");

    if (!user) {
      return c.json({ error: "Authentication required" }, 401);
    }

    // Get the form data
    const formData = await c.req.formData();
    const audioFile = formData.get("audio") as File;

    if (!audioFile) {
      return c.json({ error: "No audio file provided" }, 400);
    }

    // Validate file type
    if (!audioFile.type.startsWith("audio/")) {
      return c.json(
        { error: "Invalid file type. Please upload an audio file." },
        400
      );
    }

    // Check file size (10MB limit)
    if (audioFile.size > 10 * 1024 * 1024) {
      return c.json({ error: "File size exceeds 10MB limit" }, 400);
    }

    // Read the file into a buffer
    const arrayBuffer = await audioFile.arrayBuffer();
    const buffer = Buffer.from(arrayBuffer);

    // Determine file extension from content type
    let extension = ".wav"; // Default
    if (audioFile.type.includes("mp3")) extension = ".mp3";
    else if (audioFile.type.includes("ogg")) extension = ".ogg";
    else if (audioFile.type.includes("m4a")) extension = ".m4a";

    // Create the object key
    const objectKey = `token-settings/${mint}/audio/context-${mint}${extension}`;

    // Upload to storage using existing function
    const publicUrl = await uploadToStorage(buffer, {
      contentType: audioFile.type,
      key: objectKey,
    });

    return c.json({
      success: true,
      url: publicUrl,
    });
  } catch (error) {
    logger.error("Error uploading audio context:", error);
    return c.json({ error: "Failed to upload audio context" }, 500);
  }
});


/**
   * Fetches and prioritizes specific tokens at the beginning of the result set
   * @param db Database instance
   * @param serializableResults Current serialized token results
   * @param priorityTokenAddresses Array of token mint addresses to prioritize
   * @param limit Maximum number of tokens to return
   * @returns Modified token results with priority tokens at the beginning
   */
async function prioritizeFeaturedTokens(
  serializableResults: Token[],
  priorityTokenAddresses: string[],
  limit: number
): Promise<Token[]> {
  try {
    const db = getDB();
    // Check if priority tokens exist in results
    const priorityTokensInResults = serializableResults.filter(token => 
      priorityTokenAddresses.includes(token.mint)
    );
    
    // Get missing priority tokens (if any)
    const missingTokenAddresses = priorityTokenAddresses.filter(addr => 
      !priorityTokensInResults.some(token => token.mint === addr)
    );
    
    // If we have missing priority tokens, fetch them
    let missingTokens: Token[] = [];
    if (missingTokenAddresses.length > 0) {
      try {
        const priorityTokensQuery = db.select().from(tokens)
          .where(inArray(tokens.mint, missingTokenAddresses));
        
        const fetchedTokens = await priorityTokensQuery.execute();
        
        // Convert BigInts in fetched tokens
        missingTokens = fetchedTokens.map(token => {
          const serializableToken: Record<string, any> = {};
          for (const [key, value] of Object.entries(token)) {
            if (typeof value === "bigint") {
              serializableToken[key] = (value as any).toString();
            } else {
              serializableToken[key] = value;
            }
          }
          return serializableToken as Token;
        });
        
        logger.log(`[Featured Sort] Fetched ${missingTokens.length} additional priority tokens`);
      } catch (error) {
        logger.error("[Featured Sort] Error fetching priority tokens:", error);
        // Don't throw error, just continue with what we have
      }
    }
    
    // Remove any priority tokens from the main result to avoid duplicates
    const otherTokens = serializableResults.filter(token => 
      !priorityTokenAddresses.includes(token.mint)
    );
    
    // Combine all priority tokens in the specified order, but only include tokens that exist
    const allPriorityTokens = [];
    for (const addr of priorityTokenAddresses) {
      const existingToken = priorityTokensInResults.find(t => t.mint === addr);
      if (existingToken) {
        allPriorityTokens.push(existingToken);
      } else {
        const fetchedToken = missingTokens.find(t => t.mint === addr);
        if (fetchedToken) allPriorityTokens.push(fetchedToken);
        // If token doesn't exist in DB, we just skip it - no need to add null/undefined to array
      }
    }
    
    // Combine priority tokens with other tokens, ensuring we don't exceed the limit
    const combinedResults = [...allPriorityTokens, ...otherTokens];
    const finalResults = combinedResults.slice(0, limit); // Keep within limit
    
    logger.log(`[Featured Sort] Prioritized ${allPriorityTokens.length} tokens at the beginning`);
    
    return finalResults;
  } catch (error) {
    // If anything fails, return the original results to avoid breaking the API
    logger.error("[Featured Sort] Error in prioritization process:", error);
    return serializableResults.slice(0, limit);
  }
}

export default tokenRouter;<|MERGE_RESOLUTION|>--- conflicted
+++ resolved
@@ -30,11 +30,9 @@
 } from "../util";
 import { getWebSocketClient } from "../websocket-client";
 import { uploadToStorage } from "./files";
-<<<<<<< HEAD
 import { token } from "@coral-xyz/anchor/dist/cjs/utils";
-=======
+
 import { inArray } from "drizzle-orm";
->>>>>>> d212599a
 
 // --- Validation Function ---
 async function validateQueryResults(
