import {
  GetObjectCommand,
  ListObjectsV2Command,
  PutObjectCommand,
} from "@aws-sdk/client-s3"; // S3 Import
import { AccountInfo, Connection, PublicKey } from "@solana/web3.js";
import { and, count, eq, getTableColumns, or, sql, SQL } from "drizzle-orm";
import { PgSelect } from "drizzle-orm/pg-core";
import { Context, Hono } from "hono";
import { Buffer } from "node:buffer"; // Buffer import
import { getDB, Token, tokens, users } from "../db";
import { ExternalToken } from "../externalToken";
import { generateAdditionalTokenImages } from "../generation";
import { getSOLPrice } from "../mcap";
import { generateOgImage } from "../ogImageGenerator"; // <<< Trying path relative to src
import { getGlobalRedisCache } from "../redis";
import { getS3Client } from "../s3Client"; // Import shared S3 client function
import {
  processTokenUpdateEvent,
  updateHoldersCache,
} from "../tokenSupplyHelpers";
import { uploadWithS3 } from "../uploader"; // Import the S3 uploader
import {
  applyFeaturedSort,
  calculateFeaturedScore,
  getDevnetRpcUrl,
  getFeaturedMaxValues,
  getMainnetRpcUrl,
  logger,
} from "../util";
import { getWebSocketClient } from "../websocket-client";
import { uploadToStorage } from "./files";
import { token } from "@coral-xyz/anchor/dist/cjs/utils";

import { inArray } from "drizzle-orm";

// --- Validation Function ---
async function validateQueryResults(
  params: { hideImported?: number; status?: string },
  results: Token[] | null | undefined,
  sqlStrings?: { mainQuerySql?: string } // Optional parameter for SQL string
): Promise<void> {
  const { hideImported, status } = params;
  const mainSql = sqlStrings?.mainQuerySql || "N/A";

  if (!results || results.length === 0) {
    /* ... */ return;
  }
  logger.log(`[Validation] Validating ${results.length} results...`);

  if (hideImported === 1) {
    const importedTokensFound = results.filter((token) => token.imported === 1);
    if (importedTokensFound.length > 0) {
      const mints = importedTokensFound.map((t) => t.mint).join(", ");
      const errorMsg = `Integrity check failed: Filter hideImported=1 active, but found imported=1. Mints: ${mints}. SQL: ${mainSql}`;
      logger.error(`[CRITICAL] ${errorMsg}`);
      throw new Error(errorMsg);
    } else {
      logger.log(`[Validation] Passed: hideImported=1 check.`);
    }
  }
  if (status === "active") {
    const nonActiveTokensFound = results.filter(
      (token) => token.status !== "active"
    );
    if (nonActiveTokensFound.length > 0) {
      const details = nonActiveTokensFound
        .map((t) => `${t.mint}(${t.status})`)
        .join(", ");
      const errorMsg = `Integrity check failed: Filter status='active' active, but found others. Mints/Statuses: ${details}. SQL: ${mainSql}`;
      logger.error(`[CRITICAL] ${errorMsg}`);
      throw new Error(errorMsg);
    } else {
      logger.log(`[Validation] Passed: status='active' check.`);
    }
  }
  if (status === "locked") {
    const nonLockedTokensFound = results.filter(
      (token) => token.status !== "locked"
    );
    if (nonLockedTokensFound.length > 0) {
      const details = nonLockedTokensFound
        .map((t) => `${t.mint}(${t.status})`)
        .join(", ");
      const errorMsg = `Integrity check failed: Filter status='locked' active, but found others. Mints/Statuses: ${details}. SQL: ${mainSql}`;
      logger.error(`[CRITICAL] ${errorMsg}`);
      throw new Error(errorMsg);
    } else {
      logger.log(`[Validation] Passed: status='locked' check.`);
    }
  }
  logger.log(`[Validation] All checks passed.`);
}

// --- Build Base Query (Filters) ---
// Adjust DB type if needed
function buildTokensBaseQuery(
  db: any,
  params: {
    hideImported?: number;
    status?: string;
    creator?: string;
    search?: string;
    sortBy?: string;
    maxVolume?: number;
    maxHolders?: number;
  }
): PgSelect {
  const {
    hideImported,
    status,
    creator,
    search,
    sortBy,
    maxVolume,
    maxHolders,
  } = params;
  // Select specific columns needed eventually (adjust as needed)
  // Selecting all initially, will be refined before sorting
  let query = db.select().from(tokens).$dynamic();
  const conditions: (SQL | undefined)[] = [];

  if (hideImported === 1) {
    conditions.push(sql`${tokens.imported} = 0`);
    logger.log(`[Query Build] Adding condition: imported = 0`);
  }
  let specificStatusApplied = false;
  if (status === "active") {
    conditions.push(sql`${tokens.status} = 'active'`);
    logger.log(`[Query Build] Adding condition: status = 'active'`);
    specificStatusApplied = true;
  } else if (status === "locked") {
    conditions.push(sql`${tokens.status} = 'locked'`);
    logger.log(`[Query Build] Adding condition: status = 'locked'`);
    specificStatusApplied = true;
  }
  if (!specificStatusApplied) {
    conditions.push(sql`${tokens.status} != 'pending'`);
    logger.log(`[Query Build] Adding condition: status != 'pending'`);
  }
  conditions.push(sql`(${tokens.hidden} != 1 OR ${tokens.hidden} IS NULL)`);
  logger.log(`[Query Build] Adding condition: hidden != 1 OR hidden IS NULL`);
  if (creator) {
    conditions.push(eq(tokens.creator, creator));
    logger.log(`[Query Build] Adding condition: creator = ${creator}`);
  }
  if (search) {
    conditions.push(
      or(
        sql`${tokens.name} ILIKE ${"%" + search + "%"}`, // Use standard SQL LIKE
        sql`${tokens.ticker} ILIKE ${"%" + search + "%"}`, // Use standard SQL LIKE
        sql`${tokens.mint} ILIKE ${"%" + search + "%"}` // Use standard SQL LIKE
      )
    );
    logger.log(`[Query Build] Adding condition: search LIKE ${search}`);
  }

  if (conditions.length > 0) {
    query = query.where(and(...conditions.filter((c): c is SQL => !!c)));
  }
  return query;
}

// --- Build Count Query (Filters Only) ---
// Adjust DB type if needed
function buildTokensCountBaseQuery(
  db: any,
  params: {
    hideImported?: number;
    status?: string;
    creator?: string;
    search?: string;
  }
): PgSelect {
  let query = db.select({ count: count() }).from(tokens).$dynamic();
  const { hideImported, status, creator, search } = params;
  const conditions: (SQL | undefined)[] = [];

  if (hideImported === 1) {
    conditions.push(sql`${tokens.imported} = 0`);
  }
  let specificStatusApplied = false;
  if (status === "active") {
    conditions.push(sql`${tokens.status} = 'active'`);
    specificStatusApplied = true;
  } else if (status === "locked") {
    conditions.push(sql`${tokens.status} = 'locked'`);
    specificStatusApplied = true;
  }
  if (!specificStatusApplied) {
    conditions.push(sql`${tokens.status} != 'pending'`);
  }
  conditions.push(sql`(${tokens.hidden} != 1 OR ${tokens.hidden} IS NULL)`);
  if (creator) {
    conditions.push(eq(tokens.creator, creator));
  }
  if (search) {
    conditions.push(
      or(
        sql`${tokens.name} ILIKE ${"%" + search + "%"}`, // Use standard SQL LIKE
        sql`${tokens.ticker} ILIKE ${"%" + search + "%"}`, // Use standard SQL LIKE
        sql`${tokens.mint} ILIKE ${"%" + search + "%"}` // Use standard SQL LIKE
      )
    );
    logger.log(`[Count Build] Adding condition: search LIKE ${search}`);
  }

  if (conditions.length > 0) {
    query = query.where(and(...conditions.filter((c): c is SQL => !!c)));
  }
  return query;
}

// Define the router (Env removed from Bindings)
const tokenRouter = new Hono<{ Bindings: {} }>();

// --- OG Image Endpoint ---
tokenRouter.get("/og-image/:mint{.*png?}", async (c) => {
  // Match .png optionally
  const mint = c.req.param("mint").replace(/\.png$/, ""); // Remove .png suffix
  // Get query params
  const queryParams = c.req.query();
  const forceRefresh = queryParams.refresh === "true";

  logger.log(
    `[GET /og-image/:mint] Request for mint: ${mint}, Refresh: ${forceRefresh}`
  );

  if (!mint || mint.length < 32 || mint.length > 44) {
    return c.text("Invalid mint address", 400);
  }

  const redisCache = await getGlobalRedisCache();
  const s3Key = `og-images/${mint}.png`;
  const redisUrlKey = `og:image:url:${mint}`;
  const cacheTTL = 14400; // 4 hours in seconds

  try {
    // 1. Check Redis for cached S3 URL (Skip if forceRefresh is true)
    if (!forceRefresh && redisCache) {
      const cachedUrl = await redisCache.get(redisUrlKey);
      if (cachedUrl) {
        logger.log(
          `[OG Image] Cache hit for ${mint}, redirecting to ${cachedUrl}`
        );
        // Use 302 Found for temporary redirect
        return c.redirect(cachedUrl, 302);
      }
      logger.log(`[OG Image] URL cache miss for ${mint}`);
    } else if (forceRefresh) {
      logger.log(
        `[OG Image] Refresh requested, skipping cache check for ${mint}`
      );
    }

    // 2. Cache Miss or Refresh Requested -> Generate Image
    logger.log(`[OG Image] Generating image for ${mint}...`);
    let imageBuffer: Buffer;
    try {
      imageBuffer = await generateOgImage(mint);
    } catch (genError: any) {
      logger.error(
        `[OG Image] Failed to generate image for ${mint}:`,
        genError
      );
      // Redirect to a default OG image if generation fails
      // Consider hosting a static default image
      const defaultOgImage = `/default-og-image.png`;
      logger.warn(
        `[OG Image] Redirecting to default OG image: ${defaultOgImage}`
      );
      // You might want to return a 404 or 500 instead, depending on desired behavior
      return c.redirect(defaultOgImage, 302);
      // Alternative: return c.text('Failed to generate image', 500);
    }

    // 3. Upload generated image to S3/R2
    logger.log(`[OG Image] Uploading generated image to S3 key: ${s3Key}`);
    const { publicBaseUrl } = await getS3Client(); // Get base URL for construction
    let publicUrl = "";
    try {
      // Use the updated uploadWithS3 function with cache control
      publicUrl = await uploadWithS3(imageBuffer, {
        filename: `${mint}.png`, // Filename part for uploader
        contentType: "image/png",
        basePath: "og-images", // Specify the correct base path
        cacheControl: `public, max-age=${cacheTTL}`, // 4-hour cache
      });

      logger.log(`[OG Image] Upload successful, public URL: ${publicUrl}`);
    } catch (uploadError) {
      logger.error(
        `[OG Image] Failed to upload image ${s3Key} to S3:`,
        uploadError
      );
      // Handle upload error (e.g., return 500 or default image)
      const defaultOgImage = `/default-og-image.png`;
      return c.redirect(defaultOgImage, 302);
      // Alternative: return c.text('Failed to store generated image', 500);
    }

    // 4. Update Redis Cache with the *new* public URL
    if (redisCache && publicUrl) {
      await redisCache.set(redisUrlKey, publicUrl, cacheTTL);
      logger.log(`[OG Image] Updated Redis URL cache for ${mint}`);
    }

    // 5. Redirect to the newly uploaded image
    logger.log(`[OG Image] Redirecting to newly generated image: ${publicUrl}`);
    return c.redirect(publicUrl, 302);
  } catch (error) {
    logger.error(`[OG Image] Unexpected error for mint ${mint}:`, error);
    // General error fallback
    const defaultOgImage = `/default-og-image.png`;
    return c.redirect(defaultOgImage, 302);
    // Alternative: return c.text('Internal Server Error', 500);
  }
});

// --- Endpoint to serve images from storage (S3 API) ---
tokenRouter.get("/image/:filename", async (c) => {
  const filename = c.req.param("filename");
  logger.log(`[/image/:filename] Request received for filename: ${filename}`);
  try {
    if (!filename) {
      logger.warn("[/image/:filename] Filename parameter is missing");
      return c.json({ error: "Filename parameter is required" }, 400);
    }

    // Use the shared S3 client getter
    const { client: s3Client, bucketName } = await getS3Client();

    // Determine potential object key (might be generation or token image)
    const generationMatch = filename.match(
      /^generation-([A-Za-z0-9]{32,44})-([1-9][0-9]*)\.jpg$/
    );

    let imageKey;
    if (generationMatch) {
      const [_, mint, number] = generationMatch;
      imageKey = `generations/${mint}/gen-${number}.jpg`;
    } else {
      imageKey = `token-images/${filename}`;
    }

    try {
      logger.log(
        `[/image/:filename] Attempting to get object from S3 key: ${imageKey}`
      );
      const getCmd = new GetObjectCommand({
        Bucket: bucketName,
        Key: imageKey,
      });
      const objectResponse = await s3Client.send(getCmd);

      logger.log(
        `[/image/:filename] Found object in S3: Size=${objectResponse.ContentLength}, Type=${objectResponse.ContentType}`
      );

      let contentType = objectResponse.ContentType || "image/jpeg";
      if (filename.endsWith(".png")) contentType = "image/png";
      else if (filename.endsWith(".gif")) contentType = "image/gif";
      else if (filename.endsWith(".svg")) contentType = "image/svg+xml";
      else if (filename.endsWith(".webp")) contentType = "image/webp";

      const data = await objectResponse.Body?.transformToByteArray();
      if (!data) {
        logger.error(
          `[/image/:filename] Image body stream is empty for ${imageKey}`
        );
        return c.json({ error: "Failed to read image content" }, 500);
      }
      const dataBuffer = Buffer.from(data);

      const corsHeaders = {
        "Access-Control-Allow-Origin": "*",
        "Access-Control-Allow-Methods": "GET, OPTIONS",
        "Access-Control-Allow-Headers": "*",
        "Access-Control-Max-Age": "86400",
      };

      logger.log(
        `[/image/:filename] Serving ${filename} with type ${contentType}`
      );
      return new Response(dataBuffer, {
        headers: {
          "Content-Type": contentType,
          "Content-Length": objectResponse.ContentLength?.toString() ?? "0",
          "Cache-Control": "public, max-age=31536000",
          ...corsHeaders,
        },
      });
    } catch (error: any) {
      if (error.name === "NoSuchKey") {
        logger.warn(
          `[/image/:filename] Image not found in S3 for key: ${imageKey}`
        );
        // DEBUG: List files in the directory
        try {
          const prefix = imageKey.substring(0, imageKey.lastIndexOf("/") + 1);
          const listCmd = new ListObjectsV2Command({
            Bucket: bucketName,
            Prefix: prefix,
            MaxKeys: 10,
          });
          const listResponse = await s3Client.send(listCmd);
          const keys =
            listResponse.Contents?.map((o: any) => o.Key ?? "unknown-key") ??
            [];
          logger.log(
            `[/image/:filename] Files in ${prefix} directory: ${keys.join(", ")}`
          );
        } catch (listError) {
          logger.error(
            `[/image/:filename] Error listing files in directory: ${listError}`
          );
        }
        return c.json({ error: "Image not found" }, 404);
      } else {
        logger.error(
          `[/image/:filename] Error fetching image ${imageKey} from S3:`,
          error
        );
        throw error;
      }
    }
  } catch (error) {
    logger.error(`[/image/:filename] Error serving image ${filename}:`, error);
    return c.json({ error: "Failed to serve image" }, 500);
  }
});

// --- Endpoint to serve metadata JSON from storage (S3 API) ---
tokenRouter.get("/metadata/:filename", async (c) => {
  const filename = c.req.param("filename");
  const isTemp = c.req.query("temp") === "true";

  logger.log(
    `[/metadata/:filename] Request received for filename: ${filename}, temp=${isTemp}`
  );

  try {
    if (!filename || !filename.endsWith(".json")) {
      logger.error("[/metadata/:filename] Invalid filename format:", filename);
      return c.json({ error: "Filename parameter must end with .json" }, 400);
    }

    // Use the shared S3 client getter
    const { client: s3Client, bucketName } = await getS3Client();

    const primaryKey = isTemp
      ? `token-metadata-temp/${filename}`
      : `token-metadata/${filename}`;
    const fallbackKey = isTemp
      ? `token-metadata/${filename}`
      : `token-metadata-temp/${filename}`;
    let objectResponse;
    let objectKey = primaryKey;

    try {
      logger.log(
        `[/metadata/:filename] Checking primary location: ${primaryKey}`
      );
      const getPrimaryCmd = new GetObjectCommand({
        Bucket: bucketName,
        Key: primaryKey,
      });
      objectResponse = await s3Client.send(getPrimaryCmd);
    } catch (error: any) {
      if (error.name === "NoSuchKey") {
        logger.log(
          `[/metadata/:filename] Not found in primary location, checking fallback: ${fallbackKey}`
        );
        objectKey = fallbackKey;
        try {
          const getFallbackCmd = new GetObjectCommand({
            Bucket: bucketName,
            Key: fallbackKey,
          });
          objectResponse = await s3Client.send(getFallbackCmd);
        } catch (fallbackError: any) {
          if (fallbackError.name === "NoSuchKey") {
            logger.error(
              `[/metadata/:filename] Metadata not found in either location for ${filename}`
            );
            return c.json({ error: "Metadata not found" }, 404);
          } else {
            logger.error(
              `[/metadata/:filename] Error fetching fallback metadata ${fallbackKey}:`,
              fallbackError
            );
            throw fallbackError;
          }
        }
      } else {
        logger.error(
          `[/metadata/:filename] Error fetching primary metadata ${primaryKey}:`,
          error
        );
        throw error;
      }
    }

    const contentType = objectResponse.ContentType || "application/json";
    const data = await objectResponse.Body?.transformToString();
    if (data === undefined) {
      logger.error(
        `[/metadata/:filename] Metadata body stream is empty for ${objectKey}`
      );
      return c.json({ error: "Failed to read metadata content" }, 500);
    }

    logger.log(
      `[/metadata/:filename] Found metadata: Key=${objectKey}, Size=${objectResponse.ContentLength}, Type=${contentType}`
    );

    const corsHeaders = {
      "Access-Control-Allow-Origin": "*",
      "Access-Control-Allow-Methods": "GET, OPTIONS",
      "Access-Control-Allow-Headers": "Content-Type",
      "Content-Type": contentType,
      "Cache-Control": isTemp ? "max-age=3600" : "max-age=86400",
    };

    logger.log(`[/metadata/:filename] Serving metadata: ${filename}`);
    return new Response(data, { headers: corsHeaders });
  } catch (error) {
    logger.error(
      `[/metadata/:filename] Error serving metadata ${filename}:`,
      error
    );
    return c.json({ error: "Failed to serve metadata JSON" }, 500);
  }
});

export async function processSwapEvent(
  swap: any,
  shouldEmitGlobal: boolean = true
): Promise<void> {
  try {
    // Get WebSocket client
    const wsClient = getWebSocketClient();

    // Get DB connection to fetch token data and calculate featuredScore
    const db = getDB();

    // Get the token data for this swap
    const tokenData = await db
      .select()
      .from(tokens)
      .where(eq(tokens.mint, swap.tokenMint))
      .limit(1);

    // Prepare swap data for emission
    const enrichedSwap = { ...swap };

    // Add featuredScore if we have token data
    if (tokenData && tokenData.length > 0) {
      // Get max values for normalization
      const { maxVolume, maxHolders } = await getFeaturedMaxValues(db);

      // Calculate featured score
      const featuredScore = calculateFeaturedScore(
        tokenData[0],
        maxVolume,
        maxHolders
      );

      // Add token data with featuredScore to the swap
      enrichedSwap.tokenData = {
        ...tokenData[0],
        featuredScore,
      };
    }

    // Emit to token-specific room
    await wsClient.emit(`token-${swap.tokenMint}`, "newSwap", enrichedSwap);

    // Only log in debug mode or for significant events
    // Check for process is not ideal in Cloudflare Workers, use env var instead
    const debugWs = process.env.DEBUG_WEBSOCKET === "true";
    if (debugWs) {
      logger.log(`Emitted swap event for token ${swap.tokenMint}`);
    }

    // Optionally emit to global room for activity feed
    if (shouldEmitGlobal) {
      await wsClient.emit(`token-${swap.tokenMint}`, "newSwap", enrichedSwap);

      if (debugWs) {
        logger.log("Emitted swap event to global feed");
      }
    }

    return;
  } catch (error) {
    logger.error("Error processing swap event:", error);
    throw error;
  }
}

// Helper function to process token info after finding it on a network
async function processTokenInfo(
  mintPublicKey: PublicKey,
  tokenInfo: AccountInfo<Buffer>,
  connection: Connection,
  requestor: string
) {
  // Check program ID to verify this is an SPL token
  const TOKEN_PROGRAM_ID = new PublicKey(
    "TokenkegQfeZyiNwAJbNbGKPFXCWuBvf9Ss623VQ5DA"
  );
  const TOKEN_2022_PROGRAM_ID = new PublicKey(
    "TokenzQdBNbLqP5VEhdkAS6EPFLC1PHnBqCXEpPxuEb"
  );

  const isSplToken = tokenInfo.owner.equals(TOKEN_PROGRAM_ID);
  const isSPL2022 = tokenInfo.owner.equals(TOKEN_2022_PROGRAM_ID);

  if (!isSplToken && !isSPL2022) {
    throw new Error(
      "Not a valid SPL token. Owner: " + tokenInfo.owner.toString()
    );
  }

  logger.log(`[search-token] Token owner: ${tokenInfo.owner.toString()}`);
  logger.log(`[search-token] Token is SPL-2022: ${isSPL2022}`);

  // Get mint info - decimals and authorities
  const mintInfo = await connection.getParsedAccountInfo(mintPublicKey);
  logger.log(
    `[search-token] Mint info: ${JSON.stringify(mintInfo.value?.data)}`
  );

  // Extract basic token info
  const parsedData = (mintInfo.value?.data as any)?.parsed;
  const decimals = parsedData?.info?.decimals || 9;
  const mintAuthority = parsedData?.info?.mintAuthority || null;

  logger.log(`[search-token] Decimals: ${decimals}`);
  logger.log(`[search-token] Mint authority: ${mintAuthority}`);

  // Initialize variables for token data
  let tokenName = "";
  let tokenSymbol = "";
  let uri = "";
  let imageUrl = "";
  let description = "";
  let updateAuthority: string | null = null;
  let foundMetadata = false;

  // For SPL-2022 tokens, check for token metadata extension first
  if (isSPL2022 && parsedData?.info?.extensions) {
    logger.log(`[search-token] Checking SPL-2022 extensions for metadata`);

    // Find the tokenMetadata extension if it exists
    const metadataExt = parsedData.info.extensions.find(
      (ext: any) => ext.extension === "tokenMetadata"
    );

    if (metadataExt && metadataExt.state) {
      logger.log(
        `[search-token] Found tokenMetadata extension: ${JSON.stringify(metadataExt.state)}`
      );

      // Extract metadata directly from the extension
      tokenName = metadataExt.state.name || "";
      tokenSymbol = metadataExt.state.symbol || "";
      uri = metadataExt.state.uri || "";
      updateAuthority = metadataExt.state.updateAuthority || null;

      logger.log(
        `[search-token] SPL-2022 metadata - Name: ${tokenName}, Symbol: ${tokenSymbol}`
      );
      logger.log(`[search-token] SPL-2022 metadata - URI: ${uri}`);
      logger.log(
        `[search-token] SPL-2022 metadata - Update Authority: ${updateAuthority}`
      );

      foundMetadata = true;

      // Now fetch additional metadata from the URI if available
      if (uri) {
        logger.log(`[search-token] Fetching metadata from URI: ${uri}`);
        // Use fetch with timeout/error handling
        try {
          const uriResponse = await fetch(uri); // Add timeout here if needed

          if (uriResponse.ok) {
            const uriText = await uriResponse.text();
            logger.log(`[search-token] URI response: ${uriText}`);

            try {
              const uriData = JSON.parse(uriText);
              logger.log(
                `[search-token] Parsed URI data: ${JSON.stringify(uriData)}`
              );

              // Extract image and description if available
              if (uriData.image) {
                imageUrl = uriData.image;
                logger.log(
                  `[search-token] Found image URL in URI: ${imageUrl}`
                );
              }

              if (uriData.description) {
                description = uriData.description;
                logger.log(
                  `[search-token] Found description in URI: ${description}`
                );
              }
            } catch (parseError) {
              logger.error(
                `[search-token] Error parsing URI JSON: ${parseError}`
              );
            }
          } else {
            logger.error(
              `[search-token] Failed to fetch URI: ${uriResponse.status} ${uriResponse.statusText}`
            );
          }
        } catch (fetchError) {
          logger.error(`[search-token] Error fetching URI: ${fetchError}`);
        }
      }
    } else {
      logger.log(
        `[search-token] No tokenMetadata extension found in SPL-2022 token`
      );
    }
  }

  // Only try to get Metaplex metadata if we didn't find it in SPL-2022 extensions
  if (!foundMetadata) {
    // Get metadata PDA
    const METADATA_PROGRAM_ID = new PublicKey(
      "metaqbxxUerdq28cj1RbAWkYQm3ybzjb6a8bt518x1s"
    );
    const [metadataAddress] = PublicKey.findProgramAddressSync(
      [
        Buffer.from("metadata"),
        METADATA_PROGRAM_ID.toBuffer(),
        mintPublicKey.toBuffer(),
      ],
      METADATA_PROGRAM_ID
    );

    logger.log(
      `[search-token] Metadata address: ${metadataAddress.toString()}`
    );

    // Get metadata account data - direct read from chain with no fallbacks
    const metadataAccount = await connection.getAccountInfo(metadataAddress);
    if (!metadataAccount || metadataAccount.data.length === 0) {
      // For SPL-2022 tokens, we already checked extensions so this is just a warning
      // For regular SPL tokens, this is an error
      if (isSPL2022) {
        logger.warn(
          `[search-token] No Metaplex metadata found for SPL-2022 token: ${mintPublicKey.toString()}`
        );
      } else {
        logger.error(
          `[search-token] No metadata found for token: ${mintPublicKey.toString()}`
        );
        throw new Error(
          `No metadata found for token: ${mintPublicKey.toString()}`
        );
      }
    } else {
      // We found Metaplex metadata
      logger.log(
        `[search-token] Metadata account found, data length: ${metadataAccount.data.length} bytes`
      );
      logger.log(
        `[search-token] Raw metadata (hex): ${Buffer.from(metadataAccount.data).toString("hex")}`
      );

      // Direct metadata extraction
      updateAuthority = new PublicKey(
        metadataAccount.data.slice(1, 33)
      ).toString();
      logger.log(`[search-token] Update authority: ${updateAuthority}`);

      // Calculate offsets for variable-length fields
      let offset = 1 + 32 + 32; // Skip version byte + update authority + mint

      // Extract name length and value
      const nameLength = metadataAccount.data[offset];
      offset += 1;
      const nameData = metadataAccount.data.slice(offset, offset + nameLength);
      tokenName = nameData.toString("utf8").replace(/\0/g, "").trim();
      logger.log(
        `[search-token] Token name: ${tokenName} (${nameLength} bytes)`
      );
      offset += nameLength;

      // Extract symbol - needs to account for padding between fields
      offset += 3; // Skip padding bytes before length
      const symbolLength = metadataAccount.data[offset];
      offset += 1;
      const symbolData = metadataAccount.data.slice(
        offset,
        offset + symbolLength
      );
      tokenSymbol = symbolData.toString("utf8").replace(/\0/g, "").trim();
      logger.log(
        `[search-token] Token symbol: ${tokenSymbol} (${symbolLength} bytes)`
      );
      offset += symbolLength;

      // Extract URI
      offset += 3; // Skip padding bytes before length
      const uriLength = metadataAccount.data[offset];
      offset += 1;
      const uriData = metadataAccount.data.slice(offset, offset + uriLength);
      uri = uriData.toString("utf8").replace(/\0/g, "").trim();
      logger.log(`[search-token] Metadata URI: ${uri} (${uriLength} bytes)`);

      foundMetadata = true;

      // Now fetch additional metadata from the URI if available
      if (uri) {
        logger.log(`[search-token] Fetching metadata from URI: ${uri}`);
        try {
          const uriResponse = await fetch(uri); // Add timeout here if needed

          if (uriResponse.ok) {
            const uriText = await uriResponse.text();
            logger.log(`[search-token] URI response: ${uriText}`);

            try {
              const uriData = JSON.parse(uriText);
              logger.log(
                `[search-token] Parsed URI data: ${JSON.stringify(uriData)}`
              );

              // Extract image and description if available
              if (uriData.image) {
                imageUrl = uriData.image;
                logger.log(
                  `[search-token] Found image URL in URI: ${imageUrl}`
                );
              }

              if (uriData.description) {
                description = uriData.description;
                logger.log(
                  `[search-token] Found description in URI: ${description}`
                );
              }
            } catch (parseError) {
              logger.error(
                `[search-token] Error parsing URI JSON: ${parseError}`
              );
            }
          } else {
            logger.error(
              `[search-token] Failed to fetch URI: ${uriResponse.status} ${uriResponse.statusText}`
            );
          }
        } catch (fetchError) {
          logger.error(`[search-token] Error fetching URI: ${fetchError}`);
        }
      }
    }
  }

  // If we still didn't find metadata from either source, throw error
  if (!foundMetadata && !isSPL2022) {
    throw new Error(`No metadata found for token: ${mintPublicKey.toString()}`);
  }

  // For SPL-2022 tokens, we still consider them valid even without metadata
  // since they might not use the tokenMetadata extension

  // Check if we're in development mode
  const isLocalDev = process.env.LOCAL_DEV === "true";

  // Determine if requestor is the creator/authority
  // In development mode, always allow any token to be imported
  const isCreator = isLocalDev
    ? true
    : updateAuthority === requestor || mintAuthority === requestor;

  logger.log(`[search-token] Is local development mode? ${isLocalDev}`);
  logger.log(`[search-token] LOCAL_DEV value: ${process.env.LOCAL_DEV}`);
  logger.log(`[search-token] Is requestor the creator? ${isCreator}`);
  logger.log(`[search-token] Request wallet: ${requestor}`);
  logger.log(`[search-token] Update authority: ${updateAuthority}`);
  logger.log(`[search-token] Mint authority: ${mintAuthority}`);

  // Debug log for final creator check result
  if (isLocalDev) {
    logger.log(
      `[search-token] Bypassing creator check in development mode. Anyone can import this token.`
    );
  } else if (isCreator) {
    logger.log(
      `[search-token] Creator check passed - requestor is the token creator.`
    );
  } else {
    logger.log(
      `[search-token] Creator check failed - requestor is not the token creator.`
    );
  }

  // If we don't have names yet (possible for SPL-2022 without tokenMetadata), use defaults
  if (!tokenName) {
    tokenName = `Token ${mintPublicKey.toString().slice(0, 8)}`;
  }
  if (!tokenSymbol) {
    tokenSymbol = mintPublicKey.toString().slice(0, 4).toUpperCase();
  }

  // Return the token data
  const tokenData = {
    name: tokenName,
    symbol: tokenSymbol,
    description: description || `Token ${tokenName} (${tokenSymbol})`,
    mint: mintPublicKey.toString(),
    updateAuthority: updateAuthority,
    mintAuthority: mintAuthority || null,
    creator: updateAuthority || mintAuthority || null,
    isCreator: isCreator,
    metadataUri: uri,
    image: imageUrl,
    tokenType: isSPL2022 ? "spl-2022" : "spl-token", // Existing field
    isToken2022: isSPL2022, // Add the boolean flag directly
    decimals: decimals,
    needsWalletSwitch: !isCreator,
  };

  logger.log(`[search-token] Final token data: ${JSON.stringify(tokenData)}`);

  return tokenData;
}

// Helper to check token balance directly on blockchain
async function checkBlockchainTokenBalance(
  c: any, // Use 'any' type for context or define a specific type
  mint: string,
  address: string,
  checkMultipleNetworks = false
): Promise<Response> {
  // Return type should be Response for Hono
  // Initialize return data
  let balance = 0;
  let foundNetwork = ""; // Renamed to avoid confusion with loop variable
  // Get explicit mainnet and devnet URLs
  const mainnetUrl = getMainnetRpcUrl();
  const devnetUrl = getDevnetRpcUrl();

  // Log detailed connection info and environment settings
  logger.log(`IMPORTANT DEBUG INFO FOR TOKEN BALANCE CHECK:`);
  logger.log(`Address: ${address}`);
  logger.log(`Mint: ${mint}`);
  logger.log(`CheckMultipleNetworks: ${checkMultipleNetworks}`);
  logger.log(`LOCAL_DEV setting: ${process.env.LOCAL_DEV}`);
  logger.log(`ENV.NETWORK setting: ${process.env.NETWORK || "not set"}`);
  logger.log(`Mainnet URL: ${mainnetUrl}`);
  logger.log(`Devnet URL: ${devnetUrl}`);

  // Determine which networks to check - ONLY mainnet and devnet if in local mode
  const networksToCheck = checkMultipleNetworks
    ? [
        { name: "mainnet", url: mainnetUrl },
        { name: "devnet", url: devnetUrl },
      ]
    : [
        {
          name: process.env.NETWORK || "devnet",
          url: process.env.NETWORK === "mainnet" ? mainnetUrl : devnetUrl,
        },
      ];

  logger.log(
    `Will check these networks: ${networksToCheck.map((n) => `${n.name} (${n.url})`).join(", ")}`
  );

  // Try each network until we find a balance
  for (const network of networksToCheck) {
    try {
      logger.log(
        `Checking ${network.name} (${network.url}) for token balance...`
      );
      const connection = new Connection(network.url, "confirmed");

      // Convert string addresses to PublicKey objects
      const mintPublicKey = new PublicKey(mint);
      const userPublicKey = new PublicKey(address);

      logger.log(
        `Getting token accounts for ${address} for mint ${mint} on ${network.name}`
      );

      // Fetch token accounts with a simple RPC call
      const response = await connection.getTokenAccountsByOwner(
        userPublicKey,
        { mint: mintPublicKey },
        { commitment: "confirmed" }
      );

      // Log the number of accounts found
      logger.log(
        `Found ${response.value.length} token accounts on ${network.name}`
      );

      // If we have accounts, calculate total balance
      if (response && response.value && response.value.length > 0) {
        let networkBalance = 0;

        // Log each account
        for (let i = 0; i < response.value.length; i++) {
          const { pubkey } = response.value[i];
          logger.log(`Account ${i + 1}: ${pubkey.toString()}`);
        }

        // Get token balances from all accounts
        for (const { pubkey } of response.value) {
          try {
            const accountInfo = await connection.getTokenAccountBalance(pubkey);
            if (accountInfo.value) {
              const amount = accountInfo.value.amount;
              const decimals = accountInfo.value.decimals;
              const tokenAmount = Number(amount) / Math.pow(10, decimals);
              networkBalance += tokenAmount;
              logger.log(
                `Account ${pubkey.toString()} has ${tokenAmount} tokens`
              );
            }
          } catch (balanceError) {
            logger.error(
              `Error getting token account balance: ${balanceError}`
            );
            // Continue with other accounts
          }
        }

        // If we found tokens on this network, use this balance
        if (networkBalance > 0) {
          balance = networkBalance;
          foundNetwork = network.name;
          logger.log(
            `SUCCESS: Found balance of ${balance} tokens on ${foundNetwork}`
          );
          break; // Stop checking other networks once we find a balance
        } else {
          logger.log(
            `No balance found on ${network.name} despite finding accounts`
          );
        }
      } else {
        logger.log(`No token accounts found on ${network.name}`);
      }
    } catch (netError) {
      logger.error(
        `Error checking ${network.name} for token balance: ${netError}`
      );
      // Continue to next network
    }
  }

  // Return the balance information
  logger.log(
    `Final result: Balance=${balance}, Network=${foundNetwork || "none"}`
  );
  return c.json({
    balance,
    percentage: 0, // We don't know the percentage when checking directly
    isCreator: false, // We don't know if creator when checking directly
    mint,
    address,
    network: foundNetwork || process.env.NETWORK || "unknown",
    onChain: true,
  });
}

// --- END VALIDATION FUNCTION ---

// --- Route Handler ---
tokenRouter.get("/tokens", async (c) => {
  const queryParams = c.req.query();
  const isSearching = !!queryParams.search;
  const MAX_LIMIT = 50;

  const requestedLimit =
    parseInt(queryParams?.limit ? queryParams.limit : ("0" as string)) || 50;

  const limit = isSearching ? 5 : Math.min(requestedLimit, MAX_LIMIT);

  const requestedPage =
    parseInt(queryParams?.page ? queryParams.page : ("1" as string)) || 1;

  const MAX_PAGE = 1000;

  const page = Math.min(requestedPage, MAX_PAGE);

  const skip = (page - 1) * limit;
  const status = queryParams.status as string | undefined;
  const hideImportedParam = queryParams.hideImported;
  const hideImported =
    hideImportedParam === "1" ? 1 : hideImportedParam === "0" ? 0 : undefined;
  const creator = queryParams.creator as string | undefined;
  const search = queryParams.search as string | undefined;
  const sortBy = search
    ? "marketCapUSD"
    : (queryParams.sortBy as string) || "createdAt";
  const sortOrder = (queryParams.sortOrder as string) || "desc";

  logger.log(
    `[GET /tokens] Received params: sortBy=${sortBy}, sortOrder=${sortOrder}, hideImported=${hideImported}, status=${status}, search=${search}, creator=${creator}, limit=${limit}, page=${page}`
  );

  const cacheKey = `tokens:${limit}:${page}:${search || ""}:${status || ""}:${hideImported === 1 ? "1" : hideImported === 0 ? "0" : "u"}:${creator || ""}:${sortBy}:${sortOrder}`;

  const redisCache = await getGlobalRedisCache();

  if (redisCache) {
    const cachedData = await redisCache.get(cacheKey);
    if (cachedData) {
      logger.log(`Cache hit for ${cacheKey}`);
      const parsedData = JSON.parse(cachedData);
      return c.json(parsedData);
    } else {
      logger.log(`Cache miss for ${cacheKey}`);
    }
  }

  const db = getDB();

  const { maxVolume, maxHolders } = await getFeaturedMaxValues(db);

  const filterParams = {
    hideImported,
    status,
    creator,
    search,
    sortBy,
    maxVolume,
    maxHolders,
  };
  let baseQuery = buildTokensBaseQuery(db, filterParams);
  const countQuery = buildTokensCountBaseQuery(db, filterParams);

  const validSortColumns = {
    createdAt: tokens.createdAt,
    marketCapUSD: tokens.marketCapUSD,
    volume24h: tokens.volume24h,
    holderCount: tokens.holderCount,
    curveProgress: tokens.curveProgress,
  };

  if (sortBy === "featured") {
    baseQuery = applyFeaturedSort(baseQuery, maxVolume, maxHolders, sortOrder);
    logger.log(`[Query Build] Applied sort: featured weighted`);
  } else {
    const sortColumn =
      validSortColumns[sortBy as keyof typeof validSortColumns] ||
      tokens.createdAt;
    if (sortOrder.toLowerCase() === "desc") {
      baseQuery = baseQuery.orderBy(
        sql`CASE 
                  WHEN ${sortColumn} IS NULL OR ${sortColumn}::text = 'NaN' THEN 1 
                  ELSE 0 
                END`,
        sql`${sortColumn} DESC`
      );
      logger.log(`[Query Build] Applied sort: ${sortBy} DESC`);
    } else {
      baseQuery = baseQuery.orderBy(sortColumn);
      logger.log(`[Query Build] Applied sort: ${sortBy} ASC`);
    }
  }

  baseQuery = baseQuery.limit(limit).offset(skip);
  logger.log(
    `[Query Build] Applied pagination: limit=${limit}, offset=${skip}`
  );

  let mainQuerySqlString = "N/A";
  let countQuerySqlString = "N/A";
  try {
    mainQuerySqlString = baseQuery.toSQL().sql;
    countQuerySqlString = countQuery.toSQL().sql;
    logger.log(`[SQL Build] Main Query SQL (approx): ${mainQuerySqlString}`);
    logger.log(`[SQL Build] Count Query SQL (approx): ${countQuerySqlString}`);
  } catch (sqlError) {
    logger.error("[SQL Build] Error getting SQL string:", sqlError);
  }

  let tokensResult: Token[] | undefined;
  let total = 0;

  try {
    logger.log("[Execution] Awaiting baseQuery...");
    // @ts-ignore - Drizzle's execute() type might not be perfectly inferred
    // tokensResult = await Promise.race([baseQuery.execute(), timeoutPromise]);
    tokensResult = await baseQuery.execute(); // Remove race for simplicity/debugging
    logger.log(
      `[Execution] baseQuery finished, ${tokensResult?.length} results. Awaiting countQuery...`
    );
    // @ts-ignore - Drizzle's execute() type might not be perfectly inferred
    // const countResult = await Promise.race([
    //   countQuery.execute(),
    //   countTimeoutPromise,
    // ]);
    const countResult = await countQuery.execute(); // Remove race
    total = Number(countResult[0]?.count || 0);
    logger.log(`[Execution] countQuery finished, total: ${total}`);

    // --- Pass SQL to VALIDATION CALL ---
    // Pass the generated SQL string
    await validateQueryResults({ hideImported, status }, tokensResult, {
      mainQuerySql: mainQuerySqlString,
    });
    // --- END VALIDATION CALL ---
  } catch (error) {
    logger.error("Token query failed, timed out, or failed validation:", error);
    tokensResult = []; // Ensure it's an empty array on error
    total = 0;
  }

  // --- Process and Return ---
  const totalPages = Math.ceil(total / limit);

  // Ensure BigInts are handled before caching/returning
  const serializableTokensResult =
    tokensResult?.map((token) => {
      const serializableToken: Record<string, any> = {};
      if (token) {
        // Use Object.entries for potentially better type inference
        for (const [key, value] of Object.entries(token)) {
          if (typeof value === "bigint") {
            // Explicitly cast value to any before calling toString()
            serializableToken[key] = (value as any).toString();
          } else {
            serializableToken[key] = value;
          }
        }
      }
      return serializableToken as Token; // Keep cast for now
    }) || [];

  // Apply priority token logic for featured sorting on page 1
  if (sortBy === "featured" && page === 1) {
    // Define the two token addresses to prioritize
    const priorityTokenAddresses = [
      "HeLp6NuQkmYB4pYWo2zYs22mESHXPQYzXbB8n4V98jwC", // ai16z
      "Gu3LDkn7Vx3bmCzLafYNKcDxv2mH7YN44NJZFXnypump", // degent sparten
    ];

    // Use the helper function to prioritize tokens
    const modifiedResults = await prioritizeFeaturedTokens(
      serializableTokensResult,
      priorityTokenAddresses,
      limit
    );
<<<<<<< HEAD
    
    // Replace all elements using splice
    serializableTokensResult.splice(0, serializableTokensResult.length, ...modifiedResults);
=======

    // Replace the original array contents
    serializableTokensResult.length = 0;
    serializableTokensResult.push(...modifiedResults);
>>>>>>> f027f0a1
  }

  const responseData = {
    tokens: serializableTokensResult,
    page,
    totalPages,
    total,
    hasMore: page < totalPages,
  };

  if (redisCache) {
    const keys = responseData.tokens.map((t) => `token:stats:${t.mint}`);
    const statsJsonArray = await redisCache.mget(keys);
    responseData.tokens.forEach((t, index) => {
      const statsJson = statsJsonArray[index];
      if (statsJson) Object.assign(t, JSON.parse(statsJson));
    });
  }

  if (redisCache) {
    try {
      await redisCache.set(cacheKey, JSON.stringify(responseData), 20);
      logger.log(`Cached data for ${cacheKey} with 20s TTL`);
    } catch (cacheError) {
      logger.error(`Redis cache SET error:`, cacheError);
    }
  }

  return c.json(responseData);
});

tokenRouter.get("/token/:mint/holders", async (c) => {
  try {
    const mint = c.req.param("mint");

    if (!mint || mint.length < 32 || mint.length > 44) {
      return c.json({ error: "Invalid mint address" }, 400);
    }

    // Parse pagination parameters
    const limit = parseInt(c.req.query("limit") || "50");
    const page = parseInt(c.req.query("page") || "1");
    const offset = (page - 1) * limit;

    let allHolders: any[] = [];
    const redisCache = await getGlobalRedisCache();
    const holdersListKey = `holders:${mint}`;
    try {
      const holdersString = await redisCache.get(holdersListKey);
      if (holdersString) {
        allHolders = JSON.parse(holdersString);
        logger.log(
          `Retrieved ${allHolders.length} holders from Redis key ${holdersListKey}`
        );
        const ts = await redisCache.get(`${holdersListKey}:lastUpdated`);
        if (!ts || Date.now() - new Date(ts).getTime() > 5 * 60_000) {
          // >5 min old (or never set) → refresh in background
          void updateHoldersCache(mint)
            .then((cnt) =>
              logger.log(`Async holders refresh for ${mint}, got ${cnt}`)
            )
            .catch((err) => logger.error(`Async holders refresh failed:`, err));
        }
      } else {
        logger.log(`No holders found in Redis for key ${holdersListKey}`);
        // Return empty if not found in cache (as updateHoldersCache should populate it)
        void updateHoldersCache(mint)
          .then((cnt) =>
            logger.log(`Async holders refresh for ${mint}, got ${cnt}`)
          )
          .catch((err) => logger.error(`Async holders refresh failed:`, err));
        return c.json({
          holders: [],
          page: 1,
          totalPages: 0,
          total: 0,
        });
      }
    } catch (redisError) {
      logger.error(`Failed to get holders from Redis for ${mint}:`, redisError);
      return c.json({ error: "Failed to retrieve holder data" }, 500);
    }
    // ---> END CHANGE

    const totalHolders = allHolders.length;

    if (totalHolders === 0) {
      // This case is handled above if Redis returns null/empty
      // Kept for safety, but should be unreachable if Redis logic is correct
      const responseData = {
        holders: [],
        page: 1,
        totalPages: 0,
        total: 0,
      };
      return c.json(responseData);
    }

    // Paginate results in application code
    const paginatedHolders = allHolders.slice(offset, offset + limit);
    const totalPages = Math.ceil(totalHolders / limit);

    const responseData = {
      holders: paginatedHolders,
      page: page,
      totalPages: totalPages,
      total: totalHolders,
    };

    return c.json(responseData);
  } catch (error) {
    logger.error(`Error in token holders route: ${error}`);
    return c.json(
      {
        holders: [],
        page: 1,
        totalPages: 0,
        total: 0,
        error: "Database error",
      },
      500
    );
  }
});

tokenRouter.get("/token/:mint/price", async (c) => {
  try {
    const mint = c.req.param("mint");

    // Validate mint address
    if (!mint || mint.length < 32 || mint.length > 44) {
      return c.json({ error: "Invalid mint address" }, 400);
    }

    // --- BEGIN REDIS CACHE CHECK ---
    const cacheKey = `tokenPrice:${mint}`;
    const redisCache = await getGlobalRedisCache();

    if (redisCache) {
      try {
        const cachedData = await redisCache.get(cacheKey);
        if (cachedData) {
          logger.log(`[Cache Hit] ${cacheKey}`);
          const parsedData = JSON.parse(cachedData);
          // Basic validation (check for price existence)
          if (parsedData && typeof parsedData.price !== "undefined") {
            return c.json(parsedData);
          } else {
            logger.warn(`Invalid cache data for ${cacheKey}, fetching fresh.`);
          }
        } else {
          logger.log(`[Cache Miss] ${cacheKey}`);
        }
      } catch (cacheError) {
        logger.error(`Redis cache GET error for price:`, cacheError);
      }
    }
    // --- END REDIS CACHE CHECK ---

    // Get token data from database
    const db = getDB();
    const tokenData = await db
      .select({
        // Select only necessary fields
        currentPrice: tokens.currentPrice,
        tokenPriceUSD: tokens.tokenPriceUSD,
        liquidity: tokens.liquidity,
        marketCapUSD: tokens.marketCapUSD,
        priceChange24h: tokens.priceChange24h,
        volume24h: tokens.volume24h,
      })
      .from(tokens)
      .where(eq(tokens.mint, mint))
      .limit(1);

    if (!tokenData || tokenData.length === 0) {
      // Don't cache 404s for price, as token might appear later
      return c.json({ error: "Token not found" }, 404);
    }

    const token = tokenData[0];

    // Prepare response data
    const responseData = {
      price: token.currentPrice ?? 0, // Use nullish coalescing for defaults
      priceUSD: token.tokenPriceUSD ?? 0,
      marketCap: token.liquidity ?? 0, // Assuming marketCap = liquidity here? Check definition
      marketCapUSD: token.marketCapUSD ?? 0,
      priceChange24h: token.priceChange24h ?? 0,
      volume24h: token.volume24h ?? 0,
      timestamp: Date.now(), // Add timestamp for freshness context
    };

    // --- BEGIN REDIS CACHE SET ---
    if (redisCache) {
      try {
        await redisCache.set(cacheKey, JSON.stringify(responseData), 15); // 30s TTL
        logger.log(`Cached price for ${cacheKey} with 15s TTL`);
      } catch (cacheError) {
        logger.error(`Redis cache SET error for price:`, cacheError);
      }
    }
    // --- END REDIS CACHE SET ---

    // Return actual token price data
    return c.json(responseData);
  } catch (error) {
    logger.error(`Error getting token price: ${error}`);
    return c.json(
      { error: error instanceof Error ? error.message : "Unknown error" },
      500
    );
  }
});

tokenRouter.get("/token/:mint", async (c) => {
  try {
    const mint = c.req.param("mint");

    // Validate mint address
    if (!mint || mint.length < 32 || mint.length > 44) {
      return c.json({ error: "Invalid mint address" }, 400);
    }

    // Create a cache key based on the mint address
    const cacheKey = `token:${mint}`;
    const redisCache = await getGlobalRedisCache();
    if (redisCache) {
      try {
        const cachedData = await redisCache.get(cacheKey);
        if (cachedData) {
          logger.log(`[Cache Hit] ${cacheKey}`);
          const parsedData = JSON.parse(cachedData);
          // Basic validation
          if (parsedData && parsedData.mint === mint) {
            return c.json(parsedData);
          } else {
            logger.warn(`Invalid cache data for ${cacheKey}, fetching fresh.`);
          }
        } else {
          logger.log(`[Cache Miss] ${cacheKey}`);
        }
      } catch (cacheError) {
        logger.error(`Redis cache error:`, cacheError);
        // Continue without caching if there's an error
      }
    }

    // Get token data and potentially creator profile
    const db = getDB();
    const [tokenResult, solPrice] = await Promise.all([
      db
        .select({
          // Select all fields from tokens table
          ...getTableColumns(tokens),
          // Select specific fields from users table, aliased
          creatorProfile: {
            address: users.address,
            displayName: users.display_name,
            profilePictureUrl: users.profile_picture_url,
          },
        })
        .from(tokens)
        .leftJoin(users, eq(tokens.creator, users.address)) // LEFT JOIN users on creator address
        .where(eq(tokens.mint, mint))
        .limit(1),
      getSOLPrice(), // Fetch SOL price concurrently
    ]);

    if (!tokenResult || tokenResult.length === 0) {
      // Don't cache 404s for the main token endpoint
      return c.json({ error: "Token not found", mint }, 404);
    }

    // Process the result - tokenResult[0] contains token fields and a creatorProfile object (which is null if no matching user was found)
    const token = tokenResult[0];

    // Set default values for critical fields if they're missing
    const TOKEN_DECIMALS = token.tokenDecimals || 6;
    const defaultReserveAmount = 1000000000000; // 1 trillion (default token supply)
    const defaultReserveLamport = Number(
      process.env.VIRTUAL_RESERVES || 28000000000
    ); // 2.8 SOL (default reserve / 28 in mainnet)

    // Make sure reserveAmount and reserveLamport have values
    token.reserveAmount = token.reserveAmount || defaultReserveAmount;
    token.reserveLamport = token.reserveLamport || defaultReserveLamport;

    // Update or set default values for missing fields
    if (!token.currentPrice && token.reserveAmount && token.reserveLamport) {
      token.currentPrice =
        Number(token.reserveLamport) /
        1e9 /
        (Number(token.reserveAmount) / Math.pow(10, TOKEN_DECIMALS));
    }

    // Calculate tokenPriceUSD in the same way as the old code
    // Ensure token.currentPrice is treated as SOL price per WHOLE token unit
    const tokenPriceInSol = token.currentPrice || 0; // Price is already per whole token
    token.tokenPriceUSD = tokenPriceInSol * solPrice;

    // const tokenMarketData = await calculateTokenMarketData(token, solPrice, process.env);

    // Update solPriceUSD
    token.solPriceUSD = solPrice;

    // Calculate or update marketCapUSD if we have tokenPriceUSD
    // token.marketCapUSD = token.tokenPriceUSD * (token.tokenSupplyUiAmount || 0);

    // Get virtualReserves and curveLimit from env or set defaults
    const virtualReserves = process.env.VIRTUAL_RESERVES
      ? Number(process.env.VIRTUAL_RESERVES)
      : 28000000000;
    const curveLimit = process.env.CURVE_LIMIT
      ? Number(process.env.CURVE_LIMIT)
      : 113000000000;

    // Update virtualReserves and curveLimit
    token.virtualReserves = token.virtualReserves || virtualReserves;
    token.curveLimit = token.curveLimit || curveLimit;

    // Calculate or update curveProgress using the original formula
    token.curveProgress =
      token.status === "migrated" || token.status === "locked"
        ? 100
        : ((token.reserveLamport - token.virtualReserves) /
            (token.curveLimit - token.virtualReserves)) *
          100;

    // Merge ephemeral stats from Redis
    if (redisCache) {
      const statsJson = await redisCache.get(`token:stats:${mint}`);
      if (statsJson) Object.assign(token, JSON.parse(statsJson));
    }

    // Format response with additional data
    const responseData = token;
    if (redisCache) {
      try {
        // Cache for 30 seconds (increased from 10s)
        await redisCache.set(cacheKey, JSON.stringify(responseData), 15);
        logger.log(`Cached data for ${cacheKey} with 15s TTL`);
      } catch (cacheError) {
        logger.error(`Error caching token data:`, cacheError);
      }
    }

    return c.json(responseData);
  } catch (error) {
    logger.error(`Error getting token: ${error}`);
    return c.json(
      { error: error instanceof Error ? error.message : "Unknown error" },
      500
    );
  }
});

tokenRouter.post("/create-token", async (c) => {
  try {
    // Require authentication
    const user = c.get("user");
    if (!user) {
      return c.json({ error: "Authentication required" }, 401);
    }

    const body = await c.req.json();
    console.log("****** body ******\n", body);
    const {
      tokenMint,
      mint,
      txId,
      twitter,
      telegram,
      farcaster,
      website,
      discord,
      imported,
    } = body;
    const mintAddress = tokenMint || mint;
    if (!mintAddress) {
      return c.json({ error: "Token mint address is required" }, 400);
    }

    logger.log(`Creating token record for: ${mintAddress}`);

    const db = getDB();
    // Check if token already exists
    const existingToken = await db
      .select()
      .from(tokens)
      .where(eq(tokens.mint, mintAddress))
      .limit(1);

    if (existingToken && existingToken.length > 0) {
      return c.json(
        {
          error: "Token already exists",
          token: existingToken[0],
        },
        409
      );
    }

    let mintPublicKey;
    try {
      mintPublicKey = new PublicKey(mintAddress);
    } catch (e) {
      logger.error(`Invalid mint address format: ${mintAddress}`, e);
      return c.json({ error: "Invalid mint address format" }, 400);
    }
    const connection = new Connection(getMainnetRpcUrl(), "confirmed");
    const tokenInfo = await connection.getAccountInfo(mintPublicKey);
    if (tokenInfo) {
      logger.log(`[search-token] Found token on mainnet`);
      const tokenStats = await processTokenInfo(
        mintPublicKey,
        tokenInfo,
        connection,
        user.publicKey
      );

      console.log("****** tokenStats ******\n", tokenStats);

      if (!tokenStats) {
        return c.json({ error: "Failed to process token info" }, 500);
      }

      // Handle image upload if base64 data is provided
      let imageUrl = "";
      if (
        tokenStats &&
        tokenStats.image &&
        tokenStats.image.startsWith("http")
      ) {
        try {
          logger.log(`Fetching image from URL: ${tokenStats.image}`);

          const imageResponse = await fetch(tokenStats.image);
          if (!imageResponse.ok) {
            throw new Error(
              `Failed to fetch image data: ${imageResponse.status} ${imageResponse.statusText}`
            );
          }

          const contentType = imageResponse.headers.get("content-type");
          if (!contentType || !contentType.startsWith("image/")) {
            // If no content type or not an image, skip processing
            logger.warn(
              `Skipping image processing due to invalid content type: ${contentType} for URL: ${tokenStats.image}`
            );
            imageUrl = "";
          } else {
            const imageArrayBuffer = await imageResponse.arrayBuffer();
            const imageBuffer = Buffer.from(imageArrayBuffer);

            const ext = contentType.split("/")[1]?.split("+")[0] || "png";
            const filename = `${mintAddress}-${Date.now()}.${ext}`;
            logger.log(
              `Prepared image for upload: ${filename}, Type: ${contentType}, Size: ${imageBuffer.length} bytes`
            );

            imageUrl = await uploadWithS3(imageBuffer, {
              filename,
              contentType,
              basePath: "token-images",
            });
            logger.log(`Image uploaded successfully to: ${imageUrl}`);
          }
        } catch (error) {
          logger.error(
            `Error processing image from URL ${tokenStats.image}:`,
            error
          );
          imageUrl = "";
        }
      } else if (
        tokenStats &&
        tokenStats.image &&
        tokenStats.image.startsWith("data:image")
      ) {
        // already data URI
        try {
          logger.log(
            `Processing existing data URI (first 100 chars): ${tokenStats.image.substring(0, 100)}...`
          );
          const imageMatch = tokenStats.image.match(
            /^data:(image\/[a-z+]+);base64,(.*)$/
          );
          if (!imageMatch) {
            throw new Error("Invalid image data URI format provided");
          }
          const contentType = imageMatch[1];
          const base64Data = imageMatch[2];
          const imageBuffer = Buffer.from(base64Data, "base64");

          const ext = contentType.split("/")[1]?.split("+")[0] || "png";
          const filename = `${mintAddress}-${Date.now()}.${ext}`;

          imageUrl = await uploadWithS3(imageBuffer, {
            filename,
            contentType,
            basePath: "token-images",
          });
          logger.log(
            `Image from data URI uploaded successfully to: ${imageUrl}`
          );
        } catch (error) {
          logger.error(`Error processing image from data URI:`, error);
          imageUrl = "";
        }
      }

      // Create token data with all required fields from the token schema
      const now = new Date();
      console.log("****** imported ******\n", imported);
      const tokenId = crypto.randomUUID();

      // Convert imported and isToken2022 flags to numbers (0 or 1)
      const importedValue = imported === true ? 1 : 0;
      const isToken2022Value = tokenStats?.isToken2022 === true ? 1 : 0; // <<< Convert flag

      // Insert with all required fields from the schema
      await db.insert(tokens).values([
        {
          id: mintAddress,
          mint: mintAddress,
          name: tokenStats?.name || `Token ${mintAddress.slice(0, 8)}`,
          ticker: tokenStats?.symbol || "TOKEN",
          url: tokenStats?.metadataUri || "",
          image: imageUrl || "", // Use the URL from the uploader
          description: tokenStats?.description || "",
          twitter: twitter || "",
          telegram: telegram || "",
          farcaster: farcaster || "",
          website: website || "",
          discord: discord || "",
          creator: tokenStats?.creator
            ? tokenStats.creator
            : user.publicKey || "unknown",
          status: imported ? "locked" : "active",
          tokenPriceUSD: 0.00000001,
          createdAt: now,
          lastUpdated: now,
          txId: txId || "create-" + tokenId,
          imported: importedValue,
          is_token_2022: isToken2022Value, // <<< Save the flag
          // Initialize other numeric fields explicitly to avoid DB defaults issues
          currentPrice: 0,
          liquidity: 0,
          marketCapUSD: 0,
          priceChange24h: 0,
          volume24h: 0,
          holderCount: 0,
          tokenDecimals: 9, // Default or fetch dynamically if possible
          reserveAmount: 0,
          reserveLamport: 0,
          virtualReserves: 0,
          curveLimit: 0,
          curveProgress: 0,
          solPriceUSD: 0,
          hidden: 0,
          hide_from_featured: 0, // <<< Explicitly set default
        },
      ]);

      // For response, include just what we need
      const tokenData = {
        id: tokenId,
        mint: mintAddress,
        name: tokenStats?.name || `Token ${mintAddress.slice(0, 8)}`,
        ticker: tokenStats?.symbol || "TOKEN",
        description: tokenStats?.description || "",
        twitter: twitter || "",
        telegram: telegram || "",
        farcaster: farcaster || "",
        website: website || "",
        discord: discord || "",
        creator: user.publicKey || "unknown",
        status: imported ? "locked" : "active",
        url: tokenStats?.metadataUri || "",
        image: imageUrl || "",
        createdAt: now,
        imported: importedValue,
        isToken2022: isToken2022Value, // <<< Include in response if needed
      };

      // Trigger immediate updates for price and holders in the background
      // for both imported and newly created tokens
      logger.log(
        `Triggering immediate price and holder update for token: ${mintAddress}`
      );

      if (imported) {
        try {
          const redisCache = await getGlobalRedisCache();
          const importedToken = await ExternalToken.create(
            mintAddress,
            redisCache
          );
          const { marketData } = await importedToken.registerWebhook();
          // Fetch historical data in the background
          (async () => await importedToken.fetchHistoricalSwapData())();
          // Merge any immediately available market data
          if (marketData && marketData.newTokenData) {
            Object.assign(tokenData, marketData.newTokenData);
          }
        } catch (webhookError) {
          logger.error(
            `Failed to register webhook for imported token ${mintAddress}:`,
            webhookError
          );
          // Continue even if webhook registration fails, especially locally
        }
      }

      // For non-imported tokens, generate additional images in the background
      if (!imported) {
        logger.log(
          `Triggering background image generation for new token: ${mintAddress}`
        );
        // Use a simple async call if waitUntil is not available
        (async () =>
          await generateAdditionalTokenImages(
            mintAddress,
            tokenStats?.description || ""
          ))();
      }

      return c.json({ success: true, token: tokenData });
    } else {
      logger.error(`[search-token] Token ${mint} not found on mainnet`);
      return c.json({ error: "Token not found on mainnet" }, 404);
    }
  } catch (error) {
    logger.error("Error in create-token endpoint:", error);
    const errorMessage =
      error instanceof Error ? error.message : "Unknown internal server error";
    return c.json({ error: "Could not get token metadata" }, 400);
  }
});

tokenRouter.get("/token/:mint/refresh-holders", async (c) => {
  try {
    const mint = c.req.param("mint");
    if (!mint || mint.length < 32 || mint.length > 44) {
      return c.json({ error: "Invalid mint address" }, 400);
    }

    // Require authentication
    const user = c.get("user");
    if (!user) {
      return c.json({ error: "Authentication required" }, 401);
    }

    // logger.log(
    //   `Refreshing holders data for token ${mint} requested by ${user.publicKey}`,
    // );

    // Update holders for this specific token
    // Determine if token is imported - fetch from DB first
    const db = getDB();
    const tokenData = await db
      .select({ imported: tokens.imported })
      .from(tokens)
      .where(eq(tokens.mint, mint))
      .limit(1);
    const imported = tokenData.length > 0 ? tokenData[0].imported === 1 : false;

    // Run update in background (simple async call)
    (async () => await updateHoldersCache(mint, imported))();

    return c.json({
      success: true,
      message: `Holder update process initiated for token ${mint}`,
      // holderCount, // Removed as update runs async
    });
  } catch (error) {
    logger.error("Error initiating holders data refresh:", error);
    return c.json(
      { error: error instanceof Error ? error.message : "Unknown error" },
      500
    );
  }
});

tokenRouter.post("/token/:mint/update", async (c) => {
  const mint = c.req.param("mint");
  const user = c.get("user");
  const body = await c.req.json();
  const db = getDB();

  // Basic validation & auth checks
  // ... (validation for mint)
  // ... (check for user)

  // Get the token to check permissions and get metadata URL
  const tokenDataResult = await db
    .select({
      creator: tokens.creator,
      url: tokens.url,
      imported: tokens.imported,
    })
    .from(tokens)
    .where(eq(tokens.mint, mint))
    .limit(1);

  if (!tokenDataResult || tokenDataResult.length === 0) {
    return c.json({ error: "Token not found" }, 404);
  }
  const currentTokenData = tokenDataResult[0];

  // Permission check
  // ... (check if user === currentTokenData.creator)

  // Define allowed fields for update and prepare updateData
  const allowedUpdateFields = [
    "website",
    "twitter",
    "telegram",
    "discord",
    "farcaster",
  ];
  const updateData: Partial<Token> = {};
  for (const field of allowedUpdateFields) {
    if (Object.prototype.hasOwnProperty.call(body, field)) {
      // @ts-ignore
      updateData[field] = body[field] ?? currentTokenData[field];
    }
  }

  const dbUpdateNeeded = Object.keys(updateData).length > 0;
  if (dbUpdateNeeded) {
    updateData.lastUpdated = new Date();
  } else {
    logger.log("[Token Update] No relevant fields provided for DB update.");
  }

  // Update DB if needed
  if (dbUpdateNeeded) {
    await db.update(tokens).set(updateData).where(eq(tokens.mint, mint));
    logger.log("[Token Update] Token DB record updated successfully.");
  }

  // Update metadata in storage (S3 API) only if it's NOT an imported token
  // AND if there were actually relevant social fields updated (check updateData)
  if (
    currentTokenData?.imported === 0 &&
    Object.keys(updateData).some((key) => allowedUpdateFields.includes(key))
  ) {
    try {
      const originalUrl = currentTokenData.url;
      if (originalUrl) {
        let objectKey = "";
        // Get S3 details - client needed later, base URL for parsing
        const {
          client: s3Client,
          bucketName,
          publicBaseUrl,
        } = await getS3Client();

        try {
          const url = new URL(originalUrl);

          // Check if URL starts with the expected public base URL (R2 or MinIO path style)
          if (originalUrl.startsWith(publicBaseUrl + "/")) {
            objectKey = url.pathname.substring(publicBaseUrl.length + 1); // +1 for the slash
          }
          // Fallback: try to infer based on common patterns if base URL doesn't match
          else {
            const parts = url.pathname.split("/").filter((p) => p);
            if (parts.length >= 2) {
              objectKey = parts.slice(-2).join("/");
            } else if (parts.length === 1) {
              objectKey = parts[0];
            }
            if (!objectKey) {
              throw new Error(
                "Could not parse object key from metadata URL structure"
              );
            }
            logger.warn(
              `[Metadata Update] Could not parse object key using current base URL (${publicBaseUrl}), using inferred key: ${objectKey} from URL: ${originalUrl}`
            );
          }
        } catch (urlParseError) {
          logger.error(
            `[Metadata Update] Failed to parse original metadata URL: ${originalUrl}`,
            urlParseError
          );
          throw new Error("Could not parse metadata URL to get object key.");
        }

        if (!objectKey) {
          throw new Error("Failed to extract object key from metadata URL.");
        }

        logger.log(`[Metadata Update] Determined object key: ${objectKey}`);

        let existingMetadata: any = null;

        // Fetch existing metadata content
        try {
          logger.log(
            `[Metadata Update] Fetching existing metadata from Bucket: ${bucketName}, Key: ${objectKey}`
          );
          const getCmd = new GetObjectCommand({
            Bucket: bucketName,
            Key: objectKey,
          });
          const response = await s3Client.send(getCmd);
          const jsonString = await response.Body?.transformToString();
          if (!jsonString) throw new Error("Empty metadata content retrieved.");
          existingMetadata = JSON.parse(jsonString);
          logger.log(
            `[Metadata Update] Successfully fetched existing metadata.`
          );
        } catch (fetchErr: any) {
          logger.warn(
            `[Metadata Update] Failed to fetch or parse existing metadata from S3 (${objectKey}): ${fetchErr.name || fetchErr.message}. Skipping S3 update.`
          );
          existingMetadata = null; // Ensure it's null so update doesn't proceed
        }

        // Only proceed with S3 update if fetch was successful
        if (existingMetadata) {
          existingMetadata.properties = existingMetadata.properties || {};
          let metadataChanged = false;
          // Update properties only if they were changed in updateData
          if (updateData.website !== undefined) {
            existingMetadata.properties.website = updateData.website;
            metadataChanged = true;
          }
          if (updateData.twitter !== undefined) {
            existingMetadata.properties.twitter = updateData.twitter;
            metadataChanged = true;
          }
          if (updateData.telegram !== undefined) {
            existingMetadata.properties.telegram = updateData.telegram;
            metadataChanged = true;
          }
          if (updateData.discord !== undefined) {
            existingMetadata.properties.discord = updateData.discord;
            metadataChanged = true;
          }
          if (updateData.farcaster !== undefined) {
            existingMetadata.properties.farcaster = updateData.farcaster;
            metadataChanged = true;
          }

          if (metadataChanged) {
            const buf = Buffer.from(
              JSON.stringify(existingMetadata, null, 2),
              "utf8"
            ); // Pretty print
            logger.log(
              `[Metadata Update] Attempting to overwrite S3 object. Bucket: ${bucketName}, Key: ${objectKey}`
            );
            const putCmd = new PutObjectCommand({
              Bucket: bucketName,
              Key: objectKey,
              Body: buf,
              ContentType: "application/json",
            });
            await s3Client.send(putCmd);
            logger.log(
              `[Metadata Update] Overwrote S3 object at key ${objectKey}; URL remains ${originalUrl}`
            );
          } else {
            logger.log(
              `[Metadata Update] No relevant social fields changed. Skipping S3 PutObject.`
            );
          }
        }
      } else {
        logger.warn(
          `[Metadata Update] Token ${mint} has no metadata URL, cannot update S3 metadata.`
        );
      }
    } catch (e) {
      logger.error(
        "[Metadata Update] Error during S3 metadata update process:",
        e
      );
    }
  }

  // Fetch updated token data to return
  const updatedTokenResult = await db
    .select() // Select all columns after update
    .from(tokens)
    .where(eq(tokens.mint, mint))
    .limit(1);

  if (updatedTokenResult.length > 0) {
    // Emit WebSocket event
    try {
      await processTokenUpdateEvent({
        ...(updatedTokenResult[0] as any), // Cast to any if needed for BigInts etc.
        event: "tokenUpdated",
        timestamp: new Date().toISOString(),
      });
      logger.log(`Emitted token update event for ${mint}`);
    } catch (wsError) {
      logger.error(`WebSocket error when emitting token update: ${wsError}`);
    }
    return c.json({
      success: true,
      message: "Token information updated successfully",
      token: updatedTokenResult[0],
    });
  } else {
    logger.error(
      `Failed to fetch updated token data for ${mint} after update.`
    );
    return c.json(
      {
        success: false,
        message: "Token updated in DB, but failed to fetch result.",
      },
      500
    );
  }
});

tokenRouter.get("/token/:mint/check-balance", async (c) => {
  try {
    const mint = c.req.param("mint");
    if (!mint || mint.length < 32 || mint.length > 44) {
      return c.json({ error: "Invalid mint address" }, 400);
    }

    // Get wallet address from query parameter
    const address = c.req.query("address");
    if (!address || address.length < 32 || address.length > 44) {
      return c.json({ error: "Invalid wallet address" }, 400);
    }

    // Check if we're in local mode (which will check both networks)
    // Local mode check removed - rely on LOCAL_DEV env var or specific flags if needed
    // const mode = c.req.query("mode");
    // const isLocalMode = mode === "local";
    const checkOnChain = c.req.query("onchain") === "true";

    logger.log(
      `Checking token balance for ${address} on ${mint}, onChain: ${checkOnChain}`
    );

    // --- BEGIN REDIS CACHE CHECK (only if not forcing on-chain check) ---
    const cacheKey = `balanceCheck:${mint}:${address}`;
    const redisCache = await getGlobalRedisCache();

    if (!checkOnChain && redisCache) {
      try {
        const cachedData = await redisCache.get(cacheKey);
        if (cachedData) {
          logger.log(`[Cache Hit] ${cacheKey}`);
          const parsedData = JSON.parse(cachedData);
          // Basic validation
          if (parsedData && typeof parsedData.balance !== "undefined") {
            return c.json(parsedData);
          } else {
            logger.warn(`Invalid cache data for ${cacheKey}, fetching fresh.`);
          }
        } else {
          logger.log(`[Cache Miss] ${cacheKey}`);
        }
      } catch (cacheError) {
        logger.error(`Redis cache GET error for balance check:`, cacheError);
      }
    }
    // --- END REDIS CACHE CHECK ---

    const db = getDB();

    // Get token for decimals and creator information first
    const tokenQuery = await db
      .select({
        creator: tokens.creator,
        decimals: tokens.tokenDecimals,
        imported: tokens.imported,
      }) // Select only needed fields
      .from(tokens)
      .where(eq(tokens.mint, mint))
      .limit(1);

    const tokenInfo = tokenQuery[0];

    // If token doesn't exist in our database, and we are forcing on-chain check
    if (!tokenInfo && checkOnChain) {
      logger.log(
        `Token ${mint} not found in database, but forcing on-chain check.`
      );
      // Pass c context to the helper function
      return await checkBlockchainTokenBalance(c, mint, address, false); // Check only configured network if token isn't known
    }

    // If token doesn't exist in our database and not forcing on-chain
    if (!tokenInfo) {
      // Don't cache 404s here
      return c.json({ error: "Token not found in DB" }, 404);
    }

    // Check if user is the token creator
    const isCreator = tokenInfo.creator === address;
    const decimals = tokenInfo.decimals || 6; // Use fetched decimals or default

    // If forcing on-chain check, skip DB holder lookup
    if (checkOnChain) {
      logger.log(`Forcing on-chain balance check for ${address} on ${mint}`);
      // Pass c context to the helper function
      return await checkBlockchainTokenBalance(c, mint, address, false); // Check only configured network
    }

    let specificHolderData: any | null = null;
    let lastUpdated: Date | null = null;
    const holdersListKey = `holders:${mint}`;
    try {
      const holdersString = await redisCache.get(holdersListKey);
      if (holdersString) {
        const allHolders: any[] = JSON.parse(holdersString);
        specificHolderData = allHolders.find((h) => h.address === address);
        // Extract lastUpdated if available (assuming it's stored)
        lastUpdated = specificHolderData?.lastUpdated
          ? new Date(specificHolderData.lastUpdated)
          : null;
      }
    } catch (redisError) {
      logger.error(
        `CheckBalance: Failed to get holders from Redis for ${mint}:`,
        redisError
      );
      // Continue, will likely result in 0 balance if not creator
    }
    // ---> END CHANGE

    let responseData;

    // if (holderQuery.length > 0) {
    if (specificHolderData) {
      // User is in the token holders list from Redis
      // const holder = holderQuery[0];
      const balance = specificHolderData.amount; // Keep as precise number

      responseData = {
        balance,
        percentage: specificHolderData.percentage,
        isCreator,
        mint,
        address,
        lastUpdated: lastUpdated, // Use timestamp from Redis data
        network: process.env.NETWORK || "unknown",
        onChain: false, // Indicate data is from cache
      };
    } else if (isCreator) {
      logger.log(
        `Creator ${address} not found in Redis holders for ${mint}, checking on-chain.`
      );
      // User is the creator but not in holders table, might have balance on-chain
      // Pass c context to the helper function
      return await checkBlockchainTokenBalance(c, mint, address, false); // Check on-chain
    } else {
      // User is not in holders table and is not the creator
      responseData = {
        balance: 0,
        percentage: 0,
        isCreator: false,
        mint,
        address,
        network: process.env.NETWORK || "unknown",
        onChain: false,
      };
    }

    // --- BEGIN REDIS CACHE SET (only if not forced on-chain) ---
    if (!checkOnChain && redisCache) {
      try {
        // Cache for a moderate duration (e.g., 60 seconds) as balances don't change instantly
        await redisCache.set(cacheKey, JSON.stringify(responseData), 60);
        logger.log(`Cached balance check for ${cacheKey} with 60s TTL`);
      } catch (cacheError) {
        logger.error(`Redis cache SET error for balance check:`, cacheError);
      }
    }
    // --- END REDIS CACHE SET ---

    return c.json(responseData);
  } catch (error) {
    logger.error(`Error checking token balance: ${error}`);
    return c.json(
      { error: error instanceof Error ? error.message : "Unknown error" },
      500
    );
  }
});

tokenRouter.post("/search-token", async (c) => {
  const body = await c.req.json();
  const { mint, requestor } = body;

  if (!mint || typeof mint !== "string") {
    return c.json({ error: "Invalid mint address" }, 400);
  }
  let mintPublicKey;
  try {
    mintPublicKey = new PublicKey(mint);
  } catch (e) {
    return c.json({ error: "Invalid mint address format" }, 400);
  }

  if (!requestor || typeof requestor !== "string") {
    return c.json({ error: "Missing or invalid requestor" }, 400);
  }

  logger.log(`[search-token] Searching for token ${mint}`);

  // Check if token is already imported
  const db = getDB();
  const existingToken = await db
    .select()
    .from(tokens)
    .where(eq(tokens.mint, mint))
    .limit(1);

  if (existingToken && existingToken.length > 0) {
    logger.log(`[search-token] Token ${mint} is already imported`);
    return c.json(
      {
        error: "Token already imported",
        token: existingToken[0],
      },
      409
    );
  }

  const connection = new Connection(getMainnetRpcUrl(), "confirmed");

  try {
    const tokenInfo = await connection.getAccountInfo(mintPublicKey);
    if (tokenInfo) {
      logger.log(`[search-token] Found token on mainnet`);
      const tokenData = await processTokenInfo(
        mintPublicKey,
        tokenInfo,
        connection,
        requestor
      );

      if (!tokenData) {
        return c.json({ error: "Failed to process token info" }, 500);
      }

      return c.json(tokenData);
    } else {
      logger.error(`[search-token] Token ${mint} not found on mainnet`);
      return c.json({ error: "Token not found on mainnet" }, 404);
    }
  } catch (error) {
    logger.error(`[search-token] Error checking mainnet: ${error}`);
    return c.json({ error: "Error checking Solana network" }, 500);
  }
});

async function uploadImportImage(c: Context) {
  try {
    // Require authentication
    const user = c.get("user");
    if (!user) {
      return c.json({ error: "Authentication required" }, 401);
    }

    const { imageBase64 } = await c.req.json();
    // Removed env usage
    // const env = process.env;

    if (!imageBase64) {
      return c.json({ error: "No image data provided" }, 400);
    }

    // Extract content type and base64 data from data URL
    const imageMatch = imageBase64.match(/^data:(image\/[a-z+]+);base64,(.*)$/);
    if (!imageMatch) {
      return c.json({ error: "Invalid image data URI format" }, 400);
    }

    const contentType = imageMatch[1];
    const base64Data = imageMatch[2];
    const imageBuffer = Buffer.from(base64Data, "base64");

    // Determine file extension
    let extension = ".jpg";
    if (contentType.includes("png")) extension = ".png";
    else if (contentType.includes("gif")) extension = ".gif";
    else if (contentType.includes("svg")) extension = ".svg";
    else if (contentType.includes("webp")) extension = ".webp";

    // Generate unique filename
    const imageFilename = `${crypto.randomUUID()}${extension}`;
    // No need for imageKey construction here if using uploadWithS3
    // const imageKey = `token-images/${imageFilename}`;

    // Upload using the uploader function
    const imageUrl = await uploadWithS3(
      // Env no longer needed here
      imageBuffer,
      { filename: imageFilename, contentType, basePath: "token-images" }
    );

    return c.json({ success: true, imageUrl });
  } catch (error) {
    console.error("Error uploading import image:", error);
    return c.json({ error: "Failed to upload image" }, 500);
  }
}

// Add the upload-import-image route to the router
tokenRouter.post("/upload-import-image", uploadImportImage);

// Add this after other token routes
tokenRouter.post("/token/:mint/audio-context", async (c) => {
  try {
    const mint = c.req.param("mint");
    const user = c.get("user");

    if (!user) {
      return c.json({ error: "Authentication required" }, 401);
    }

    // Get the form data
    const formData = await c.req.formData();
    const audioFile = formData.get("audio") as File;

    if (!audioFile) {
      return c.json({ error: "No audio file provided" }, 400);
    }

    // Validate file type
    if (!audioFile.type.startsWith("audio/")) {
      return c.json(
        { error: "Invalid file type. Please upload an audio file." },
        400
      );
    }

    // Check file size (10MB limit)
    if (audioFile.size > 10 * 1024 * 1024) {
      return c.json({ error: "File size exceeds 10MB limit" }, 400);
    }

    // Read the file into a buffer
    const arrayBuffer = await audioFile.arrayBuffer();
    const buffer = Buffer.from(arrayBuffer);

    // Determine file extension from content type
    let extension = ".wav"; // Default
    if (audioFile.type.includes("mp3")) extension = ".mp3";
    else if (audioFile.type.includes("ogg")) extension = ".ogg";
    else if (audioFile.type.includes("m4a")) extension = ".m4a";

    // Create the object key
    const objectKey = `token-settings/${mint}/audio/context-${mint}${extension}`;

    // Upload to storage using existing function
    const publicUrl = await uploadToStorage(buffer, {
      contentType: audioFile.type,
      key: objectKey,
    });

    return c.json({
      success: true,
      url: publicUrl,
    });
  } catch (error) {
    logger.error("Error uploading audio context:", error);
    return c.json({ error: "Failed to upload audio context" }, 500);
  }
});

/**
 * Fetches and prioritizes specific tokens at the beginning of the result set
 * @param db Database instance
 * @param serializableResults Current serialized token results
 * @param priorityTokenAddresses Array of token mint addresses to prioritize
 * @param limit Maximum number of tokens to return
 * @returns Modified token results with priority tokens at the beginning
 */
async function prioritizeFeaturedTokens(
  serializableResults: Token[],
  priorityTokenAddresses: string[],
  limit: number
): Promise<Token[]> {
  try {
    const db = getDB();
    // Check if priority tokens exist in results
    const priorityTokensInResults = serializableResults.filter((token) =>
      priorityTokenAddresses.includes(token.mint)
    );

    // Get missing priority tokens (if any)
    const missingTokenAddresses = priorityTokenAddresses.filter(
      (addr) => !priorityTokensInResults.some((token) => token.mint === addr)
    );

    // If we have missing priority tokens, fetch them
    let missingTokens: Token[] = [];
    if (missingTokenAddresses.length > 0) {
      try {
        const priorityTokensQuery = db
          .select()
          .from(tokens)
          .where(inArray(tokens.mint, missingTokenAddresses));

        const fetchedTokens = await priorityTokensQuery.execute();

        // Convert BigInts in fetched tokens
        missingTokens = fetchedTokens.map((token) => {
          const serializableToken: Record<string, any> = {};
          for (const [key, value] of Object.entries(token)) {
            if (typeof value === "bigint") {
              serializableToken[key] = (value as any).toString();
            } else {
              serializableToken[key] = value;
            }
          }
          return serializableToken as Token;
        });

        logger.log(
          `[Featured Sort] Fetched ${missingTokens.length} additional priority tokens`
        );
      } catch (error) {
        logger.error("[Featured Sort] Error fetching priority tokens:", error);
        // Don't throw error, just continue with what we have
      }
    }

    // Remove any priority tokens from the main result to avoid duplicates
    const otherTokens = serializableResults.filter(
      (token) => !priorityTokenAddresses.includes(token.mint)
    );

    // Combine all priority tokens in the specified order, but only include tokens that exist
    const allPriorityTokens = [];
    for (const addr of priorityTokenAddresses) {
      const existingToken = priorityTokensInResults.find(
        (t) => t.mint === addr
      );
      if (existingToken) {
        allPriorityTokens.push(existingToken);
      } else {
        const fetchedToken = missingTokens.find((t) => t.mint === addr);
        if (fetchedToken) allPriorityTokens.push(fetchedToken);
        // If token doesn't exist in DB, we just skip it - no need to add null/undefined to array
      }
    }

    // Combine priority tokens with other tokens, ensuring we don't exceed the limit
    const combinedResults = [...allPriorityTokens, ...otherTokens];
    const finalResults = combinedResults.slice(0, limit); // Keep within limit

    logger.log(
      `[Featured Sort] Prioritized ${allPriorityTokens.length} tokens at the beginning`
    );

    return finalResults;
  } catch (error) {
    // If anything fails, return the original results to avoid breaking the API
    logger.error("[Featured Sort] Error in prioritization process:", error);
    return serializableResults.slice(0, limit);
  }
}

export default tokenRouter;<|MERGE_RESOLUTION|>--- conflicted
+++ resolved
@@ -1256,16 +1256,9 @@
       priorityTokenAddresses,
       limit
     );
-<<<<<<< HEAD
     
     // Replace all elements using splice
     serializableTokensResult.splice(0, serializableTokensResult.length, ...modifiedResults);
-=======
-
-    // Replace the original array contents
-    serializableTokensResult.length = 0;
-    serializableTokensResult.push(...modifiedResults);
->>>>>>> f027f0a1
   }
 
   const responseData = {
