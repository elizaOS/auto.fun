--- conflicted
+++ resolved
@@ -1,15 +1,11 @@
-import { and, desc, eq, sql } from "drizzle-orm";
+import { and, desc, eq } from "drizzle-orm";
 import { Hono } from "hono";
 import { cache as honoCacheMiddleware } from "hono/cache";
 import { z } from "zod";
 import { fetchPriceChartData } from "../chart";
 import { getDB, tokens } from "../db";
 import { Env } from "../env";
-<<<<<<< HEAD
-import { createRedisCache } from "../redis";
-=======
 import { getGlobalRedisCache } from "../redis/redisCacheGlobal";
->>>>>>> dc30837b
 import { logger } from "../util";
 
 const router = new Hono<{
