--- conflicted
+++ resolved
@@ -2,24 +2,14 @@
 import { claim } from "@autodotfun/raydium/src/raydiumVault";
 import { Wallet } from "./tokenSupplyHelpers/customWallet";
 import { AnchorProvider, Program } from "@coral-xyz/anchor";
-<<<<<<< HEAD
 import { RaydiumVault } from "@autodotfun/types/types/raydium_vault";
-import * as raydium_vault_IDL from "@autodotfun/types/idl/raydium_vault.json";
-=======
-import { RaydiumVault } from "@autodotfun/program/types/raydium_vault";
-import * as raydium_vault_IDL_JSON from "@autodotfun/program/idl/raydium_vault.json";
-import dotenv from 'dotenv';
->>>>>>> d7d11b65
-
+import * as raydium_vault_IDL_JSON from "@autodotfun/types/idl/raydium_vault.json";
 import dotenv from 'dotenv';
 dotenv.config();
 
-<<<<<<< HEAD
-=======
 const raydium_vault_IDL: RaydiumVault = JSON.parse(JSON.stringify(raydium_vault_IDL_JSON));
 
 
->>>>>>> d7d11b65
 export async function claimFees(nftMint: PublicKey, poolId: PublicKey, connection: Connection, claimer: PublicKey): Promise<string> {
    try {
       const wallet = Keypair.fromSecretKey(
