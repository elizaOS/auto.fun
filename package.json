--- conflicted
+++ resolved
@@ -14,13 +14,10 @@
     "next": "15.0.3",
     "react": "^18.2.0",
     "react-dom": "^18.2.0",
-<<<<<<< HEAD
     "react-hook-form": "^7.53.2",
     "zod": "^3.23.8",
-    "next-auth": "^4.24.10"
-=======
+    "next-auth": "^4.24.10",
     "react-icons": "^5.3.0"
->>>>>>> 05aedd22
   },
   "devDependencies": {
     "@types/node": "^20",
