--- conflicted
+++ resolved
@@ -18,15 +18,11 @@
     "next-auth": "^4.24.10",
     "react": "^18.2.0",
     "react-dom": "^18.2.0",
-<<<<<<< HEAD
     "react-icons": "^5.3.0",
-    "react-textarea-autosize": "^8.5.5"
-=======
+    "react-textarea-autosize": "^8.5.5",
     "react-hook-form": "^7.53.2",
-    "react-icons": "^5.3.0",
     "react-toastify": "^10.0.6",
     "zod": "^3.23.8"
->>>>>>> c3b7f5eb
   },
   "devDependencies": {
     "@types/node": "^20",
