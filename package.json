{
  "name": "solana-web-app",
  "version": "0.1.0",
  "private": true,
  "scripts": {
    "dev": "next dev",
    "build": "next build",
    "start": "next start",
    "lint": "next lint"
  },
  "dependencies": {
    "@solana/web3.js": "^1.95.4",
    "bs58": "^6.0.0",
    "next": "15.0.3",
<<<<<<< HEAD
    "react": "^18.2.0",
    "react-dom": "^18.2.0",
    "react-hook-form": "^7.53.2",
    "zod": "^3.23.8"
=======
    "next-auth": "^4.24.10",
    "react": "^18.2.0",
    "react-dom": "^18.2.0"
>>>>>>> 96fe2e1d
  },
  "devDependencies": {
    "@types/node": "^20",
    "@types/react": "^18",
    "@types/react-dom": "^18",
    "eslint": "^8",
    "eslint-config-next": "15.0.3",
    "postcss": "^8",
    "prettier": "^3.3.3",
    "tailwindcss": "^3.4.1",
    "typescript": "^5"
  }
}<|MERGE_RESOLUTION|>--- conflicted
+++ resolved
@@ -12,16 +12,11 @@
     "@solana/web3.js": "^1.95.4",
     "bs58": "^6.0.0",
     "next": "15.0.3",
-<<<<<<< HEAD
     "react": "^18.2.0",
     "react-dom": "^18.2.0",
     "react-hook-form": "^7.53.2",
-    "zod": "^3.23.8"
-=======
-    "next-auth": "^4.24.10",
-    "react": "^18.2.0",
-    "react-dom": "^18.2.0"
->>>>>>> 96fe2e1d
+    "zod": "^3.23.8",
+    "next-auth": "^4.24.10"
   },
   "devDependencies": {
     "@types/node": "^20",
